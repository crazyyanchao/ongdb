/*
 * Copyright (c) 2002-2017 "Neo Technology,"
 * Network Engine for Objects in Lund AB [http://neotechnology.com]
 *
 * This file is part of Neo4j.
 *
 * Neo4j is free software: you can redistribute it and/or modify
 * it under the terms of the GNU Affero General Public License as
 * published by the Free Software Foundation, either version 3 of the
 * License, or (at your option) any later version.
 *
 * This program is distributed in the hope that it will be useful,
 * but WITHOUT ANY WARRANTY; without even the implied warranty of
 * MERCHANTABILITY or FITNESS FOR A PARTICULAR PURPOSE.  See the
 * GNU Affero General Public License for more details.
 *
 * You should have received a copy of the GNU Affero General Public License
 * along with this program. If not, see <http://www.gnu.org/licenses/>.
 */
package org.neo4j.causalclustering.discovery;

import java.io.File;
import java.util.List;
import java.util.Map;
import java.util.Optional;
import java.util.UUID;
import java.util.function.IntFunction;

import org.neo4j.causalclustering.catchup.tx.CatchupPollingProcess;
import org.neo4j.causalclustering.core.CausalClusteringSettings;
import org.neo4j.causalclustering.identity.MemberId;
import org.neo4j.causalclustering.readreplica.ReadReplicaGraphDatabase;
import org.neo4j.graphdb.factory.GraphDatabaseSettings;
import org.neo4j.helpers.AdvertisedSocketAddress;
import org.neo4j.kernel.GraphDatabaseDependencies;
import org.neo4j.kernel.configuration.BoltConnector;
import org.neo4j.kernel.configuration.Config;
import org.neo4j.kernel.configuration.HttpConnector;
import org.neo4j.kernel.configuration.HttpConnector.Encryption;
import org.neo4j.kernel.monitoring.Monitors;
import org.neo4j.logging.Level;

import static java.lang.String.format;
import static java.util.stream.Collectors.joining;
import static org.neo4j.helpers.AdvertisedSocketAddress.advertisedAddress;
import static org.neo4j.helpers.ListenSocketAddress.listenAddress;
import static org.neo4j.helpers.collection.MapUtil.stringMap;

public class ReadReplica implements ClusterMember
{
    private final Map<String,String> config = stringMap();
    private final DiscoveryServiceFactory discoveryServiceFactory;
    private final File neo4jHome;
    private final File storeDir;
<<<<<<< HEAD
    private final int serverId;
    private final String boltAdvertisedAddress;
    private ReadReplicaGraphDatabase database;
    private Monitors monitors;

    public ReadReplica( File parentDir, int serverId, DiscoveryServiceFactory discoveryServiceFactory,
            List<AdvertisedSocketAddress> coreMemberHazelcastAddresses, Map<String,String> extraParams,
            Map<String,IntFunction<String>> instanceExtraParams, String recordFormat, Monitors monitors )
    {
        this.serverId = serverId;
        int boltPort = 9000 + serverId;
        int httpPort = 11000 + serverId;
        int txPort = 20000 + serverId;

        String initialHosts = coreMemberHazelcastAddresses.stream().map( AdvertisedSocketAddress::toString )
                .collect( joining( "," ) );
=======
    private final int memberId;
    private final String boltAdvertisedSocketAddress;
    private ReadReplicaGraphDatabase database;
    private Monitors monitors;

    public ReadReplica( File parentDir, int memberId, DiscoveryServiceFactory discoveryServiceFactory,
                        List<AdvertisedSocketAddress> coreMemberHazelcastAddresses, Map<String, String> extraParams,
                        Map<String, IntFunction<String>> instanceExtraParams, String recordFormat, Monitors monitors,
                        String advertisedAddress, String listenAddress )
    {
        this.memberId = memberId;
        int boltPort = 9000 + memberId;
        int httpPort = 11000 + memberId;

        String initialHosts = coreMemberHazelcastAddresses.stream()
                .map( AdvertisedSocketAddress::toString ).collect( joining( "," ) );
        boltAdvertisedSocketAddress = advertisedAddress( advertisedAddress, boltPort );
>>>>>>> d0315743

        config.put( "dbms.mode", "READ_REPLICA" );
        config.put( CausalClusteringSettings.initial_discovery_members.name(), initialHosts );
        config.put( GraphDatabaseSettings.store_internal_log_level.name(), Level.DEBUG.name() );
        config.put( GraphDatabaseSettings.record_format.name(), recordFormat );
        config.put( GraphDatabaseSettings.pagecache_memory.name(), "8m" );
        config.put( GraphDatabaseSettings.auth_store.name(), new File( parentDir, "auth" ).getAbsolutePath() );
        config.putAll( extraParams );

        for ( Map.Entry<String,IntFunction<String>> entry : instanceExtraParams.entrySet() )
        {
            config.put( entry.getKey(), entry.getValue().apply( serverId ) );
        }

<<<<<<< HEAD
        config.put( new BoltConnector( "bolt" ).type.name(), "BOLT" );
        config.put( new BoltConnector( "bolt" ).enabled.name(), "true" );
        config.put( new BoltConnector( "bolt" ).listen_address.name(), "127.0.0.1:" + boltPort );
        boltAdvertisedAddress = "127.0.0.1:" + boltPort;
        config.put( new BoltConnector( "bolt" ).advertised_address.name(), boltAdvertisedAddress );
        config.put( new HttpConnector( "http", Encryption.NONE ).type.name(), "HTTP" );
        config.put( new HttpConnector( "http", Encryption.NONE ).enabled.name(), "true" );
        config.put( new HttpConnector( "http", Encryption.NONE ).listen_address.name(), "127.0.0.1:" + httpPort );
        config.put( new HttpConnector( "http", Encryption.NONE ).advertised_address.name(), "127.0.0.1:" + httpPort );
=======
        config.put( new GraphDatabaseSettings.BoltConnector( "bolt" ).type.name(), "BOLT" );
        config.put( new GraphDatabaseSettings.BoltConnector( "bolt" ).enabled.name(), "true" );
        config.put( new GraphDatabaseSettings.BoltConnector( "bolt" ).listen_address.name(), listenAddress( listenAddress, boltPort ) );
        config.put( new GraphDatabaseSettings.BoltConnector( "bolt" ).advertised_address.name(), boltAdvertisedSocketAddress );
        config.put( new ClientConnectorSettings.HttpConnector( "http", Encryption.NONE ).type.name(), "HTTP" );
        config.put( new ClientConnectorSettings.HttpConnector( "http", Encryption.NONE ).enabled.name(), "true" );
        config.put( new ClientConnectorSettings.HttpConnector( "http", Encryption.NONE ).listen_address.name(), listenAddress( listenAddress, httpPort ) );
        config.put( new ClientConnectorSettings.HttpConnector( "http", Encryption.NONE ).advertised_address.name(), advertisedAddress( advertisedAddress, httpPort ) );
>>>>>>> d0315743

        this.neo4jHome = new File( parentDir, "read-replica-" + serverId );
        config.put( GraphDatabaseSettings.neo4j_home.name(), neo4jHome.getAbsolutePath() );

        config.put( CausalClusteringSettings.transaction_listen_address.name(), "127.0.0.1:" + txPort );
        config.put( GraphDatabaseSettings.logs_directory.name(), new File( neo4jHome, "logs" ).getAbsolutePath() );

        this.discoveryServiceFactory = discoveryServiceFactory;
        storeDir = new File( new File( new File( neo4jHome, "data" ), "databases" ), "graph.db" );
        //noinspection ResultOfMethodCallIgnored
        storeDir.mkdirs();

        this.monitors = monitors;
    }

    public String boltAdvertisedAddress()
    {
        return boltAdvertisedSocketAddress;
    }

    public String routingURI()
    {
        return String.format( "bolt+routing://%s", boltAdvertisedSocketAddress );
    }

    @Override
    public void start()
    {
        database = new ReadReplicaGraphDatabase( storeDir, Config.embeddedDefaults( config ),
                GraphDatabaseDependencies.newDependencies().monitors( monitors ), discoveryServiceFactory,
                memberId().get() );
    }

    @Override
    public void shutdown()
    {
        if ( database != null )
        {
            database.shutdown();
            database = null;
        }
    }

    public CatchupPollingProcess txPollingClient()
    {
        return database.getDependencyResolver().resolveDependency( CatchupPollingProcess.class );
    }

    @Override
    public ReadReplicaGraphDatabase database()
    {
        return database;
    }

    @Override
    public ClientConnectorAddresses clientConnectorAddresses()
    {
        return ClientConnectorAddresses.extractFromConfig( Config.embeddedDefaults( this.config ) );
    }

    public File storeDir()
    {
        return storeDir;
    }

    public String toString()
    {
        return format( "ReadReplica{serverId=%d}", serverId );
    }

    public String directURI()
    {
        return String.format( "bolt://%s", boltAdvertisedSocketAddress );
    }

    public File homeDir()
    {
        return neo4jHome;
    }

    public void setUpstreamDatabaseSelectionStrategy( String key )
    {
        config.put( CausalClusteringSettings.upstream_selection_strategy.name(), key );
    }

    public Optional<MemberId> memberId()
    {
        return Optional.of( new MemberId( new UUID( serverId, 0 ) ) );
    }

    public int serverId()
    {
        return serverId;
    }
}<|MERGE_RESOLUTION|>--- conflicted
+++ resolved
@@ -52,15 +52,15 @@
     private final DiscoveryServiceFactory discoveryServiceFactory;
     private final File neo4jHome;
     private final File storeDir;
-<<<<<<< HEAD
     private final int serverId;
-    private final String boltAdvertisedAddress;
+    private final String boltAdvertisedSocketAddress;
     private ReadReplicaGraphDatabase database;
     private Monitors monitors;
 
     public ReadReplica( File parentDir, int serverId, DiscoveryServiceFactory discoveryServiceFactory,
             List<AdvertisedSocketAddress> coreMemberHazelcastAddresses, Map<String,String> extraParams,
-            Map<String,IntFunction<String>> instanceExtraParams, String recordFormat, Monitors monitors )
+            Map<String,IntFunction<String>> instanceExtraParams, String recordFormat, Monitors monitors,
+            String advertisedAddress, String listenAddress)
     {
         this.serverId = serverId;
         int boltPort = 9000 + serverId;
@@ -69,25 +69,7 @@
 
         String initialHosts = coreMemberHazelcastAddresses.stream().map( AdvertisedSocketAddress::toString )
                 .collect( joining( "," ) );
-=======
-    private final int memberId;
-    private final String boltAdvertisedSocketAddress;
-    private ReadReplicaGraphDatabase database;
-    private Monitors monitors;
-
-    public ReadReplica( File parentDir, int memberId, DiscoveryServiceFactory discoveryServiceFactory,
-                        List<AdvertisedSocketAddress> coreMemberHazelcastAddresses, Map<String, String> extraParams,
-                        Map<String, IntFunction<String>> instanceExtraParams, String recordFormat, Monitors monitors,
-                        String advertisedAddress, String listenAddress )
-    {
-        this.memberId = memberId;
-        int boltPort = 9000 + memberId;
-        int httpPort = 11000 + memberId;
-
-        String initialHosts = coreMemberHazelcastAddresses.stream()
-                .map( AdvertisedSocketAddress::toString ).collect( joining( "," ) );
         boltAdvertisedSocketAddress = advertisedAddress( advertisedAddress, boltPort );
->>>>>>> d0315743
 
         config.put( "dbms.mode", "READ_REPLICA" );
         config.put( CausalClusteringSettings.initial_discovery_members.name(), initialHosts );
@@ -102,31 +84,19 @@
             config.put( entry.getKey(), entry.getValue().apply( serverId ) );
         }
 
-<<<<<<< HEAD
         config.put( new BoltConnector( "bolt" ).type.name(), "BOLT" );
         config.put( new BoltConnector( "bolt" ).enabled.name(), "true" );
-        config.put( new BoltConnector( "bolt" ).listen_address.name(), "127.0.0.1:" + boltPort );
-        boltAdvertisedAddress = "127.0.0.1:" + boltPort;
-        config.put( new BoltConnector( "bolt" ).advertised_address.name(), boltAdvertisedAddress );
+        config.put( new BoltConnector( "bolt" ).listen_address.name(), listenAddress( listenAddress, boltPort ) );
+        config.put( new BoltConnector( "bolt" ).advertised_address.name(), boltAdvertisedSocketAddress );
         config.put( new HttpConnector( "http", Encryption.NONE ).type.name(), "HTTP" );
         config.put( new HttpConnector( "http", Encryption.NONE ).enabled.name(), "true" );
-        config.put( new HttpConnector( "http", Encryption.NONE ).listen_address.name(), "127.0.0.1:" + httpPort );
-        config.put( new HttpConnector( "http", Encryption.NONE ).advertised_address.name(), "127.0.0.1:" + httpPort );
-=======
-        config.put( new GraphDatabaseSettings.BoltConnector( "bolt" ).type.name(), "BOLT" );
-        config.put( new GraphDatabaseSettings.BoltConnector( "bolt" ).enabled.name(), "true" );
-        config.put( new GraphDatabaseSettings.BoltConnector( "bolt" ).listen_address.name(), listenAddress( listenAddress, boltPort ) );
-        config.put( new GraphDatabaseSettings.BoltConnector( "bolt" ).advertised_address.name(), boltAdvertisedSocketAddress );
-        config.put( new ClientConnectorSettings.HttpConnector( "http", Encryption.NONE ).type.name(), "HTTP" );
-        config.put( new ClientConnectorSettings.HttpConnector( "http", Encryption.NONE ).enabled.name(), "true" );
-        config.put( new ClientConnectorSettings.HttpConnector( "http", Encryption.NONE ).listen_address.name(), listenAddress( listenAddress, httpPort ) );
-        config.put( new ClientConnectorSettings.HttpConnector( "http", Encryption.NONE ).advertised_address.name(), advertisedAddress( advertisedAddress, httpPort ) );
->>>>>>> d0315743
+        config.put( new HttpConnector( "http", Encryption.NONE ).listen_address.name(), listenAddress( listenAddress, httpPort ) );
+        config.put( new HttpConnector( "http", Encryption.NONE ).advertised_address.name(), advertisedAddress( advertisedAddress, httpPort ) );
 
         this.neo4jHome = new File( parentDir, "read-replica-" + serverId );
         config.put( GraphDatabaseSettings.neo4j_home.name(), neo4jHome.getAbsolutePath() );
 
-        config.put( CausalClusteringSettings.transaction_listen_address.name(), "127.0.0.1:" + txPort );
+        config.put( CausalClusteringSettings.transaction_listen_address.name(), listenAddress( listenAddress, txPort ) );
         config.put( GraphDatabaseSettings.logs_directory.name(), new File( neo4jHome, "logs" ).getAbsolutePath() );
 
         this.discoveryServiceFactory = discoveryServiceFactory;
