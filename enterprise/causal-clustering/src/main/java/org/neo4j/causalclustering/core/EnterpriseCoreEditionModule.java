--- conflicted
+++ resolved
@@ -102,11 +102,8 @@
 import org.neo4j.kernel.lifecycle.LifecycleStatus;
 import org.neo4j.kernel.monitoring.Monitors;
 import org.neo4j.logging.LogProvider;
-<<<<<<< HEAD
-=======
 import org.neo4j.ssl.SslPolicy;
 import org.neo4j.time.Clocks;
->>>>>>> 1ccf4153
 import org.neo4j.udc.UsageData;
 
 import static org.neo4j.causalclustering.core.CausalClusteringSettings.raft_messages_log_path;
@@ -304,13 +301,8 @@
         final MessageLogger<MemberId> messageLogger;
         if ( config.get( CausalClusteringSettings.raft_messages_log_enable ) )
         {
-<<<<<<< HEAD
             File logFile = config.get( raft_messages_log_path );
-            messageLogger = life.add( new BetterMessageLogger<>( myself, raftMessagesLog( logFile ) ) );
-=======
-            File logsDir = config.get( GraphDatabaseSettings.logs_directory );
-            messageLogger = life.add( new BetterMessageLogger<>( myself, raftMessagesLog( logsDir ), Clocks.systemClock() ) );
->>>>>>> 1ccf4153
+            messageLogger = life.add( new BetterMessageLogger<>( myself, raftMessagesLog( logFile ), Clocks.systemClock() ) );
         }
         else
         {
