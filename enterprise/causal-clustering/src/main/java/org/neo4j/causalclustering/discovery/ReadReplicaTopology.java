--- conflicted
+++ resolved
@@ -25,8 +25,6 @@
 import java.util.Collection;
 import java.util.Map;
 import java.util.Objects;
-import java.util.Optional;
-import java.util.concurrent.ThreadLocalRandom;
 
 import org.neo4j.causalclustering.identity.MemberId;
 
@@ -60,7 +58,6 @@
         return String.format( "{readReplicas=%s}", readReplicaMembers );
     }
 
-<<<<<<< HEAD
     @Override
     public ReadReplicaTopology filterTopologyByDb( String dbName )
     {
@@ -84,8 +81,6 @@
         return Objects.equals( readReplicaMembers, that.readReplicaMembers );
     }
 
-=======
->>>>>>> 8cd5e815
     @Override
     public int hashCode()
     {
