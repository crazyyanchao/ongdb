--- conflicted
+++ resolved
@@ -37,10 +37,7 @@
     private final Log log;
     private final TimeoutStrategy.Timeout downloaderPauseStrategy;
     private PersistentSnapshotDownloader currentJob;
-<<<<<<< HEAD
-=======
     private boolean stopped;
->>>>>>> 2b60b983
 
     public CoreStateDownloaderService( JobScheduler jobScheduler, CoreStateDownloader downloader,
             CommandApplicationProcess applicationProcess,
@@ -72,11 +69,8 @@
     @Override
     public synchronized void stop() throws Throwable
     {
-<<<<<<< HEAD
-=======
         stopped = true;
 
->>>>>>> 2b60b983
         if ( currentJob != null )
         {
             currentJob.stop();
