--- conflicted
+++ resolved
@@ -22,25 +22,9 @@
 import io.netty.channel.ChannelHandlerContext;
 import io.netty.channel.SimpleChannelInboundHandler;
 
-<<<<<<< HEAD
-import java.io.File;
-import java.util.Optional;
 import java.util.function.Supplier;
 
 import org.neo4j.causalclustering.catchup.CatchupServerProtocol;
-import org.neo4j.causalclustering.catchup.ResponseMessageType;
-import org.neo4j.causalclustering.catchup.storecopy.StoreCopyFinishedResponse.Status;
-import org.neo4j.graphdb.Resource;
-import org.neo4j.graphdb.ResourceIterator;
-import org.neo4j.io.fs.FileSystemAbstraction;
-import org.neo4j.io.fs.OpenMode;
-import org.neo4j.io.pagecache.PageCache;
-import org.neo4j.io.pagecache.PagedFile;
-=======
-import java.util.function.Supplier;
-
-import org.neo4j.causalclustering.catchup.CatchupServerProtocol;
->>>>>>> e8295b2d
 import org.neo4j.kernel.NeoStoreDataSource;
 
 import static org.neo4j.causalclustering.catchup.CatchupServerProtocol.State;
@@ -69,41 +53,7 @@
         }
         else
         {
-<<<<<<< HEAD
-            CheckPointer checkPointer = checkPointerSupplier.get();
-            long lastCheckPointedTx;
-            try ( Resource lock = mutex.storeCopy(
-                    () -> checkPointer.tryCheckPoint( new SimpleTriggerInfo( "Store copy" ) ) );
-                    ResourceIterator<StoreFileMetadata> files = dataSource.get().listStoreFiles( false ) )
-            {
-                lastCheckPointedTx = checkPointer.lastCheckPointedTransactionId();
-                while ( files.hasNext() )
-                {
-                    StoreFileMetadata fileMetadata = files.next();
-                    File file = fileMetadata.file();
-                    log.debug( "Sending file " + file );
-                    ctx.writeAndFlush( ResponseMessageType.FILE );
-                    ctx.writeAndFlush( new FileHeader( relativePath( dataSource.get().getStoreDir(), file ),
-                            fileMetadata.recordSize() ) );
-                    Optional<PagedFile> existingMapping = pageCache.getExistingMapping( file );
-                    if ( existingMapping.isPresent() )
-                    {
-                        try ( PagedFile pagedFile = existingMapping.get() )
-                        {
-                            ctx.writeAndFlush( new FileSender(
-                                    pagedFile.openReadableByteChannel() ) );
-                        }
-                    }
-                    else
-                    {
-                        ctx.writeAndFlush( new FileSender( fs.open( file, OpenMode.READ ) ) );
-                    }
-                }
-            }
-            endStoreCopy( SUCCESS, ctx, lastCheckPointedTx );
-=======
             storeStreamingProcess.perform( ctx );
->>>>>>> e8295b2d
         }
         protocol.expect( State.MESSAGE_TYPE );
     }
