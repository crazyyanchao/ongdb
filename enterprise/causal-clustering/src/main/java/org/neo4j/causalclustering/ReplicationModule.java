--- conflicted
+++ resolved
@@ -68,12 +68,8 @@
         progressTracker = new ProgressTrackerImpl( myGlobalSession );
 
         replicator = life.add( new RaftReplicator( consensusModule.raftMachine(), myself, outbound, sessionPool,
-<<<<<<< HEAD
-            progressTracker, new ExponentialBackoffStrategy( 10, SECONDS ), platformModule.availabilityGuard ) );
-
-=======
-            progressTracker, new ExponentialBackoffStrategy( 10, 60, SECONDS ) ) );
->>>>>>> d43c7b38
+                progressTracker, new ExponentialBackoffStrategy( 10, 60, SECONDS ),
+                platformModule.availabilityGuard ) );
     }
 
     public RaftReplicator getReplicator()
