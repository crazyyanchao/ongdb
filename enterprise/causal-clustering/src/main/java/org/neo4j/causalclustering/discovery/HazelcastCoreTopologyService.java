--- conflicted
+++ resolved
@@ -59,10 +59,7 @@
 import static org.neo4j.causalclustering.discovery.HazelcastClusterTopology.extractCatchupAddressesMap;
 import static org.neo4j.causalclustering.discovery.HazelcastClusterTopology.getCoreTopology;
 import static org.neo4j.causalclustering.discovery.HazelcastClusterTopology.getReadReplicaTopology;
-<<<<<<< HEAD
 import static org.neo4j.causalclustering.discovery.HazelcastClusterTopology.refreshTags;
-=======
->>>>>>> 6c27da84
 
 class HazelcastCoreTopologyService extends LifecycleAdapter implements CoreTopologyService
 {
@@ -243,8 +240,6 @@
     public Optional<AdvertisedSocketAddress> findCatchupAddress( MemberId memberId )
     {
         return Optional.ofNullable( catchupAddressMap.get( memberId ) );
-<<<<<<< HEAD
-=======
     }
 
     private synchronized void refreshTopology()
@@ -256,68 +251,39 @@
 
     private void refreshCoreTopology()
     {
-        coreTopology = getCoreTopology( hazelcastInstance, config, log );
-        listenerService.notifyListeners( coreTopology );
->>>>>>> 6c27da84
-    }
-
-    private synchronized void refreshTopology()
-    {
-<<<<<<< HEAD
-        refreshCoreTopology();
-        refreshReadReplicaTopology();
-        catchupAddressMap = extractCatchupAddressesMap( coreTopology, readReplicaTopology );
-=======
-        readReplicaTopology = getReadReplicaTopology( hazelcastInstance, log );
-        log.info( "Current read replica topology is %s", readReplicaTopology );
->>>>>>> 6c27da84
-    }
-
-    private void refreshCoreTopology()
-    {
-<<<<<<< HEAD
         CoreTopology newCoreTopology = getCoreTopology( hazelcastInstance, config, log );
-=======
+        TopologyDifference difference = coreTopology.difference( newCoreTopology );
+        if ( difference.hasChanges() )
+        {
+            log.info( "Core topology changed %s", difference );
+        }
+
+        this.coreTopology = newCoreTopology;
+        listenerService.notifyListeners( this.coreTopology );
+
+    }
+
+    private void refreshReadReplicaTopology()
+    {
+        ReadReplicaTopology newReadReplicaTopology = getReadReplicaTopology( hazelcastInstance, log );
+
+        TopologyDifference difference = readReplicaTopology.difference( newReadReplicaTopology );
+        if ( difference.hasChanges() )
+        {
+            log.info( "Read replica topology changed %s", difference );
+        }
+
+        this.readReplicaTopology = newReadReplicaTopology;
+    }
+
+    private class OurMembershipListener implements MembershipListener
+    {
         @Override
         public void memberAdded( MembershipEvent membershipEvent )
         {
             log.info( "Core member added %s", membershipEvent );
             refreshTopology();
         }
->>>>>>> 6c27da84
-
-        TopologyDifference difference = coreTopology.difference( newCoreTopology );
-        if ( difference.hasChanges() )
-        {
-<<<<<<< HEAD
-            log.info( "Core topology changed %s", difference );
-        }
-
-        coreTopology = newCoreTopology;
-        listenerService.notifyListeners( coreTopology );
-    }
-
-    private void refreshReadReplicaTopology()
-    {
-        ReadReplicaTopology newReadReplicaTopology = getReadReplicaTopology( hazelcastInstance, log );
-
-        TopologyDifference difference = readReplicaTopology.difference( newReadReplicaTopology );
-        if ( difference.hasChanges() )
-        {
-            log.info( "Read replica topology changed %s", difference );
-        }
-
-        this.readReplicaTopology = newReadReplicaTopology;
-    }
-
-    private class OurMembershipListener implements MembershipListener
-    {
-        @Override
-        public void memberAdded( MembershipEvent membershipEvent )
-        {
-            log.info( "Core member added %s", membershipEvent );
-            refreshTopology();
-        }
 
         @Override
         public void memberRemoved( MembershipEvent membershipEvent )
@@ -326,16 +292,11 @@
             refreshTopology();
         }
 
-=======
-            log.info( "Core member removed %s", membershipEvent );
-            refreshTopology();
-        }
-
->>>>>>> 6c27da84
         @Override
         public void memberAttributeChanged( MemberAttributeEvent memberAttributeEvent )
         {
             log.info( "Core member attribute changed %s", memberAttributeEvent );
         }
     }
+
 }