--- conflicted
+++ resolved
@@ -19,54 +19,30 @@
  */
 package org.neo4j.kernel.impl.query;
 
+import org.junit.Test;
+
 import java.time.Clock;
 import java.util.Arrays;
 import java.util.Collections;
 import java.util.HashMap;
-import java.util.List;
 import java.util.Map;
 import java.util.concurrent.TimeUnit;
 
-<<<<<<< HEAD
-import org.junit.Test;
-
 import org.neo4j.kernel.api.query.ExecutingQuery;
-=======
-import org.neo4j.graphdb.Result;
-import org.neo4j.graphdb.factory.GraphDatabaseSettings;
-import org.neo4j.kernel.api.ExecutingQuery;
-import org.neo4j.kernel.api.KernelTransaction;
-import org.neo4j.kernel.api.security.AuthToken;
-import org.neo4j.kernel.configuration.Settings;
-import org.neo4j.kernel.enterprise.api.security.EnterpriseAuthManager;
-import org.neo4j.kernel.enterprise.api.security.EnterpriseSecurityContext;
-import org.neo4j.kernel.impl.coreapi.InternalTransaction;
-import org.neo4j.kernel.impl.factory.GraphDatabaseFacade;
->>>>>>> 1dd0163a
 import org.neo4j.kernel.impl.query.QueryLoggerKernelExtension.QueryLogger;
 import org.neo4j.kernel.impl.query.clientconnection.ClientConnectionInfo;
 import org.neo4j.kernel.impl.query.clientconnection.ShellConnectionInfo;
 import org.neo4j.logging.AssertableLogProvider;
 import org.neo4j.logging.LogProvider;
-import org.neo4j.server.security.enterprise.auth.EnterpriseAuthAndUserManager;
 import org.neo4j.time.Clocks;
 import org.neo4j.time.CpuClock;
 import org.neo4j.time.FakeClock;
 
 import static java.lang.String.format;
 import static java.util.Collections.emptyMap;
-import static org.hamcrest.Matchers.containsString;
 import static org.hamcrest.Matchers.equalTo;
-import static org.hamcrest.Matchers.not;
 import static org.hamcrest.Matchers.sameInstance;
 import static org.hamcrest.core.Is.is;
-<<<<<<< HEAD
-=======
-import static org.junit.Assert.assertEquals;
-import static org.junit.Assert.assertThat;
-import static org.mockito.Mockito.mock;
-import static org.mockito.Mockito.when;
->>>>>>> 1dd0163a
 import static org.neo4j.helpers.collection.MapUtil.map;
 import static org.neo4j.logging.AssertableLogProvider.inLog;
 
@@ -422,14 +398,15 @@
         QueryLogger queryLogger = queryLoggerWithParams( logProvider, clock );
 
         // when
-        ExecutingQuery query = query( 0, SESSION_1_NAME, "neo", inputQuery, params, emptyMap() );
+        ExecutingQuery query = query( 0, SESSION_1, "neo", inputQuery, params, emptyMap() );
         queryLogger.startQueryExecution( query );
         clock.forward( 10, TimeUnit.MILLISECONDS );
         queryLogger.endSuccess( query );
 
         // then
         logProvider.assertExactly( inLog( getClass() )
-                .info( format( "%d ms: %s - %s - {%s} - {}", 10L, "{session one} [neo]", outputQuery,
+                .info( format( "%d ms: %s - %s - {%s} - {}", 10L, sessionConnectionDetails( SESSION_1, "neo" ),
+                        outputQuery,
                         paramsString ) ) );
     }
 
