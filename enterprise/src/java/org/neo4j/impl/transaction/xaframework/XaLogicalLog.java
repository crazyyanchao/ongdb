--- conflicted
+++ resolved
@@ -362,23 +362,6 @@
 		file.delete();
 	}
 	
-<<<<<<< HEAD
-	void force() throws IOException
-	{
- 		fileChannel.force( false );
-	}
-
-	private void validate( int identifier ) throws XAException
-	{
-		if ( !xidIdentMap.containsKey( identifier ) )
-		{
-			throw new XAException( "Unkown identifier[" + identifier + 
-				"] coulndn't find Xid" );
-		}
-	}
-	
-=======
->>>>>>> ce2e401c
 	private void doInternalRecovery() throws IOException
 	{
 		log.info( "Logical log is dirty, recovering..." ); 
