<project xmlns="http://maven.apache.org/POM/4.0.0" xmlns:xsi="http://www.w3.org/2001/XMLSchema-instance" xsi:schemaLocation="http://maven.apache.org/POM/4.0.0 http://maven.apache.org/xsd/maven-4.0.0.xsd">
  <modelVersion>4.0.0</modelVersion>
  <parent>
    <groupId>org.neo4j</groupId>
    <artifactId>parent</artifactId>
<<<<<<< HEAD
    <version>2.0-SNAPSHOT</version>
=======
    <version>1.9.6-SNAPSHOT</version>
>>>>>>> d245b464
    <relativePath>../..</relativePath>
  </parent>
  <groupId>org.neo4j</groupId>
  <artifactId>neo4j-consistency-check</artifactId>
<<<<<<< HEAD
  <version>2.0-SNAPSHOT</version>
=======
  <version>1.9.6-SNAPSHOT</version>
>>>>>>> d245b464
  <name>Neo4j - Consistency Checker</name>
  <description>Tool for checking consistency of a Neo4j data store.</description>
  <packaging>jar</packaging>
  <url>http://components.neo4j.org/${project.artifactId}/${project.version}</url>

  <properties>
    <version-package>consistency.checking.impl</version-package>
    <neo4j.version>2.0-SNAPSHOT</neo4j.version>
    <bundle.namespace>org.neo4j.consistency</bundle.namespace>
    <short-name>consistency-check</short-name>
    <docs.url>http://docs.neo4j.org/chunked/${project.version}/</docs.url>
    <docs-plugin.skip>true</docs-plugin.skip>
  </properties>

  <scm>
	  <url>https://github.com/neo4j/neo4j/tree/master/enterprise/consistency-check</url>
  </scm>

  <licenses>
    <license>
      <name>GNU Affero General Public License, Version 3</name>
      <url>http://www.gnu.org/licenses/agpl-3.0-standalone.html</url>
      <comments>The software ("Software") developed and owned by Network Engine for
Objects in Lund AB (referred to in this notice as "Neo Technology") is
licensed under the GNU AFFERO GENERAL PUBLIC LICENSE Version 3 to all
third parties and that license is included below.

However, if you have executed an End User Software License and Services
Agreement or an OEM Software License and Support Services Agreement, or
another commercial license agreement with Neo Technology or one of its
affiliates (each, a "Commercial Agreement"), the terms of the license in
such Commercial Agreement will supersede the GNU AFFERO GENERAL PUBLIC
LICENSE Version 3 and you may use the Software solely pursuant to the
terms of the relevant Commercial Agreement.
      </comments>
    </license>
  </licenses>

  <dependencies>
    <dependency>
      <groupId>org.neo4j</groupId>
      <artifactId>neo4j-kernel</artifactId>
      <version>${neo4j.version}</version>
    </dependency>
    <dependency>
      <groupId>org.neo4j</groupId>
      <artifactId>neo4j-lucene-index</artifactId>
      <version>${neo4j.version}</version>
    </dependency>
    <dependency>
      <groupId>junit</groupId>
      <artifactId>junit</artifactId>
    </dependency>
    <dependency>
      <groupId>commons-io</groupId>
      <artifactId>commons-io</artifactId>
      <scope>test</scope>
    </dependency>
    <dependency>
      <groupId>org.neo4j</groupId>
      <artifactId>neo4j-kernel</artifactId>
      <version>${neo4j.version}</version>
      <type>test-jar</type>
      <scope>test</scope>
    </dependency>
    <dependency>
      <groupId>org.mockito</groupId>
      <artifactId>mockito-core</artifactId>
      <scope>test</scope>
    </dependency>
    <dependency>
      <groupId>commons-codec</groupId>
      <artifactId>commons-codec</artifactId>
      <scope>test</scope>
    </dependency>
  </dependencies>

  <build>
    <plugins>
      <plugin>
        <artifactId>maven-site-plugin</artifactId>
        <configuration>
          <reportPlugins combine.children="append">
            <plugin>
              <artifactId>maven-javadoc-plugin</artifactId>
              <configuration>
                <detectJavaApiLink>true</detectJavaApiLink>
                <detectLinks>true</detectLinks>
                <quiet>true</quiet>
                <excludePackageNames>*.impl.*</excludePackageNames>
              </configuration>
              <reports>
                <report>javadoc</report>
              </reports>
            </plugin>
          </reportPlugins>
        </configuration>
        <executions>
          <execution>
            <id>attach-descriptor</id>
            <phase>none</phase>
          </execution>
        </executions>
      </plugin>
    </plugins>
  </build>


  <distributionManagement>
    <site>
      <id>neo4j-site</id>
      <url>scpexe://docs.neo4j.org/data/www/doc/components.neo4j.org/${project.artifactId}/${project.version}</url>
    </site>
  </distributionManagement>

</project>
<|MERGE_RESOLUTION|>--- conflicted
+++ resolved
@@ -3,20 +3,13 @@
   <parent>
     <groupId>org.neo4j</groupId>
     <artifactId>parent</artifactId>
-<<<<<<< HEAD
     <version>2.0-SNAPSHOT</version>
-=======
-    <version>1.9.6-SNAPSHOT</version>
->>>>>>> d245b464
     <relativePath>../..</relativePath>
   </parent>
   <groupId>org.neo4j</groupId>
   <artifactId>neo4j-consistency-check</artifactId>
-<<<<<<< HEAD
   <version>2.0-SNAPSHOT</version>
-=======
-  <version>1.9.6-SNAPSHOT</version>
->>>>>>> d245b464
+
   <name>Neo4j - Consistency Checker</name>
   <description>Tool for checking consistency of a Neo4j data store.</description>
   <packaging>jar</packaging>
