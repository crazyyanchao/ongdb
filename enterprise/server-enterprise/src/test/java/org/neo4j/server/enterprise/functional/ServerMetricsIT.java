--- conflicted
+++ resolved
@@ -91,11 +91,7 @@
         }
     }
 
-<<<<<<< HEAD
-    private void assertMetricsExists( File metricsPath, String metricsName ) throws IOException, InterruptedException
-=======
-    private static void assertMetricsExists( File metricsPath, String meticsName ) throws IOException, InterruptedException
->>>>>>> 26695b51
+    private static void assertMetricsExists( File metricsPath, String metricsName ) throws IOException, InterruptedException
     {
         File file = metricsCsv( metricsPath, metricsName );
         long threadCount = readLongValue( file );
