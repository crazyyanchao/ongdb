--- conflicted
+++ resolved
@@ -53,18 +53,11 @@
   Jetty :: XML utilities
   JTA 1.1
   Lucene Core
-<<<<<<< HEAD
+  Netty
   opencsv
   parboiled-core
   parboiled-scala
   RRD4J
-  The Netty Project
-=======
-  Netty
-  RRD4J
-  Servlet Specification API
-  zookeeper
->>>>>>> eeac8dfe
 
 BSD - Scala License
   Scala Library
