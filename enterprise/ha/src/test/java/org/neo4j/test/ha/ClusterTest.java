/**
 * Copyright (c) 2002-2014 "Neo Technology,"
 * Network Engine for Objects in Lund AB [http://neotechnology.com]
 *
 * This file is part of Neo4j.
 *
 * Neo4j is free software: you can redistribute it and/or modify
 * it under the terms of the GNU Affero General Public License as
 * published by the Free Software Foundation, either version 3 of the
 * License, or (at your option) any later version.
 *
 * This program is distributed in the hope that it will be useful,
 * but WITHOUT ANY WARRANTY; without even the implied warranty of
 * MERCHANTABILITY or FITNESS FOR A PARTICULAR PURPOSE.  See the
 * GNU Affero General Public License for more details.
 *
 * You should have received a copy of the GNU Affero General Public License
 * along with this program. If not, see <http://www.gnu.org/licenses/>.
 */
package org.neo4j.test.ha;

import java.net.InetAddress;

import org.hamcrest.CoreMatchers;
import org.junit.Assert;
import org.junit.Ignore;
import org.junit.Rule;
import org.junit.Test;

import org.neo4j.cluster.ClusterSettings;
import org.neo4j.cluster.client.Clusters;
import org.neo4j.graphdb.GraphDatabaseService;
import org.neo4j.graphdb.Node;
import org.neo4j.graphdb.Transaction;
import org.neo4j.graphdb.factory.HighlyAvailableGraphDatabaseFactory;
import org.neo4j.helpers.collection.MapUtil;
import org.neo4j.kernel.GraphDatabaseAPI;
import org.neo4j.kernel.ha.HaSettings;
import org.neo4j.kernel.ha.HighlyAvailableGraphDatabase;
import org.neo4j.test.LoggerRule;
import org.neo4j.test.TargetDirectory;

<<<<<<< HEAD
import static org.junit.Assert.*;
=======
import static org.junit.Assert.fail;

>>>>>>> 2e823e0b
import static org.neo4j.test.ha.ClusterManager.allSeesAllAsAvailable;
import static org.neo4j.test.ha.ClusterManager.fromXml;

public class ClusterTest
{
    @Rule
    public LoggerRule logging = new LoggerRule();

    @Test
    public void testCluster() throws Throwable
    {
        ClusterManager clusterManager = new ClusterManager( fromXml( getClass().getResource( "/threeinstances.xml" ).toURI() ),
                TargetDirectory.forTest( getClass() ).directory( "testCluster", true ),
                MapUtil.stringMap(HaSettings.ha_server.name(), ":6001-6005",
                                  HaSettings.tx_push_factor.name(), "2"));
        try
        {
            clusterManager.start();

            clusterManager.getDefaultCluster().await( allSeesAllAsAvailable() );

            GraphDatabaseAPI master = clusterManager.getDefaultCluster().getMaster();
            Transaction tx = master.beginTx();
            Node node = master.createNode();
            long nodeId = node.getId();
            node.setProperty( "foo", "bar" );
            tx.success();
            tx.finish();


            HighlyAvailableGraphDatabase slave = clusterManager.getDefaultCluster().getAnySlave();
            Transaction transaction = slave.beginTx();
            try
            {
                node = slave.getNodeById( nodeId );
                assertThat( node.getProperty( "foo" ).toString(), CoreMatchers.equalTo( "bar" ) );
            }
            finally
            {
                transaction.finish();
            }
        }
        finally
        {
            clusterManager.stop();
        }
    }

    @Test
    public void testClusterWithHostnames() throws Throwable
    {
        String hostName = InetAddress.getLocalHost().getHostName();
        Clusters.Cluster cluster = new Clusters.Cluster( "neo4j.ha" );
        for ( int i = 0; i < 3; i++ )
        {
            cluster.getMembers().add( new Clusters.Member( hostName +":"+(5001 + i), true ) );
        }

        final Clusters clusters = new Clusters();
        clusters.getClusters().add( cluster );

        ClusterManager clusterManager = new ClusterManager( ClusterManager.provided( clusters ),
                TargetDirectory.forTest( getClass() ).directory( "testCluster", true ),
                MapUtil.stringMap( HaSettings.ha_server.name(), hostName+":6001-6005",
                        HaSettings.tx_push_factor.name(), "2" ));
        try
        {
            clusterManager.start();

            clusterManager.getDefaultCluster().await( allSeesAllAsAvailable() );

            GraphDatabaseAPI master = clusterManager.getDefaultCluster().getMaster();
            Transaction tx = master.beginTx();
            Node node = master.createNode();
            long nodeId = node.getId();
            node.setProperty( "foo", "bar" );
            tx.success();
            tx.finish();

            HighlyAvailableGraphDatabase anySlave = clusterManager.getDefaultCluster().getAnySlave();
            try(Transaction ignore = anySlave.beginTx())
            {
                node = anySlave.getNodeById( nodeId );
                Assert.assertThat( node.getProperty( "foo" ).toString(), CoreMatchers.equalTo( "bar" ) );
            }
        }
        finally
        {
            clusterManager.stop();
        }
    }

    @Test
    public void testClusterWithWildcardIP() throws Throwable
    {
        Clusters.Cluster cluster = new Clusters.Cluster( "neo4j.ha" );
        for ( int i = 0; i < 3; i++ )
        {
            cluster.getMembers().add( new Clusters.Member( (5001 + i), true ) );
        }

        final Clusters clusters = new Clusters();
        clusters.getClusters().add( cluster );

        ClusterManager clusterManager = new ClusterManager( ClusterManager.provided( clusters ),
                TargetDirectory.forTest( getClass() ).directory( "testCluster", true ),
                MapUtil.stringMap( HaSettings.ha_server.name(), "0.0.0.0:6001-6005",
                        HaSettings.tx_push_factor.name(), "2" ));
        try
        {
            clusterManager.start();

            clusterManager.getDefaultCluster().await( allSeesAllAsAvailable() );

            GraphDatabaseAPI master = clusterManager.getDefaultCluster().getMaster();
            Transaction tx = master.beginTx();
            Node node = master.createNode();
            long nodeId = node.getId();
            node.setProperty( "foo", "bar" );
            tx.success();
            tx.finish();

            HighlyAvailableGraphDatabase anySlave = clusterManager.getDefaultCluster().getAnySlave();
            try(Transaction ignore = anySlave.beginTx())
            {
                node = anySlave.getNodeById( nodeId );
                Assert.assertThat( node.getProperty( "foo" ).toString(), CoreMatchers.equalTo( "bar" ) );
            }
        }
        finally
        {
            clusterManager.stop();
        }
    }

    @Test @Ignore("JH: Ignored for by CG in March 2013, needs revisit. I added @ignore instead of commenting out to list this in static analysis.")
    public void testArbiterStartsFirstAndThenTwoInstancesJoin() throws Throwable
    {
        ClusterManager clusterManager = new ClusterManager( ClusterManager.clusterWithAdditionalArbiters( 2, 1 ),
                TargetDirectory.forTest( getClass() ).directory( "testCluster", true ), MapUtil.stringMap());
        try
        {
            clusterManager.start();
            clusterManager.getDefaultCluster().await( allSeesAllAsAvailable() );

            GraphDatabaseAPI master = clusterManager.getDefaultCluster().getMaster();
            Transaction tx = master.beginTx();
            master.createNode();
            tx.success();
            tx.finish();
        }
        finally
        {
            clusterManager.stop();
        }
    }

    @Test
    public void testInstancesWithConflictingClusterPorts() throws Throwable
    {
        HighlyAvailableGraphDatabase first = null;
        try
        {
            String masterStoreDir =
                    TargetDirectory.forTest( getClass() ).directory( "testConflictingClusterPortsMaster", true ).getAbsolutePath();
            first = (HighlyAvailableGraphDatabase) new HighlyAvailableGraphDatabaseFactory().
                    newHighlyAvailableDatabaseBuilder( masterStoreDir )
                    .setConfig( ClusterSettings.initial_hosts, "127.0.0.1:5001" )
                    .setConfig( ClusterSettings.cluster_server, "127.0.0.1:5001" )
                    .setConfig( ClusterSettings.server_id, "1" )
                    .setConfig( HaSettings.ha_server, "127.0.0.1:6666" )
                    .newGraphDatabase();

            try
            {
                String slaveStoreDir =
                        TargetDirectory.forTest( getClass() ).directory( "testConflictingClusterPortsSlave", true ).getAbsolutePath();
                HighlyAvailableGraphDatabase failed = (HighlyAvailableGraphDatabase) new HighlyAvailableGraphDatabaseFactory().
                        newHighlyAvailableDatabaseBuilder( slaveStoreDir )
                        .setConfig( ClusterSettings.initial_hosts, "127.0.0.1:5001" )
                        .setConfig( ClusterSettings.cluster_server, "127.0.0.1:5001" )
                        .setConfig( ClusterSettings.server_id, "2" )
                        .setConfig( HaSettings.ha_server, "127.0.0.1:6667" )
                        .newGraphDatabase();
                failed.shutdown();
                fail("Should not start when ports conflict");
            }
            catch ( Exception e )
            {
                // good
            }
        }
        finally
        {
            if ( first != null )
            {
                first.shutdown();
            }
        }
    }

    @Test
    public void testInstancesWithConflictingHaPorts() throws Throwable
    {
        HighlyAvailableGraphDatabase first = null;
        try
        {
            String storeDir =
                    TargetDirectory.forTest( getClass() ).directory( "testConflictingHaPorts", true ).getAbsolutePath();
             first = (HighlyAvailableGraphDatabase) new HighlyAvailableGraphDatabaseFactory().
                    newHighlyAvailableDatabaseBuilder( storeDir )
                    .setConfig( ClusterSettings.initial_hosts, "127.0.0.1:5001" )
                    .setConfig( ClusterSettings.cluster_server, "127.0.0.1:5001" )
                    .setConfig( ClusterSettings.server_id, "1" )
                    .setConfig( HaSettings.ha_server, "127.0.0.1:6666" )
                    .newGraphDatabase();

            try
            {
                HighlyAvailableGraphDatabase failed = (HighlyAvailableGraphDatabase) new HighlyAvailableGraphDatabaseFactory().
                        newHighlyAvailableDatabaseBuilder( storeDir )
                        .setConfig( ClusterSettings.initial_hosts, "127.0.0.1:5001" )
                        .setConfig( ClusterSettings.cluster_server, "127.0.0.1:5002" )
                        .setConfig( ClusterSettings.server_id, "2" )
                        .setConfig( HaSettings.ha_server, "127.0.0.1:6666" )
                        .newGraphDatabase();
                failed.shutdown();
                fail( "Should not start when ports conflict" );
            }
            catch ( Exception e )
            {
                // good
            }
        }
        finally
        {
            if ( first != null )
            {
                first.shutdown();
            }
        }
    }

    @Test
    public void given4instanceClusterWhenMasterGoesDownThenElectNewMaster() throws Throwable
    {
        ClusterManager clusterManager = new ClusterManager( fromXml( getClass().getResource( "/fourinstances.xml" ).toURI() ),
                TargetDirectory.forTest( getClass() ).directory( "4instances", true ), MapUtil.stringMap() );
        try
        {
            clusterManager.start();
            ClusterManager.ManagedCluster cluster = clusterManager.getDefaultCluster();
            cluster.await( allSeesAllAsAvailable() );

            logging.getLogger().info( "STOPPING MASTER" );
            cluster.shutdown( cluster.getMaster() );
            logging.getLogger().info( "STOPPED MASTER" );

            cluster.await( ClusterManager.masterAvailable() );

            GraphDatabaseService master = cluster.getMaster();
            logging.getLogger().info( "CREATE NODE" );
            Transaction tx = master.beginTx();
            master.createNode();
            logging.getLogger().info( "CREATED NODE" );
            tx.success();
            tx.finish();

            logging.getLogger().info( "STOPPING CLUSTER" );
        }
        finally
        {
            clusterManager.stop();
        }
    }

    @Test
    public void givenEmptyHostListWhenClusterStartupThenFormClusterWithSingleInstance() throws Exception
    {
        HighlyAvailableGraphDatabase db = (HighlyAvailableGraphDatabase) new HighlyAvailableGraphDatabaseFactory().
                newHighlyAvailableDatabaseBuilder( TargetDirectory.forTest( getClass() ).directory( "singleinstance", true ).getAbsolutePath() ).
                setConfig( ClusterSettings.server_id, "1" ).
                setConfig( ClusterSettings.initial_hosts, "" ).
                newGraphDatabase();

        try
        {
            System.out.println(db.isAvailable( 10 ));
        }
        finally
        {
            db.shutdown();
        }
    }
}
<|MERGE_RESOLUTION|>--- conflicted
+++ resolved
@@ -22,7 +22,6 @@
 import java.net.InetAddress;
 
 import org.hamcrest.CoreMatchers;
-import org.junit.Assert;
 import org.junit.Ignore;
 import org.junit.Rule;
 import org.junit.Test;
@@ -40,12 +39,9 @@
 import org.neo4j.test.LoggerRule;
 import org.neo4j.test.TargetDirectory;
 
-<<<<<<< HEAD
-import static org.junit.Assert.*;
-=======
+import static org.junit.Assert.assertThat;
 import static org.junit.Assert.fail;
 
->>>>>>> 2e823e0b
 import static org.neo4j.test.ha.ClusterManager.allSeesAllAsAvailable;
 import static org.neo4j.test.ha.ClusterManager.fromXml;
 
@@ -129,7 +125,7 @@
             try(Transaction ignore = anySlave.beginTx())
             {
                 node = anySlave.getNodeById( nodeId );
-                Assert.assertThat( node.getProperty( "foo" ).toString(), CoreMatchers.equalTo( "bar" ) );
+                assertThat( node.getProperty( "foo" ).toString(), CoreMatchers.equalTo( "bar" ) );
             }
         }
         finally
@@ -172,7 +168,7 @@
             try(Transaction ignore = anySlave.beginTx())
             {
                 node = anySlave.getNodeById( nodeId );
-                Assert.assertThat( node.getProperty( "foo" ).toString(), CoreMatchers.equalTo( "bar" ) );
+                assertThat( node.getProperty( "foo" ).toString(), CoreMatchers.equalTo( "bar" ) );
             }
         }
         finally
