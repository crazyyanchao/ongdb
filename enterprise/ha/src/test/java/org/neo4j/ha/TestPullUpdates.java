--- conflicted
+++ resolved
@@ -41,11 +41,7 @@
 import org.neo4j.graphdb.Transaction;
 import org.neo4j.graphdb.TransientTransactionFailureException;
 import org.neo4j.graphdb.factory.TestHighlyAvailableGraphDatabaseFactory;
-<<<<<<< HEAD
-import org.neo4j.helpers.collection.MapUtil;
-=======
 import org.neo4j.kernel.configuration.Settings;
->>>>>>> a9a4b469
 import org.neo4j.kernel.ha.HaSettings;
 import org.neo4j.kernel.ha.HighlyAvailableGraphDatabase;
 import org.neo4j.kernel.impl.ha.ClusterManager;
@@ -56,11 +52,7 @@
 import org.neo4j.shell.ShellException;
 import org.neo4j.shell.ShellLobby;
 import org.neo4j.shell.ShellSettings;
-<<<<<<< HEAD
-import org.neo4j.test.rule.TestDirectory;
-=======
 import org.neo4j.test.ha.ClusterRule;
->>>>>>> a9a4b469
 
 import static java.lang.System.currentTimeMillis;
 import static org.hamcrest.Matchers.instanceOf;
@@ -78,13 +70,6 @@
 {
     private static final int PULL_INTERVAL = 100;
     private static final int SHELL_PORT = 6370;
-<<<<<<< HEAD
-    @Rule
-    public final TestName testName = new TestName();
-    @Rule
-    public final TestDirectory testDirectory = TestDirectory.testDirectory();
-=======
->>>>>>> a9a4b469
 
     @Rule
     public final ClusterRule clusterRule = new ClusterRule( getClass() );
@@ -131,21 +116,10 @@
     public void terminatedTransactionDoesNotForceUpdatePulling() throws Throwable
     {
         int testTxsOnMaster = 42;
-<<<<<<< HEAD
-        File root = testDirectory.directory( testName.getMethodName() );
-        ClusterManager clusterManager = new ClusterManager.Builder( root )
-                .withSharedConfig( MapUtil.stringMap(
-                        HaSettings.pull_interval.name(), "0s",
-                        HaSettings.tx_push_factor.name(), "0" ) ).build();
-        clusterManager.start();
-        cluster = clusterManager.getCluster();
-=======
         ClusterManager.ManagedCluster cluster = clusterRule.
                 withSharedSetting( HaSettings.pull_interval, "0s" ).
                 withSharedSetting( HaSettings.tx_push_factor, "0" ).
-                withSharedSetting( KernelTransactions.tx_termination_aware_locks, Settings.TRUE ).
                 startCluster();
->>>>>>> a9a4b469
 
         HighlyAvailableGraphDatabase master = cluster.getMaster();
         final HighlyAvailableGraphDatabase slave = cluster.getAnySlave();
