/**
 * Copyright (c) 2002-2013 "Neo Technology,"
 * Network Engine for Objects in Lund AB [http://neotechnology.com]
 *
 * This file is part of Neo4j.
 *
 * Neo4j is free software: you can redistribute it and/or modify
 * it under the terms of the GNU Affero General Public License as
 * published by the Free Software Foundation, either version 3 of the
 * License, or (at your option) any later version.
 *
 * This program is distributed in the hope that it will be useful,
 * but WITHOUT ANY WARRANTY; without even the implied warranty of
 * MERCHANTABILITY or FITNESS FOR A PARTICULAR PURPOSE.  See the
 * GNU Affero General Public License for more details.
 *
 * You should have received a copy of the GNU Affero General Public License
 * along with this program. If not, see <http://www.gnu.org/licenses/>.
 */
package org.neo4j.kernel.ha.id;

import java.io.File;
import java.util.Arrays;
import java.util.EnumMap;
import java.util.Map;

import org.neo4j.com.Response;
import org.neo4j.kernel.DefaultIdGeneratorFactory;
import org.neo4j.kernel.IdGeneratorFactory;
import org.neo4j.kernel.IdType;
<<<<<<< HEAD
import org.neo4j.kernel.ha.cluster.HighAvailability;
=======
>>>>>>> 614c00ea
import org.neo4j.kernel.ha.com.master.Master;
import org.neo4j.kernel.impl.nioneo.store.FileSystemAbstraction;
import org.neo4j.kernel.impl.nioneo.store.IdGenerator;
import org.neo4j.kernel.impl.nioneo.store.IdRange;
import org.neo4j.kernel.impl.util.StringLogger;
import org.neo4j.kernel.logging.Logging;

public class HaIdGeneratorFactory implements IdGeneratorFactory
{
    private final Map<IdType, HaIdGenerator> generators =
            new EnumMap<IdType, HaIdGenerator>( IdType.class );
    private final IdGeneratorFactory localFactory = new DefaultIdGeneratorFactory();
    private final Master master;
    private final StringLogger logger;
    private IdGeneratorState globalState = IdGeneratorState.PENDING;

    public HaIdGeneratorFactory( Master master, Logging logging )
    {
        this.master = master;
        this.logger = logging.getMessagesLog( getClass() );
    }

    @Override
    public IdGenerator open( FileSystemAbstraction fs, File fileName, int grabSize, IdType idType, long highId )
    {
        HaIdGenerator previous = generators.remove( idType );
        if ( previous != null )
            previous.close();
        
        IdGenerator initialIdGenerator = null;
        switch ( globalState )
        {
        case MASTER:
            initialIdGenerator = localFactory.open( fs, fileName, grabSize, idType, highId );
            break;
        case SLAVE:
            initialIdGenerator = new SlaveIdGenerator( idType, highId, master, logger );
            break;
        default:
            throw new IllegalStateException( globalState.name() );
        }
        HaIdGenerator haIdGenerator = new HaIdGenerator( initialIdGenerator, fs, fileName, grabSize, idType, globalState );
        generators.put( idType, haIdGenerator );
        return haIdGenerator;
    }

    @Override
    public void create( FileSystemAbstraction fs, File fileName, long highId )
    {
        localFactory.create( fs, fileName, highId );
    }

    @Override
    public IdGenerator get( IdType idType )
    {
        return generators.get( idType );
    }
<<<<<<< HEAD
    
=======

>>>>>>> 614c00ea
    public void switchToMaster()
    {
        globalState = IdGeneratorState.MASTER;
        for ( HaIdGenerator generator : generators.values() )
        {
            generator.switchToMaster();
        }
    }
    
    public void switchToSlave()
    {
        globalState = IdGeneratorState.SLAVE;
        for ( HaIdGenerator generator : generators.values() )
        {
            generator.switchToSlave();
        }
    }

    private static final long VALUE_REPRESENTING_NULL = -1;

    private enum IdGeneratorState
    {
        PENDING, SLAVE, MASTER;
    }

    private class HaIdGenerator implements IdGenerator
    {
        private IdGenerator delegate;
        private final FileSystemAbstraction fs;
        private final File fileName;
        private final int grabSize;
        private final IdType idType;
        private volatile IdGeneratorState state;

        HaIdGenerator( IdGenerator initialDelegate, FileSystemAbstraction fs, File fileName, int grabSize,
                       IdType idType, IdGeneratorState initialState )
        {
            delegate = initialDelegate;
            this.fs = fs;
            this.fileName = fileName;
            this.grabSize = grabSize;
            this.idType = idType;
            this.state = initialState;
            logger.debug( "Instantiated HaIdGenerator for " + initialDelegate + " " + idType + ", " + initialState );
        }

        private void switchToSlave()
        {
            long highId = delegate.getHighId();
            delegate.close();
            delegate = new SlaveIdGenerator( idType, highId, master, logger );
            logger.debug( "Instantiated slave delegate " + delegate + " of type " + idType + " with highid " + highId );
            state = IdGeneratorState.SLAVE;
        }

        private void switchToMaster()
        {
            if ( state == IdGeneratorState.SLAVE )
            {
                long highId = delegate.getHighId();
                delegate.close();
                if ( fs.fileExists( fileName ) )
                    fs.deleteFile( fileName );
                    
                localFactory.create( fs, fileName, highId );
                delegate = localFactory.open( fs, fileName, grabSize, idType, highId );
                logger.debug( "Instantiated master delegate " + delegate + " of type " + idType + " with highid " + highId );
            }
            else
            {
                logger.debug( "Keeps " + delegate );
            }

            state = IdGeneratorState.MASTER;
        }

        @Override
        public String toString()
        {
            return delegate.toString();
        }

        @Override
        public final boolean equals( Object other )
        {
            return delegate.equals( other );
        }

        @Override
        public final int hashCode()
        {
            return delegate.hashCode();
        }

        @Override
        public long nextId()
        {
            if ( state == IdGeneratorState.PENDING )
                throw new IllegalStateException( state.name() );
            
            long result = delegate.nextId();
            return result;
        }

        @Override
        public IdRange nextIdBatch( int size )
        {
            if ( state == IdGeneratorState.PENDING )
                throw new IllegalStateException( state.name() );
            
            return delegate.nextIdBatch( size );
        }

        @Override
        public void setHighId( long id )
        {
            delegate.setHighId( id );
        }

        @Override
        public long getHighId()
        {
            return delegate.getHighId();
        }

        @Override
        public void freeId( long id )
        {
            delegate.freeId( id );
        }

        @Override
        public void close()
        {
            delegate.close();
        }

        @Override
        public long getNumberOfIdsInUse()
        {
            return delegate.getNumberOfIdsInUse();
        }

        @Override
        public long getDefragCount()
        {
            return delegate.getDefragCount();
        }

        @Override
        public void delete()
        {
            delegate.delete();
        }
    }

    private static class SlaveIdGenerator implements IdGenerator
    {
        private volatile long highestIdInUse;
        private volatile long defragCount;
        private volatile IdRangeIterator idQueue = EMPTY_ID_RANGE_ITERATOR;
        private final Master master;
        private final IdType idType;
        private final StringLogger logger;

        SlaveIdGenerator( IdType idType, long highId, Master master, StringLogger logger )
        {
            this.idType = idType;
            this.highestIdInUse = highId;
            this.master = master;
            this.logger = logger;
        }

        @Override
        public void close()
        {
        }

        @Override
        public void freeId( long id )
        {
        }

        @Override
        public long getHighId()
        {
            return highestIdInUse;
        }

        @Override
        public long getNumberOfIdsInUse()
        {
            return highestIdInUse - defragCount;
        }

        @Override
        public synchronized long nextId()
        {
            long nextId = nextLocalId();
            if ( nextId == VALUE_REPRESENTING_NULL )
            {
                // If we don't have anymore grabbed ids from master, grab a bunch
                Response<IdAllocation> response = master.allocateIds( idType );
                try
                {
                    IdAllocation allocation = response.response();
                    logger.info( "Received id allocation " + allocation + " from master " + master + " for " + idType );
                    nextId = storeLocally( allocation );
                }
                finally
                {
                    response.close();
                }
            }
            return nextId;
        }

        @Override
        public IdRange nextIdBatch( int size )
        {
            throw new UnsupportedOperationException( "Should never be called" );
        }

        private long storeLocally( IdAllocation allocation )
        {
            setHighId( allocation.getHighestIdInUse() );
            this.defragCount = allocation.getDefragCount();
            this.idQueue = new IdRangeIterator( allocation.getIdRange() );
            return idQueue.next();
        }

        private long nextLocalId()
        {
            return this.idQueue.next();
        }

        @Override
        public void setHighId( long id )
        {
            this.highestIdInUse = Math.max( this.highestIdInUse, id );
        }

        @Override
        public long getDefragCount()
        {
            return this.defragCount;
        }

        @Override
        public void delete()
        {
        }
        
        @Override
        public String toString()
        {
            return getClass().getSimpleName() + "[" + this.idQueue + "]";
        }
    }

    private static class IdRangeIterator
    {
        private int position = 0;
        private final long[] defrag;
        private final long start;
        private final int length;

        IdRangeIterator( IdRange idRange )
        {
            this.defrag = idRange.getDefragIds();
            this.start = idRange.getRangeStart();
            this.length = idRange.getRangeLength();
        }

        long next()
        {
            try
            {
                if ( position < defrag.length )
                {
                    return defrag[position];
                }
                else
                {
                    int offset = position - defrag.length;
                    return (offset < length) ? (start + offset) : VALUE_REPRESENTING_NULL;
                }
            }
            finally
            {
                ++position;
            }
        }
        
        @Override
        public String toString()
        {
            return "IdRangeIterator[start:" + start + ", length:" + length + ", position:" + position + ", defrag:" + Arrays.toString( defrag ) + "]";
        }
    }

    private static IdRangeIterator EMPTY_ID_RANGE_ITERATOR =
            new IdRangeIterator( new IdRange( new long[0], 0, 0 ) )
            {
                @Override
                long next()
                {
                    return VALUE_REPRESENTING_NULL;
                }

                ;
            };
}<|MERGE_RESOLUTION|>--- conflicted
+++ resolved
@@ -28,10 +28,6 @@
 import org.neo4j.kernel.DefaultIdGeneratorFactory;
 import org.neo4j.kernel.IdGeneratorFactory;
 import org.neo4j.kernel.IdType;
-<<<<<<< HEAD
-import org.neo4j.kernel.ha.cluster.HighAvailability;
-=======
->>>>>>> 614c00ea
 import org.neo4j.kernel.ha.com.master.Master;
 import org.neo4j.kernel.impl.nioneo.store.FileSystemAbstraction;
 import org.neo4j.kernel.impl.nioneo.store.IdGenerator;
@@ -61,7 +57,7 @@
         if ( previous != null )
             previous.close();
         
-        IdGenerator initialIdGenerator = null;
+        IdGenerator initialIdGenerator;
         switch ( globalState )
         {
         case MASTER:
@@ -89,11 +85,7 @@
     {
         return generators.get( idType );
     }
-<<<<<<< HEAD
-    
-=======
-
->>>>>>> 614c00ea
+
     public void switchToMaster()
     {
         globalState = IdGeneratorState.MASTER;
