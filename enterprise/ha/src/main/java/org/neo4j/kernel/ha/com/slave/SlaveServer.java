/**
 * Copyright (c) 2002-2014 "Neo Technology,"
 * Network Engine for Objects in Lund AB [http://neotechnology.com]
 *
 * This file is part of Neo4j.
 *
 * Neo4j is free software: you can redistribute it and/or modify
 * it under the terms of the GNU Affero General Public License as
 * published by the Free Software Foundation, either version 3 of the
 * License, or (at your option) any later version.
 *
 * This program is distributed in the hope that it will be useful,
 * but WITHOUT ANY WARRANTY; without even the implied warranty of
 * MERCHANTABILITY or FITNESS FOR A PARTICULAR PURPOSE.  See the
 * GNU Affero General Public License for more details.
 *
 * You should have received a copy of the GNU Affero General Public License
 * along with this program. If not, see <http://www.gnu.org/licenses/>.
 */
package org.neo4j.kernel.ha.com.slave;

import static org.neo4j.com.Protocol.DEFAULT_FRAME_LENGTH;
import static org.neo4j.com.TxChecksumVerifier.ALWAYS_MATCH;

import org.jboss.netty.channel.Channel;
import org.neo4j.com.RequestContext;
import org.neo4j.com.RequestType;
import org.neo4j.com.Server;
import org.neo4j.kernel.ha.com.master.Slave;
import org.neo4j.kernel.ha.com.master.SlaveClient.SlaveRequestType;
import org.neo4j.kernel.logging.Logging;
<<<<<<< HEAD

import static org.neo4j.com.Protocol.DEFAULT_FRAME_LENGTH;
import static org.neo4j.com.TxChecksumVerifier.ALWAYS_MATCH;
import static org.neo4j.helpers.Clock.SYSTEM_CLOCK;

=======
import org.neo4j.kernel.monitoring.Monitors;
import org.neo4j.tooling.Clock;

>>>>>>> 4581acb4
public class SlaveServer extends Server<Slave, Void>
{
    public static final byte APPLICATION_PROTOCOL_VERSION = 1;

    public SlaveServer( Slave requestTarget, Configuration config, Logging logging, Monitors monitors )
    {
<<<<<<< HEAD
        super( requestTarget, config, logging, DEFAULT_FRAME_LENGTH, APPLICATION_PROTOCOL_VERSION, ALWAYS_MATCH, 
                SYSTEM_CLOCK );
=======
        super( requestTarget, config, logging, DEFAULT_FRAME_LENGTH, APPLICATION_PROTOCOL_VERSION, ALWAYS_MATCH,
                Clock.REAL_CLOCK, monitors );
>>>>>>> 4581acb4
    }

    @Override
    protected RequestType<Slave> getRequestContext( byte id )
    {
        return SlaveRequestType.values()[id];
    }

    @Override
    protected void finishOffChannel( Channel channel, RequestContext context )
    {
    }
}<|MERGE_RESOLUTION|>--- conflicted
+++ resolved
@@ -21,6 +21,7 @@
 
 import static org.neo4j.com.Protocol.DEFAULT_FRAME_LENGTH;
 import static org.neo4j.com.TxChecksumVerifier.ALWAYS_MATCH;
+import static org.neo4j.helpers.Clock.SYSTEM_CLOCK;
 
 import org.jboss.netty.channel.Channel;
 import org.neo4j.com.RequestContext;
@@ -29,30 +30,17 @@
 import org.neo4j.kernel.ha.com.master.Slave;
 import org.neo4j.kernel.ha.com.master.SlaveClient.SlaveRequestType;
 import org.neo4j.kernel.logging.Logging;
-<<<<<<< HEAD
+import org.neo4j.kernel.monitoring.Monitors;
 
-import static org.neo4j.com.Protocol.DEFAULT_FRAME_LENGTH;
-import static org.neo4j.com.TxChecksumVerifier.ALWAYS_MATCH;
-import static org.neo4j.helpers.Clock.SYSTEM_CLOCK;
 
-=======
-import org.neo4j.kernel.monitoring.Monitors;
-import org.neo4j.tooling.Clock;
-
->>>>>>> 4581acb4
 public class SlaveServer extends Server<Slave, Void>
 {
     public static final byte APPLICATION_PROTOCOL_VERSION = 1;
 
     public SlaveServer( Slave requestTarget, Configuration config, Logging logging, Monitors monitors )
     {
-<<<<<<< HEAD
-        super( requestTarget, config, logging, DEFAULT_FRAME_LENGTH, APPLICATION_PROTOCOL_VERSION, ALWAYS_MATCH, 
-                SYSTEM_CLOCK );
-=======
         super( requestTarget, config, logging, DEFAULT_FRAME_LENGTH, APPLICATION_PROTOCOL_VERSION, ALWAYS_MATCH,
-                Clock.REAL_CLOCK, monitors );
->>>>>>> 4581acb4
+                SYSTEM_CLOCK, monitors );
     }
 
     @Override
