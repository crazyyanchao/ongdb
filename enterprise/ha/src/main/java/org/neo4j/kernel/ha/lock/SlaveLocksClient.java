/*
 * Copyright (c) 2002-2016 "Neo Technology,"
 * Network Engine for Objects in Lund AB [http://neotechnology.com]
 *
 * This file is part of Neo4j.
 *
 * Neo4j is free software: you can redistribute it and/or modify
 * it under the terms of the GNU Affero General Public License as
 * published by the Free Software Foundation, either version 3 of the
 * License, or (at your option) any later version.
 *
 * This program is distributed in the hope that it will be useful,
 * but WITHOUT ANY WARRANTY; without even the implied warranty of
 * MERCHANTABILITY or FITNESS FOR A PARTICULAR PURPOSE.  See the
 * GNU Affero General Public License for more details.
 *
 * You should have received a copy of the GNU Affero General Public License
 * along with this program. If not, see <http://www.gnu.org/licenses/>.
 */
package org.neo4j.kernel.ha.lock;

import java.util.HashMap;
import java.util.Map;
import java.util.concurrent.atomic.AtomicInteger;

import org.neo4j.com.ComException;
import org.neo4j.com.RequestContext;
import org.neo4j.com.Response;
import org.neo4j.graphdb.TransientDatabaseFailureException;
import org.neo4j.kernel.AvailabilityGuard;
import org.neo4j.kernel.AvailabilityGuard.UnavailableException;
import org.neo4j.kernel.DeadlockDetectedException;
import org.neo4j.kernel.ha.com.RequestContextFactory;
import org.neo4j.kernel.ha.com.master.Master;
<<<<<<< HEAD
=======
import org.neo4j.kernel.impl.locking.AcquireLockTimeoutException;
import org.neo4j.kernel.impl.locking.LockClientStoppedException;
>>>>>>> aa254fd5
import org.neo4j.kernel.impl.locking.Locks;
import org.neo4j.kernel.impl.locking.ResourceTypes;
import org.neo4j.storageengine.api.lock.AcquireLockTimeoutException;
import org.neo4j.storageengine.api.lock.ResourceType;

import static org.neo4j.kernel.impl.locking.LockType.READ;
import static org.neo4j.kernel.impl.locking.LockType.WRITE;

/**
 * The slave locks client is responsible for managing locks on behalf of some actor on a slave machine. An actor
 * could be a transaction or some other job that runs in the database.
 * <p/>
 * The client maintains a local "real" lock client, backed by some regular Locks implementation, but it also coordinates
 * with the master for certain types of locks. If you grab a lock on a node, for instance, this class will grab a
 * cluster-global lock by talking to the master machine, and then grab that same lock locally before returning.
 */
class SlaveLocksClient implements Locks.Client
{
    private final Master master;
    private final Locks.Client client;
    private final Locks localLockManager;
    private final RequestContextFactory requestContextFactory;
    private final AvailabilityGuard availabilityGuard;

    // Using atomic ints to avoid creating garbage through boxing.
<<<<<<< HEAD
    private final Map<ResourceType, Map<Long, AtomicInteger>> sharedLocks;
    private final Map<ResourceType, Map<Long, AtomicInteger>> exclusiveLocks;
    private boolean initialized = false;
=======
    private final Map<Locks.ResourceType, Map<Long, AtomicInteger>> sharedLocks;
    private final Map<Locks.ResourceType, Map<Long, AtomicInteger>> exclusiveLocks;
    private final boolean txTerminationAwareLocks;
    private boolean initialized;
    private volatile boolean stopped;
>>>>>>> aa254fd5

    public SlaveLocksClient(
            Master master,
            Locks.Client local,
            Locks localLockManager,
            RequestContextFactory requestContextFactory,
            AvailabilityGuard availabilityGuard,
            boolean txTerminationAwareLocks )
    {
        this.master = master;
        this.client = local;
        this.localLockManager = localLockManager;
        this.requestContextFactory = requestContextFactory;
        this.availabilityGuard = availabilityGuard;
        this.txTerminationAwareLocks = txTerminationAwareLocks;
        sharedLocks = new HashMap<>();
        exclusiveLocks = new HashMap<>();
    }

    private Map<Long, AtomicInteger> getLockMap(
            Map<ResourceType, Map<Long, AtomicInteger>> resourceMap,
            ResourceType resourceType )
    {
        Map<Long, AtomicInteger> lockMap = resourceMap.get( resourceType );
        if ( lockMap == null )
        {
            lockMap = new HashMap<>();
            resourceMap.put( resourceType, lockMap );
        }
        return lockMap;
    }

    @Override
    public void acquireShared( ResourceType resourceType, long resourceId ) throws AcquireLockTimeoutException
    {
        assertNotStopped();

        Map<Long, AtomicInteger> lockMap = getLockMap( sharedLocks, resourceType );
        AtomicInteger preExistingLock = lockMap.get( resourceId );
        if ( preExistingLock != null )
        {
            // We already hold this lock, just increment the local reference count
            preExistingLock.incrementAndGet();
        }
        else if ( getReadLockOnMaster( resourceType, resourceId ) )
        {
            if ( client.trySharedLock( resourceType, resourceId ) )
            {
                lockMap.put( resourceId, new AtomicInteger( 1 ) );
            }
            else
            {
                throw new LocalDeadlockDetectedException( client, localLockManager, resourceType, resourceId, READ );

            }
        }
    }

    @Override
    public void acquireExclusive( ResourceType resourceType, long resourceId ) throws
            AcquireLockTimeoutException
    {
        assertNotStopped();

        Map<Long, AtomicInteger> lockMap = getLockMap( exclusiveLocks, resourceType );

        AtomicInteger preExistingLock = lockMap.get( resourceId );
        if ( preExistingLock != null )
        {
            // We already hold this lock, just increment the local reference count
            preExistingLock.incrementAndGet();
        }
        else if ( acquireExclusiveOnMaster( resourceType, resourceId ) )
        {
            if ( client.tryExclusiveLock( resourceType, resourceId ) )
            {
                lockMap.put( resourceId, new AtomicInteger( 1 ) );
            }
            else
            {
                throw new LocalDeadlockDetectedException( client, localLockManager, resourceType, resourceId, WRITE );
            }
        }
    }

    @Override
    public boolean tryExclusiveLock( ResourceType resourceType, long resourceId )
    {
        throw newUnsupportedDirectTryLockUsageException();
    }

    @Override
    public boolean trySharedLock( ResourceType resourceType, long resourceId )
    {
        throw newUnsupportedDirectTryLockUsageException();
    }

    @Override
    public void releaseShared( ResourceType resourceType, long resourceId )
    {
        assertNotStopped();

        Map<Long, AtomicInteger> lockMap = getLockMap( sharedLocks, resourceType );
        AtomicInteger counter = lockMap.get( resourceId );
        if ( counter == null )
        {
            throw new IllegalStateException( this + " cannot release lock it does not hold: SHARED " +
                    resourceType + "[" + resourceId + "]" );
        }
        if ( counter.decrementAndGet() == 0 )
        {
            lockMap.remove( resourceId );
            client.releaseShared( resourceType, resourceId );
        }
    }

    @Override
    public void releaseExclusive( ResourceType resourceType, long resourceId )
    {
        assertNotStopped();

        Map<Long, AtomicInteger> lockMap = getLockMap( exclusiveLocks, resourceType );
        AtomicInteger counter = lockMap.get( resourceId );
        if ( counter == null )
        {
            throw new IllegalStateException( this + " cannot release lock it does not hold: EXCLUSIVE " +
                    resourceType + "[" + resourceId + "]" );
        }
        if ( counter.decrementAndGet() == 0 )
        {
            lockMap.remove( resourceId );
            client.releaseExclusive( resourceType, resourceId );
        }
    }

    @Override
    public void stop()
    {
        if ( txTerminationAwareLocks )
        {
            client.stop();
            endLockSessionOnMaster( false );
            stopped = true;
        }
    }

    @Override
    public void close()
    {
        client.close();
        sharedLocks.clear();
        exclusiveLocks.clear();
        if ( initialized )
        {
            if ( !stopped )
            {
                endLockSessionOnMaster( true );
                stopped = false;
            }
            initialized = false;
        }
    }

    @Override
    public int getLockSessionId()
    {
        assertNotStopped();
        return initialized ? client.getLockSessionId() : -1;
    }

    private void endLockSessionOnMaster( boolean success )
    {
        try ( Response<Void> ignored = master.endLockSession( newRequestContextFor( client ), success ) )
        {
            // Lock session is closed on master at this point
        }
        catch ( ComException e )
        {
            throw new DistributedLockFailureException(
                    "Failed to end the lock session on the master (which implies releasing all held locks)",
                    master, e );
        }
    }

<<<<<<< HEAD
    @Override
    public int getLockSessionId()
    {
        return initialized ? client.getLockSessionId() : -1;
    }

    private boolean getReadLockOnMaster( ResourceType resourceType, long resourceId )
=======
    private boolean getReadLockOnMaster( Locks.ResourceType resourceType, long resourceId )
>>>>>>> aa254fd5
    {
        if ( resourceType == ResourceTypes.NODE
                || resourceType == ResourceTypes.RELATIONSHIP
                || resourceType == ResourceTypes.GRAPH_PROPS
                || resourceType == ResourceTypes.LEGACY_INDEX )
        {
            makeSureTxHasBeenInitialized();

            RequestContext requestContext = newRequestContextFor( this );
            try ( Response<LockResult> response = master.acquireSharedLock( requestContext, resourceType, resourceId ) )
            {
                return receiveLockResponse( response );
            }
            catch ( ComException e )
            {
                throw new DistributedLockFailureException( "Cannot get shared lock on master", master, e );
            }
        }
        else
        {
            return true;
        }
    }

    private boolean acquireExclusiveOnMaster( ResourceType resourceType, long resourceId )
    {
        makeSureTxHasBeenInitialized();
        RequestContext requestContext = newRequestContextFor( this );
        try ( Response<LockResult> response = master.acquireExclusiveLock( requestContext, resourceType, resourceId ) )
        {
            return receiveLockResponse( response );
        }
        catch ( ComException e )
        {
            throw new DistributedLockFailureException( "Cannot get exclusive lock on master", master, e );
        }
    }

    private boolean receiveLockResponse( Response<LockResult> response )
    {
        LockResult result = response.response();

        switch ( result.getStatus() )
        {
            case DEAD_LOCKED:
                throw new DeadlockDetectedException( result.getMessage() );
            case NOT_LOCKED:
                throw new UnsupportedOperationException();
            case OK_LOCKED:
                break;
            default:
                throw new UnsupportedOperationException( result.toString() );
        }

        return true;
    }

    private void makeSureTxHasBeenInitialized()
    {
        try
        {
            availabilityGuard.checkAvailable();
        }
        catch ( UnavailableException e )
        {
            throw new TransientDatabaseFailureException( "Database not available", e );
        }

        if ( !initialized )
        {
            try ( Response<Void> ignored = master.newLockSession( newRequestContextFor( client ) ) )
            {
                // Lock session is initialized on master at this point
            }
            catch ( Exception exception )
            {
                // Temporary wrapping, we should review the exception structure of the Locks API to allow this to
                // not use runtime exceptions here.
                ComException e;
                if ( exception instanceof ComException )
                {
                    e = (ComException) exception;
                }
                else
                {
                    e = new ComException( exception );
                }
                throw new DistributedLockFailureException( "Failed to start a new lock session on master", master, e );
            }
            initialized = true;
        }
    }

    private RequestContext newRequestContextFor( Locks.Client client )
    {
        return requestContextFactory.newRequestContext( client.getLockSessionId() );
    }

    private UnsupportedOperationException newUnsupportedDirectTryLockUsageException()
    {
        return new UnsupportedOperationException(
                "Distributed tryLocks are not supported. They only work with local lock managers." );
    }

    private void assertNotStopped()
    {
        if ( stopped )
        {
            throw new LockClientStoppedException( this );
        }
    }
}<|MERGE_RESOLUTION|>--- conflicted
+++ resolved
@@ -32,11 +32,7 @@
 import org.neo4j.kernel.DeadlockDetectedException;
 import org.neo4j.kernel.ha.com.RequestContextFactory;
 import org.neo4j.kernel.ha.com.master.Master;
-<<<<<<< HEAD
-=======
-import org.neo4j.kernel.impl.locking.AcquireLockTimeoutException;
 import org.neo4j.kernel.impl.locking.LockClientStoppedException;
->>>>>>> aa254fd5
 import org.neo4j.kernel.impl.locking.Locks;
 import org.neo4j.kernel.impl.locking.ResourceTypes;
 import org.neo4j.storageengine.api.lock.AcquireLockTimeoutException;
@@ -62,17 +58,11 @@
     private final AvailabilityGuard availabilityGuard;
 
     // Using atomic ints to avoid creating garbage through boxing.
-<<<<<<< HEAD
     private final Map<ResourceType, Map<Long, AtomicInteger>> sharedLocks;
     private final Map<ResourceType, Map<Long, AtomicInteger>> exclusiveLocks;
-    private boolean initialized = false;
-=======
-    private final Map<Locks.ResourceType, Map<Long, AtomicInteger>> sharedLocks;
-    private final Map<Locks.ResourceType, Map<Long, AtomicInteger>> exclusiveLocks;
     private final boolean txTerminationAwareLocks;
     private boolean initialized;
     private volatile boolean stopped;
->>>>>>> aa254fd5
 
     public SlaveLocksClient(
             Master master,
@@ -257,17 +247,7 @@
         }
     }
 
-<<<<<<< HEAD
-    @Override
-    public int getLockSessionId()
-    {
-        return initialized ? client.getLockSessionId() : -1;
-    }
-
     private boolean getReadLockOnMaster( ResourceType resourceType, long resourceId )
-=======
-    private boolean getReadLockOnMaster( Locks.ResourceType resourceType, long resourceId )
->>>>>>> aa254fd5
     {
         if ( resourceType == ResourceTypes.NODE
                 || resourceType == ResourceTypes.RELATIONSHIP
@@ -366,17 +346,17 @@
         return requestContextFactory.newRequestContext( client.getLockSessionId() );
     }
 
+    private void assertNotStopped()
+    {
+        if ( stopped )
+        {
+            throw new LockClientStoppedException( this );
+        }
+    }
+
     private UnsupportedOperationException newUnsupportedDirectTryLockUsageException()
     {
         return new UnsupportedOperationException(
                 "Distributed tryLocks are not supported. They only work with local lock managers." );
     }
-
-    private void assertNotStopped()
-    {
-        if ( stopped )
-        {
-            throw new LockClientStoppedException( this );
-        }
-    }
 }