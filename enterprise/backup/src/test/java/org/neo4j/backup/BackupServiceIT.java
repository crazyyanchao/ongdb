/**
 * Copyright (c) 2002-2014 "Neo Technology,"
 * Network Engine for Objects in Lund AB [http://neotechnology.com]
 *
 * This file is part of Neo4j.
 *
 * Neo4j is free software: you can redistribute it and/or modify
 * it under the terms of the GNU Affero General Public License as
 * published by the Free Software Foundation, either version 3 of the
 * License, or (at your option) any later version.
 *
 * This program is distributed in the hope that it will be useful,
 * but WITHOUT ANY WARRANTY; without even the implied warranty of
 * MERCHANTABILITY or FITNESS FOR A PARTICULAR PURPOSE.  See the
 * GNU Affero General Public License for more details.
 *
 * You should have received a copy of the GNU Affero General Public License
 * along with this program. If not, see <http://www.gnu.org/licenses/>.
 */
package org.neo4j.backup;

import java.io.File;
import java.io.IOException;
import java.util.ArrayList;
import java.util.HashMap;
import java.util.List;
import java.util.Map;
import java.util.concurrent.CountDownLatch;
import java.util.concurrent.ExecutorService;
import java.util.concurrent.Executors;
import java.util.concurrent.TimeUnit;

import org.hamcrest.BaseMatcher;
import org.hamcrest.Description;
import org.junit.Before;
import org.junit.Rule;
import org.junit.Test;
import org.neo4j.graphdb.DynamicRelationshipType;
import org.neo4j.graphdb.GraphDatabaseService;
import org.neo4j.graphdb.Node;
import org.neo4j.graphdb.Transaction;
import org.neo4j.graphdb.factory.GraphDatabaseFactory;
import org.neo4j.graphdb.factory.GraphDatabaseSettings;
import org.neo4j.graphdb.index.Index;
import org.neo4j.helpers.Pair;
import org.neo4j.kernel.DefaultFileSystemAbstraction;
import org.neo4j.kernel.GraphDatabaseAPI;
import org.neo4j.kernel.configuration.Config;
import org.neo4j.kernel.impl.core.KernelPanicEventGenerator;
import org.neo4j.kernel.impl.nioneo.store.FileSystemAbstraction;
import org.neo4j.kernel.impl.nioneo.store.NeoStore;
import org.neo4j.kernel.impl.storemigration.StoreFile;
import org.neo4j.kernel.impl.transaction.XaDataSourceManager;
import org.neo4j.kernel.impl.transaction.xaframework.XaDataSource;
import org.neo4j.kernel.logging.DevNullLoggingService;
import org.neo4j.kernel.monitoring.BackupMonitor;
import org.neo4j.kernel.monitoring.Monitors;
import org.neo4j.test.DbRepresentation;
import org.neo4j.test.TargetDirectory;

import static junit.framework.Assert.assertNotNull;
import static junit.framework.Assert.assertTrue;
import static org.hamcrest.CoreMatchers.containsString;
import static org.hamcrest.CoreMatchers.equalTo;
import static org.hamcrest.MatcherAssert.assertThat;
import static org.junit.Assert.*;
import static org.neo4j.index.impl.lucene.LuceneDataSource.DEFAULT_NAME;
import static org.neo4j.kernel.impl.nioneo.xa.NeoStoreXaDataSource.DEFAULT_DATA_SOURCE_NAME;

public class BackupServiceIT
{
    private static final TargetDirectory target = TargetDirectory.forTest( BackupServiceIT.class );
    private static final String NODE_STORE = "neostore.nodestore.db";
    private static final String RELATIONSHIP_STORE = "neostore.relationshipstore.db";
    @Rule
    public TargetDirectory.TestDirectory testDirectory = target.testDirectory();

    public static final String BACKUP_HOST = "localhost";
    private FileSystemAbstraction fileSystem;

    private File storeDir;
    private File backupDir;

    public int backupPort = 8200;


    @Before
    public void setup() throws IOException
    {
        fileSystem = new DefaultFileSystemAbstraction();

        storeDir = new File( testDirectory.directory(), "store_dir" );
        fileSystem.deleteRecursively( storeDir );
        fileSystem.mkdir( storeDir );

        backupDir = new File( testDirectory.directory(), "backup_dir" );
        fileSystem.deleteRecursively( backupDir );

        backupPort = backupPort + 1;
    }

    @Test
    public void shouldThrowExceptionWhenDoingFullBackupOnADirectoryContainingANeoStore() throws Exception
    {
        // given
        fileSystem.mkdir( backupDir );
        fileSystem.create( new File( backupDir, NeoStore.DEFAULT_NAME ) ).close();

        try
        {
            // when
            new BackupService( fileSystem ).doFullBackup( "", 0, backupDir.getAbsolutePath(), true, new Config() );
        }
        catch ( RuntimeException ex )
        {
            // then
            assertThat( ex.getMessage(), containsString( "already contains a database" ) );
        }
    }

    @Test
    public void shouldCopyStoreFiles() throws Throwable
    {
        // given
        GraphDatabaseService db = createDb( storeDir, defaultBackupPortHostParams() );
        createAndIndexNode( db, 1 );

        // when
        BackupService backupService = new BackupService( fileSystem );
        backupService.doFullBackup( BACKUP_HOST, backupPort, backupDir.getAbsolutePath(), false,
                new Config( defaultBackupPortHostParams() ) );
        db.shutdown();

        // then
        File[] files = fileSystem.listFiles( backupDir );

        for ( final StoreFile storeFile : StoreFile.values() )
        {
            assertThat( files, hasFile( storeFile.storeFileName() ) );
        }

        assertEquals( DbRepresentation.of( storeDir ), DbRepresentation.of( backupDir ) );
    }

    @Test
    public void shouldFindTransactionLogContainingLastNeoStoreAndLuceneTransactionInAnEmptyStore() throws IOException
    {
        // given
        GraphDatabaseService db = createDb( storeDir, defaultBackupPortHostParams() );

        // when
        BackupService backupService = new BackupService( fileSystem );
        backupService.doFullBackup( BACKUP_HOST, backupPort, backupDir.getAbsolutePath(), false,
                new Config( defaultBackupPortHostParams() ) );
        db.shutdown();

        // then
        assertEquals( DbRepresentation.of( storeDir ), DbRepresentation.of( backupDir ) );

        assertNotNull( getLastMasterForCommittedTx( DEFAULT_DATA_SOURCE_NAME ) );
        assertNotNull( getLastMasterForCommittedTx( DEFAULT_NAME ) );
    }

    @Test
    public void shouldFindTransactionLogContainingLastNeoStoreTransaction() throws Throwable
    {
        // given
        GraphDatabaseService db = createDb( storeDir, defaultBackupPortHostParams() );
        createAndIndexNode( db, 1 );

        // when
        BackupService backupService = new BackupService( fileSystem );
        backupService.doFullBackup( BACKUP_HOST, backupPort, backupDir.getAbsolutePath(), false,
                new Config( defaultBackupPortHostParams() ) );
        db.shutdown();

        // then
        assertEquals( DbRepresentation.of( storeDir ), DbRepresentation.of( backupDir ) );
        assertNotNull( getLastMasterForCommittedTx( DEFAULT_DATA_SOURCE_NAME ) );
    }

    @Test
    public void shouldFindTransactionLogContainingLastLuceneTransaction() throws Throwable
    {
        // given
        GraphDatabaseService db = createDb( storeDir, defaultBackupPortHostParams() );
        createAndIndexNode( db, 1 );

        // when
        BackupService backupService = new BackupService( fileSystem );
        backupService.doFullBackup( BACKUP_HOST, backupPort, backupDir.getAbsolutePath(), false,
                new Config( defaultBackupPortHostParams() ) );
        db.shutdown();

        // then
        assertEquals( DbRepresentation.of( storeDir ), DbRepresentation.of( backupDir ) );
        assertNotNull( getLastMasterForCommittedTx( DEFAULT_NAME ) );
    }

    @Test
    public void shouldGiveHelpfulErrorMessageIfLogsPrunedPastThePointOfNoReturn() throws Exception
    {
        // Given
        Map<String, String> config = defaultBackupPortHostParams();
        config.put( GraphDatabaseSettings.keep_logical_logs.name(), "false" );
        GraphDatabaseAPI db = createDb( storeDir, config );
        BackupService backupService = new BackupService( fileSystem );

        createAndIndexNode( db, 1 );

        // A full backup
        backupService.doFullBackup( BACKUP_HOST, backupPort, backupDir.getAbsolutePath(), false,
                new Config( defaultBackupPortHostParams() ) );

        // And the log the backup uses is rotated out
        createAndIndexNode( db, 2 );
        rotateLog( db );
        createAndIndexNode( db, 3 );
        rotateLog( db );
        createAndIndexNode( db, 3 );
        rotateLog( db );


        // when
        try
        {
            backupService.doIncrementalBackup( BACKUP_HOST, backupPort, backupDir.getAbsolutePath(), false );
            fail("Should have thrown exception.");
        }

        // Then
        catch(IncrementalBackupNotPossibleException e)
        {
            assertThat( e.getMessage(), equalTo("It's been too long since this backup was last updated, and it has " +
                    "fallen too far behind the database transaction stream for incremental backup to be possible. " +
                    "You need to perform a full backup at this point. You can modify this time interval by setting " +
                    "the '" + GraphDatabaseSettings.keep_logical_logs.name() + "' configuration on the database to a " +
                    "higher value.") );
        }
        db.shutdown();
    }

    @Test
    public void shouldFallbackToFullBackupIfIncrementalFailsAndExplicitlyAskedToDoThis() throws Exception
    {
        // Given
        Map<String, String> config = defaultBackupPortHostParams();
        config.put( GraphDatabaseSettings.keep_logical_logs.name(), "false" );
        GraphDatabaseAPI db = createDb( storeDir, config );
        BackupService backupService = new BackupService( fileSystem );

        createAndIndexNode( db, 1 );

        // A full backup
        backupService.doFullBackup( BACKUP_HOST, backupPort, backupDir.getAbsolutePath(), false,
                new Config( defaultBackupPortHostParams() ) );

        // And the log the backup uses is rotated out
        createAndIndexNode( db, 2 );
        rotateLog( db );
        createAndIndexNode( db, 3 );
        rotateLog( db );
        createAndIndexNode( db, 3 );
        rotateLog( db );


        // when
        backupService.doIncrementalBackupOrFallbackToFull( BACKUP_HOST, backupPort, backupDir.getAbsolutePath(), false, new Config(defaultBackupPortHostParams()));


        // Then
        db.shutdown();
        assertEquals( DbRepresentation.of( storeDir ), DbRepresentation.of( backupDir ) );
    }

    @Test
    public void shouldDoFullBackupOnIncrementalFallbackToFullIfNoBackupFolderExists() throws Exception
    {
        // Given
        Map<String, String> config = defaultBackupPortHostParams();
        config.put( GraphDatabaseSettings.keep_logical_logs.name(), "false" );
        GraphDatabaseAPI db = createDb( storeDir, config );
        BackupService backupService = new BackupService( fileSystem );

        createAndIndexNode( db, 1 );

        // when
        backupService.doIncrementalBackupOrFallbackToFull( BACKUP_HOST, backupPort, backupDir.getAbsolutePath(), false,
                new Config(defaultBackupPortHostParams()));

        // then
        db.shutdown();
        assertEquals( DbRepresentation.of( storeDir ), DbRepresentation.of( backupDir ) );
    }

    private void rotateLog( GraphDatabaseAPI db ) throws IOException
    {
        db.getDependencyResolver().resolveDependency( XaDataSourceManager.class ).getNeoStoreDataSource().rotateLogicalLog();
    }

    @Test
    public void shouldContainTransactionsThatHappenDuringBackupProcess() throws Throwable
    {
        // given
        Map<String, String> params = defaultBackupPortHostParams();
        params.put( OnlineBackupSettings.online_backup_enabled.name(), "false" );

        final List<String> storesThatHaveBeenStreamed = new ArrayList<String>(  );
        final CountDownLatch firstStoreFinishedStreaming = new CountDownLatch( 1 );
        final CountDownLatch transactionCommitted = new CountDownLatch( 1 );

        final GraphDatabaseAPI db = (GraphDatabaseAPI) new GraphDatabaseFactory().newEmbeddedDatabaseBuilder(
                storeDir.getAbsolutePath() ).setConfig( params ).newGraphDatabase();

        Config config = new Config( defaultBackupPortHostParams() );

        Monitors monitors = new Monitors();
        monitors.addMonitorListener( new BackupMonitor()
        {
            @Override
            public void startCopyingFiles()
            {

            }

            @Override
            public void finishedCopyingStoreFiles()
            {

            }

            @Override
            public void finishedRotatingLogicalLogs()
            {

            }

            @Override
            public void streamedFile( File storefile )
            {
                if ( neitherStoreHasBeenStreamed() )
                {
                    if ( storefile.getAbsolutePath().contains( NODE_STORE ) )
                    {
                        storesThatHaveBeenStreamed.add( NODE_STORE );
                        firstStoreFinishedStreaming.countDown();
                    }
                    else if ( storefile.getAbsolutePath().contains( RELATIONSHIP_STORE ) )
                    {
                        storesThatHaveBeenStreamed.add(RELATIONSHIP_STORE);
                        firstStoreFinishedStreaming.countDown();
                    }
                }
            }

            private boolean neitherStoreHasBeenStreamed()
            {
                return storesThatHaveBeenStreamed.isEmpty();
            }

            @Override
            public void streamingFile( File storefile )
            {
                if ( storefile.getAbsolutePath().contains( RELATIONSHIP_STORE ) )
                {
                    if ( streamedFirst( NODE_STORE ) )
                    {
                        try
                        {
                            transactionCommitted.await();
                        }
                        catch ( InterruptedException e )
                        {
                            e.printStackTrace();
                        }
                    }
                }
                else if ( storefile.getAbsolutePath().contains( NODE_STORE ) )
                {
                    if ( streamedFirst( RELATIONSHIP_STORE ) )
                    {
                        try
                        {
                            transactionCommitted.await();
                        }
                        catch ( InterruptedException e )
                        {
                            e.printStackTrace();
                        }
                    }
                }
            }

            private boolean streamedFirst( String store )
            {
                return !storesThatHaveBeenStreamed.isEmpty() && storesThatHaveBeenStreamed.get( 0 ).equals( store );
            }
        } );

        OnlineBackupKernelExtension backup = new OnlineBackupKernelExtension(
                config,
                db,
                db.getDependencyResolver().resolveDependency( XaDataSourceManager.class ),
                db.getDependencyResolver().resolveDependency( KernelPanicEventGenerator.class ),
                new DevNullLoggingService(),
                monitors );

        backup.start();

        // when
        BackupService backupService = new BackupService( fileSystem );

        ExecutorService executor = Executors.newSingleThreadExecutor();
        executor.execute( new Runnable()
        {
            @Override
            public void run()
            {
                try
                {
                    firstStoreFinishedStreaming.await();

                    Transaction tx = db.beginTx();
                    try
                    {
                        Node node1 = db.createNode();
                        Node node2 = db.createNode();
                        node1.createRelationshipTo( node2, DynamicRelationshipType.withName( "foobydoo" ) );
                        tx.success();
                    }
                    finally
                    {
                        tx.finish();
                        db.getDependencyResolver().resolveDependency( XaDataSourceManager.class ).getNeoStoreDataSource().getNeoStore().flushAll();
                        transactionCommitted.countDown();
                    }
                }
                catch ( Exception e )
                {
                    e.printStackTrace();
                }
            }
        } );

        BackupService.BackupOutcome backupOutcome = backupService.doFullBackup( BACKUP_HOST, backupPort,
                backupDir.getAbsolutePath(), true,
                new Config( params ) );

        backup.stop();
        executor.shutdown();
        executor.awaitTermination( 30, TimeUnit.SECONDS );
        db.shutdown();

        // then
        assertEquals( DbRepresentation.of( storeDir ), DbRepresentation.of( backupDir ) );
        assertTrue( backupOutcome.isConsistent() );
    }

<<<<<<< HEAD
=======
    public static String padRight(String s, int n) {
        return String.format("%1$-" + n + "s", s);
    }

>>>>>>> bf2aad68
    private Map<String, String> defaultBackupPortHostParams()
    {
        Map<String, String> params = new HashMap<String, String>();
        params.put( OnlineBackupSettings.online_backup_server.name(), BACKUP_HOST + ":" + backupPort );
        return params;
    }

    private GraphDatabaseAPI createDb( File storeDir, Map<String, String> params )
    {
        return (GraphDatabaseAPI) new GraphDatabaseFactory()
                .newEmbeddedDatabaseBuilder( storeDir.getPath() )
                .setConfig( params )
                .newGraphDatabase();
    }

    private void createAndIndexNode( GraphDatabaseService db, int i )
    {
        Transaction tx = db.beginTx();
        try
        {
            Index<Node> index = db.index().forNodes( "delete_me" );
            Node node = db.createNode();
            node.setProperty( "id", System.currentTimeMillis() + i );
            index.add( node, "delete", "me" );
            tx.success();
        }
        finally
        {
            tx.finish();
        }
    }

    private BaseMatcher<File[]> hasFile( final String fileName )
    {
        return new BaseMatcher<File[]>()
        {
            @Override
            public boolean matches( Object o )
            {
                File[] files = (File[]) o;
                if ( files == null )
                {
                    return false;
                }
                for ( File file : files )
                {
                    if ( file.getAbsolutePath().contains( fileName ) )
                    {
                        return true;
                    }
                }
                return false;
            }

            @Override
            public void describeTo( Description description )
            {
                description.appendText( String.format( "[%s] in list of copied files", fileName ) );
            }
        };
    }

    private Pair<Integer,Long> getLastMasterForCommittedTx( String dataSourceName ) throws IOException
    {
        GraphDatabaseAPI db = (GraphDatabaseAPI) new GraphDatabaseFactory().newEmbeddedDatabase(
                backupDir.getAbsolutePath() );
        try
        {
            XaDataSourceManager xaDataSourceManager = db.getDependencyResolver().resolveDependency(
                    XaDataSourceManager.class );
            XaDataSource dataSource = xaDataSourceManager.getXaDataSource( dataSourceName );
            long lastCommittedTxId = dataSource.getLastCommittedTxId();
            return dataSource.getMasterForCommittedTx( lastCommittedTxId );
        }
        finally
        {
            db.shutdown();
        }
    }
}<|MERGE_RESOLUTION|>--- conflicted
+++ resolved
@@ -456,13 +456,6 @@
         assertTrue( backupOutcome.isConsistent() );
     }
 
-<<<<<<< HEAD
-=======
-    public static String padRight(String s, int n) {
-        return String.format("%1$-" + n + "s", s);
-    }
-
->>>>>>> bf2aad68
     private Map<String, String> defaultBackupPortHostParams()
     {
         Map<String, String> params = new HashMap<String, String>();
