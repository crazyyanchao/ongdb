--- conflicted
+++ resolved
@@ -23,16 +23,9 @@
 import org.junit.Rule;
 import org.junit.Test;
 
-import java.util.concurrent.ExecutionException;
 import java.util.concurrent.Future;
 import java.util.concurrent.TimeUnit;
-import java.util.concurrent.TimeoutException;
-
-<<<<<<< HEAD
-import org.neo4j.graphdb.ConstraintViolationException;
-=======
-import org.neo4j.graphdb.DynamicLabel;
->>>>>>> 59d88d01
+
 import org.neo4j.graphdb.GraphDatabaseService;
 import org.neo4j.graphdb.Label;
 import org.neo4j.graphdb.Node;
@@ -304,66 +297,20 @@
         return node;
     }
 
-    private WorkerCommand<Void,Void> createNode( final Label label, final String propertyKey,
-            final Object propertyValue )
+    private WorkerCommand<Void,Void> createAndAwaitIndex( final Label label, final String key )
     {
         return state ->
         {
             try ( Transaction tx = db.beginTx() )
             {
-                Node node = db.createNode( label );
-                node.setProperty( propertyKey, propertyValue );
+                db.schema().indexFor( label ).on( key ).create();
                 tx.success();
+            }
+            try ( Transaction ignore = db.beginTx() )
+            {
+                db.schema().awaitIndexesOnline( 1, TimeUnit.MINUTES );
             }
             return null;
         };
     }
-
-    private WorkerCommand<Void,Void> createIndexOn( final Label label, final String propertyKey )
-    {
-        return state ->
-        {
-            try ( Transaction tx = db.beginTx() )
-            {
-                db.schema().indexFor( label ).on( propertyKey ).create();
-                tx.success();
-            }
-            return null;
-        };
-    }
-
-    private WorkerCommand<Void,Void> createUniquenessConstraintOn( final Label label, final String propertyKey )
-    {
-        return state ->
-        {
-            try ( Transaction tx = db.beginTx() )
-            {
-                db.schema().constraintFor( label ).assertPropertyIsUnique( propertyKey ).create();
-                tx.success();
-            }
-            return null;
-        };
-    }
-
-    private WorkerCommand<Void,Void> createAndAwaitIndex( final Label label, final String key )
-    {
-        return state ->
-        {
-            try ( Transaction tx = db.beginTx() )
-            {
-                db.schema().indexFor( label ).on( key ).create();
-                tx.success();
-            }
-            try ( Transaction ignore = db.beginTx() )
-            {
-                db.schema().awaitIndexesOnline( 1, TimeUnit.MINUTES );
-            }
-            return null;
-        };
-    }
-
-    private static <T> T get( Future<T> future ) throws InterruptedException, ExecutionException, TimeoutException
-    {
-        return future.get( 20, TimeUnit.SECONDS );
-    }
 }