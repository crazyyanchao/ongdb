--- conflicted
+++ resolved
@@ -1,15 +1,13 @@
-<<<<<<< HEAD
 2.1.0-M01
 ---------
 o Solves issue with join denied when restarting a failed instance before it times out on the master.
 o Instances will now not form clusters on startup unless they managed to contact
   every other instance in initial_hosts setting.
-=======
+
 2.0.2
 -----
 o Fixes issue where failed instances would not be able to rejoin the cluster after restart
 o Throttles output of learn failure messages that could create big messages.log files
->>>>>>> d12378dc
 
 2.0.1
 -----
