/*
 * Copyright (c) 2002-2015 "Neo Technology,"
 * Network Engine for Objects in Lund AB [http://neotechnology.com]
 *
 * This file is part of Neo4j.
 *
 * Neo4j is free software: you can redistribute it and/or modify
 * it under the terms of the GNU Affero General Public License as
 * published by the Free Software Foundation, either version 3 of the
 * License, or (at your option) any later version.
 *
 * This program is distributed in the hope that it will be useful,
 * but WITHOUT ANY WARRANTY; without even the implied warranty of
 * MERCHANTABILITY or FITNESS FOR A PARTICULAR PURPOSE.  See the
 * GNU Affero General Public License for more details.
 *
 * You should have received a copy of the GNU Affero General Public License
 * along with this program. If not, see <http://www.gnu.org/licenses/>.
 */
package org.neo4j.cluster.protocol.atomicbroadcast.multipaxos.context;

import org.junit.Test;

import org.neo4j.cluster.InstanceId;
import org.neo4j.cluster.protocol.atomicbroadcast.ObjectInputStreamFactory;
import org.neo4j.cluster.protocol.atomicbroadcast.ObjectOutputStreamFactory;
import org.neo4j.cluster.protocol.atomicbroadcast.multipaxos.AcceptorInstanceStore;
import org.neo4j.cluster.protocol.atomicbroadcast.multipaxos.LearnerState;
import org.neo4j.cluster.protocol.atomicbroadcast.multipaxos.PaxosInstanceStore;
import org.neo4j.cluster.timeout.Timeouts;
<<<<<<< HEAD
import org.neo4j.logging.AssertableLogProvider;

import static org.hamcrest.core.StringContains.containsString;
=======
import org.neo4j.kernel.impl.util.StringLogger;
import org.neo4j.kernel.logging.DevNullLoggingService;
import org.neo4j.kernel.logging.Logging;

import static org.hamcrest.Matchers.containsString;
import static org.junit.Assert.assertEquals;
import static org.junit.Assert.assertThat;
>>>>>>> 797d3cd6
import static org.mockito.Mockito.mock;
import static org.neo4j.logging.AssertableLogProvider.inLog;

public class LearnerContextImplTest
{
    @Test
    public void shouldOnlyLogLearnMissOnce() throws Exception
    {
        // Given
<<<<<<< HEAD
        final AssertableLogProvider logProvider = new AssertableLogProvider();
        LearnerContextImpl ctx = new LearnerContextImpl( new InstanceId( 1 ), mock( CommonContextState.class ),
                logProvider, mock( Timeouts.class ), mock( PaxosInstanceStore.class ), mock( AcceptorInstanceStore.class ),
=======
        StringBuffer buffer = new StringBuffer();
        final StringLogger logger = StringLogger.wrap( buffer );
        Logging logging = new DevNullLoggingService()
        {
            @Override
            public StringLogger getMessagesLog( Class loggingClass )
            {
                return logger;
            }
        };
        LearnerContextImpl ctx = new LearnerContextImpl( new InstanceId( 1 ), mock( CommonContextState.class ),
                logging, mock( Timeouts.class ), mock( PaxosInstanceStore.class ), mock( AcceptorInstanceStore.class ),
>>>>>>> 797d3cd6
                mock( ObjectInputStreamFactory.class ), mock( ObjectOutputStreamFactory.class ),
                mock( HeartbeatContextImpl.class ) );

        // When
        ctx.notifyLearnMiss( new org.neo4j.cluster.protocol.atomicbroadcast.multipaxos.InstanceId( 1L ) );
        ctx.notifyLearnMiss( new org.neo4j.cluster.protocol.atomicbroadcast.multipaxos.InstanceId( 1L ) );
        ctx.notifyLearnMiss( new org.neo4j.cluster.protocol.atomicbroadcast.multipaxos.InstanceId( 2L ) );
        ctx.notifyLearnMiss( new org.neo4j.cluster.protocol.atomicbroadcast.multipaxos.InstanceId( 2L ) );
        ctx.notifyLearnMiss( new org.neo4j.cluster.protocol.atomicbroadcast.multipaxos.InstanceId( 1L ) );

        // Then
<<<<<<< HEAD
        logProvider.assertExactly(
                inLog( LearnerState.class ).warn( containsString( "Did not have learned value for Paxos instance 1." ) ),
                inLog( LearnerState.class ).warn( containsString( "Did not have learned value for Paxos instance 2." ) ),
                inLog( LearnerState.class ).warn( containsString( "Did not have learned value for Paxos instance 1." ) )
        );
=======
        String[] logs = buffer.toString().split( "\n" );
        assertEquals( 3, logs.length );
        assertThat( logs[0], containsString( "Did not have learned value for Paxos instance 1." ) );
        assertThat( logs[1], containsString( "Did not have learned value for Paxos instance 2." ) );
        assertThat( logs[2], containsString( "Did not have learned value for Paxos instance 1." ) );
>>>>>>> 797d3cd6
    }

}<|MERGE_RESOLUTION|>--- conflicted
+++ resolved
@@ -28,19 +28,9 @@
 import org.neo4j.cluster.protocol.atomicbroadcast.multipaxos.LearnerState;
 import org.neo4j.cluster.protocol.atomicbroadcast.multipaxos.PaxosInstanceStore;
 import org.neo4j.cluster.timeout.Timeouts;
-<<<<<<< HEAD
 import org.neo4j.logging.AssertableLogProvider;
 
 import static org.hamcrest.core.StringContains.containsString;
-=======
-import org.neo4j.kernel.impl.util.StringLogger;
-import org.neo4j.kernel.logging.DevNullLoggingService;
-import org.neo4j.kernel.logging.Logging;
-
-import static org.hamcrest.Matchers.containsString;
-import static org.junit.Assert.assertEquals;
-import static org.junit.Assert.assertThat;
->>>>>>> 797d3cd6
 import static org.mockito.Mockito.mock;
 import static org.neo4j.logging.AssertableLogProvider.inLog;
 
@@ -50,24 +40,9 @@
     public void shouldOnlyLogLearnMissOnce() throws Exception
     {
         // Given
-<<<<<<< HEAD
         final AssertableLogProvider logProvider = new AssertableLogProvider();
         LearnerContextImpl ctx = new LearnerContextImpl( new InstanceId( 1 ), mock( CommonContextState.class ),
                 logProvider, mock( Timeouts.class ), mock( PaxosInstanceStore.class ), mock( AcceptorInstanceStore.class ),
-=======
-        StringBuffer buffer = new StringBuffer();
-        final StringLogger logger = StringLogger.wrap( buffer );
-        Logging logging = new DevNullLoggingService()
-        {
-            @Override
-            public StringLogger getMessagesLog( Class loggingClass )
-            {
-                return logger;
-            }
-        };
-        LearnerContextImpl ctx = new LearnerContextImpl( new InstanceId( 1 ), mock( CommonContextState.class ),
-                logging, mock( Timeouts.class ), mock( PaxosInstanceStore.class ), mock( AcceptorInstanceStore.class ),
->>>>>>> 797d3cd6
                 mock( ObjectInputStreamFactory.class ), mock( ObjectOutputStreamFactory.class ),
                 mock( HeartbeatContextImpl.class ) );
 
@@ -79,19 +54,11 @@
         ctx.notifyLearnMiss( new org.neo4j.cluster.protocol.atomicbroadcast.multipaxos.InstanceId( 1L ) );
 
         // Then
-<<<<<<< HEAD
         logProvider.assertExactly(
                 inLog( LearnerState.class ).warn( containsString( "Did not have learned value for Paxos instance 1." ) ),
                 inLog( LearnerState.class ).warn( containsString( "Did not have learned value for Paxos instance 2." ) ),
                 inLog( LearnerState.class ).warn( containsString( "Did not have learned value for Paxos instance 1." ) )
         );
-=======
-        String[] logs = buffer.toString().split( "\n" );
-        assertEquals( 3, logs.length );
-        assertThat( logs[0], containsString( "Did not have learned value for Paxos instance 1." ) );
-        assertThat( logs[1], containsString( "Did not have learned value for Paxos instance 2." ) );
-        assertThat( logs[2], containsString( "Did not have learned value for Paxos instance 1." ) );
->>>>>>> 797d3cd6
     }
 
 }