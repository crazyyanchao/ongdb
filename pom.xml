<?xml version="1.0" encoding="UTF-8"?>
<project xmlns="http://maven.apache.org/POM/4.0.0" xmlns:xsi="http://www.w3.org/2001/XMLSchema-instance" xsi:schemaLocation="http://maven.apache.org/POM/4.0.0 http://maven.apache.org/maven-v4_0_0.xsd">
  <modelVersion>4.0.0</modelVersion>
  <parent>
    <groupId>org.neo4j.build</groupId>
    <artifactId>parent-pom</artifactId>
    <version>40</version>
    <relativePath />
  </parent>
  <groupId>org.neo4j.doc</groupId>
  <artifactId>neo4j-cypher-refcard</artifactId>
  <version>1-SNAPSHOT</version>
  <name>Neo4j Cypher Reference Card</name>
  <description>Reference Card for the Neo4j Cypher Query Language.</description>
  <url>http://components.neo4j.org/${project.artifactId}/${project.version}</url>
  <packaging>pom</packaging>

  <properties>
<<<<<<< HEAD
    <neo4j.version>2.0.0-M05</neo4j.version>
=======
    <neo4j.version>2.0.0-RC1</neo4j.version>
>>>>>>> 11239048
    <docs.tools>${project.build.directory}/tools</docs.tools>
    <docs.upstream>${project.build.directory}</docs.upstream>
    <docs.importdir>${docs.upstream}/docs</docs.importdir>
    <docs-plugin.skip>true</docs-plugin.skip>
    <doctools.version>13</doctools.version>
    <docs.server>neo@docs.neo4j.org</docs.server>
    <docs.rootpath>/data/www/doc/docs.neo4j.org</docs.rootpath>
    <refcard.version>2.0</refcard.version>
  </properties>

  <dependencies>
    <dependency>
      <groupId>org.neo4j.build.plugins</groupId>
      <artifactId>neo4j-doctools</artifactId>
      <version>${doctools.version}</version>
      <scope>provided</scope>
    </dependency>
  </dependencies>

  <build>
    <outputDirectory>${project.build.directory}/src</outputDirectory>
    <resources>
      <resource>
        <directory>src</directory>
        <filtering>false</filtering>
        <includes>
          <include>*.*</include>
          <include>**/*.*</include>
        </includes>
      </resource>
    </resources>
    <plugins>
      <plugin>
        <artifactId>maven-resources-plugin</artifactId>
        <executions>
          <execution>
            <phase>generate-sources</phase>
            <goals>
              <goal>resources</goal>
            </goals>
          </execution>
        </executions>
      </plugin>
      <plugin>
        <artifactId>maven-dependency-plugin</artifactId>
        <executions>
          <execution>
            <id>unpack-doctools</id>
            <phase>generate-sources</phase>
            <goals>
              <goal>unpack-dependencies</goal>
            </goals>
            <configuration>
              <type>jar</type>
              <includeArtifactIds>neo4j-doctools</includeArtifactIds>
              <outputDirectory>${docs.tools}</outputDirectory>
            </configuration>
          </execution>
        </executions>
      </plugin>
      <plugin>
        <groupId>org.codehaus.mojo</groupId>
        <artifactId>exec-maven-plugin</artifactId>
        <executions>
          <execution>
            <id>execute-asciidoc-html5</id>
            <phase>compile</phase>
            <goals>
              <goal>exec</goal>
            </goals>
            <configuration>
              <executable>make</executable>
              <arguments>
                <argument>init</argument>
                <argument>preview</argument>
                <argument>VERSION=${refcard.version}</argument>
              </arguments>
            </configuration>
          </execution>
          <execution>
            <id>create-refcard-dir</id>
            <phase>deploy</phase>
            <goals><goal>exec</goal></goals>
            <configuration>
              <executable>ssh</executable>
              <arguments>
                <argument>${docs.server}</argument>
                <argument>mkdir</argument>
                <argument>-p</argument>
                <argument>${docs.rootpath}/refcard/${refcard.version}</argument>
              </arguments>
            </configuration>
          </execution>
          <execution>
            <id>upload-refcard</id>
            <phase>deploy</phase>
            <goals><goal>exec</goal></goals>
            <configuration>
              <executable>rsync</executable>
              <arguments>
                <argument>-r</argument>
                <argument>--delete</argument>
                <argument>${project.build.directory}/html5/</argument>
                <argument>${docs.server}:${docs.rootpath}/refcard/${refcard.version}/</argument>
              </arguments>
            </configuration>
          </execution>
        </executions>
      </plugin>
      <plugin>
        <groupId>org.neo4j.build.plugins</groupId>
        <artifactId>license-maven-plugin</artifactId>
      </plugin>
      <plugin>
        <artifactId>maven-jar-plugin</artifactId>
        <executions>
          <execution>
            <id>attach-docs</id>
            <phase>none</phase>
          </execution>
          <execution>
            <id>attach-test-jar</id>
            <phase>none</phase>
          </execution>
        </executions>
      </plugin>
    </plugins>
  </build>
  
  <profiles>
    <profile>
      <id>print</id>
      <activation>
        <activeByDefault>false</activeByDefault>
        <property>
          <name>print</name>
        </property>
      </activation>
      <build>
        <plugins>
          <plugin>
            <groupId>org.codehaus.mojo</groupId>
            <artifactId>exec-maven-plugin</artifactId>
            <executions>
              <execution>
                <id>execute-asciidoc-html5-print</id>
                <phase>compile</phase>
                <goals>
                  <goal>exec</goal>
                </goals>
                <configuration>
                  <executable>make</executable>
                  <arguments>
                    <argument>init</argument>
                    <argument>preview</argument>
                    <argument>VERSION=${refcard.version}</argument>
                    <argument>HTML5_DIR_NAME=html5/print</argument>
                    <argument>HTML5_DOCINFO=docinfo</argument>
                  </arguments>
                </configuration>
              </execution>
            </executions>
          </plugin>
        </plugins>
      </build>
    </profile>
  </profiles>
  
  <repositories>
    <repository>
      <id>neo4j-release-repository</id>
      <name>Neo4j Maven 2 release repository</name>
      <url>http://m2.neo4j.org/content/repositories/releases</url>
      <releases>
        <enabled>true</enabled>
      </releases>
      <snapshots>
        <enabled>false</enabled>
      </snapshots>
    </repository>
    <repository>
      <id>neo4j-snapshot-repository</id>
      <name>Neo4j Maven 2 snapshot repository</name>
      <url>http://m2.neo4j.org/content/repositories/snapshots</url>
      <snapshots>
        <enabled>true</enabled>
      </snapshots>
      <releases>
        <enabled>false</enabled>
      </releases>
    </repository>
  </repositories>

  <distributionManagement>
    <site>
      <id>neo4j-site</id>
      <url>scpexe://justgenerateanerrorplease</url>
    </site>
  </distributionManagement>

  <modules>
    <module>neo4j-cypher-refcard-tests</module>
  </modules>
</project>
<|MERGE_RESOLUTION|>--- conflicted
+++ resolved
@@ -16,11 +16,7 @@
   <packaging>pom</packaging>
 
   <properties>
-<<<<<<< HEAD
-    <neo4j.version>2.0.0-M05</neo4j.version>
-=======
-    <neo4j.version>2.0.0-RC1</neo4j.version>
->>>>>>> 11239048
+    <neo4j.version>2.0-SNAPSHOT</neo4j.version>
     <docs.tools>${project.build.directory}/tools</docs.tools>
     <docs.upstream>${project.build.directory}</docs.upstream>
     <docs.importdir>${docs.upstream}/docs</docs.importdir>
