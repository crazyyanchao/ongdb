--- conflicted
+++ resolved
@@ -34,45 +34,7 @@
 public class JMXManagementModule implements ServerModule
 {
     private final NeoServer server;
-    private ServerManagement serverManagement;
 
-<<<<<<< HEAD
-	private NeoServer server;
-
-    public JMXManagementModule(NeoServer server)
-	{
-		this.server = server;
-	}
-	
-	@Override
-	public void start(StringLogger logger) {
-		try {
-            ServerManagement serverManagement = new ServerManagement( server );
-	        MBeanServer beanServer = ManagementFactory.getPlatformMBeanServer();
-			beanServer.registerMBean( serverManagement, createObjectName());
-		} catch (Exception e) {
-			throw new RuntimeException("Unable to initialize jmx management, see nested exception.", e);
-		}
-	}
-
-	@Override
-	public void stop() {
-		try 
-		{
-            MBeanServer beanServer = ManagementFactory.getPlatformMBeanServer();
-            beanServer.unregisterMBean(createObjectName());
-		} catch (InstanceNotFoundException e)
-        {
-			// ok
-		} catch (Exception e) {
-			throw new RuntimeException("Unable to shut down jmx management, see nested exception.", e);
-		}
-	}
-
-	private ObjectName createObjectName() throws MalformedObjectNameException {
-		return new ObjectName( "org.neo4j.ServerManagement" , "restartServer", "lifecycle" );
-	}
-=======
     public JMXManagementModule( NeoServer server )
     {
         this.server = server;
@@ -83,7 +45,7 @@
     {
         try
         {
-            serverManagement = new ServerManagement( server );
+            ServerManagement serverManagement = new ServerManagement( server );
             MBeanServer beanServer = ManagementFactory.getPlatformMBeanServer();
             beanServer.registerMBean( serverManagement, createObjectName() );
         }
@@ -94,8 +56,7 @@
     }
 
     @Override
-    public void stop()
-    {
+    public void stop() {
         try
         {
             MBeanServer beanServer = ManagementFactory.getPlatformMBeanServer();
@@ -110,7 +71,6 @@
             throw new RuntimeException( "Unable to shut down jmx management, see nested exception.", e );
         }
     }
->>>>>>> 5aa91396
 
     private ObjectName createObjectName() throws MalformedObjectNameException
     {
