/**
 * Copyright (c) 2002-2012 "Neo Technology,"
 * Network Engine for Objects in Lund AB [http://neotechnology.com]
 *
 * This file is part of Neo4j.
 *
 * Neo4j is free software: you can redistribute it and/or modify
 * it under the terms of the GNU General Public License as published by
 * the Free Software Foundation, either version 3 of the License, or
 * (at your option) any later version.
 *
 * This program is distributed in the hope that it will be useful,
 * but WITHOUT ANY WARRANTY; without even the implied warranty of
 * MERCHANTABILITY or FITNESS FOR A PARTICULAR PURPOSE.  See the
 * GNU General Public License for more details.
 *
 * You should have received a copy of the GNU General Public License
 * along with this program.  If not, see <http://www.gnu.org/licenses/>.
 */
package org.neo4j.cypher.internal.commands

import expressions.{Literal, Expression}
<<<<<<< HEAD
import org.neo4j.cypher.internal.pipes.{QueryState, ExecutionContext}
import org.neo4j.cypher.internal.mutation.{GraphElementPropertyFunctions, UpdateAction}
import scala.Long
import collection.Map
import org.neo4j.graphdb.Node
=======
import org.neo4j.cypher.internal.mutation._
>>>>>>> fcf1276c
import org.neo4j.cypher.internal.symbols._
import org.neo4j.cypher.internal.mutation.CreateNode
import org.neo4j.cypher.internal.mutation.CreateRelationship


abstract class StartItem(val identifierName: String) extends TypeSafe with AstNode[StartItem] {
  def mutating = false

<<<<<<< HEAD
trait ReadOnlyStartItem extends TypeSafe {
  def throwIfSymbolsMissing(symbols: SymbolTable) {}
=======
  def children:Seq[AstNode[_]] = Seq.empty

  def rewrite(f: (Expression) => Expression) = this

  def assertTypes(symbols: SymbolTable) {}
>>>>>>> fcf1276c

  def symbolTableDependencies = Set.empty

  override def addsToRow() = Seq(identifierName)
}

trait ReadOnlyStartItem extends TypeSafe

case class RelationshipById(varName: String, expression: Expression)
  extends StartItem(varName) with ReadOnlyStartItem

case class RelationshipByIndex(varName: String, idxName: String, key: Expression, expression: Expression)
  extends StartItem(varName) with ReadOnlyStartItem

case class RelationshipByIndexQuery(varName: String, idxName: String, query: Expression)
  extends StartItem(varName) with ReadOnlyStartItem

case class NodeByIndex(varName: String, idxName: String, key: Expression, expression: Expression)
  extends StartItem(varName) with ReadOnlyStartItem

case class NodeByIndexQuery(varName: String, idxName: String, query: Expression)
  extends StartItem(varName) with ReadOnlyStartItem

case class NodeById(varName: String, expression: Expression)
  extends StartItem(varName) with ReadOnlyStartItem

case class AllNodes(columnName: String)
  extends StartItem(columnName) with ReadOnlyStartItem

case class AllRelationships(columnName: String)
  extends StartItem(columnName) with ReadOnlyStartItem

<<<<<<< HEAD
case class CreateNodeStartItem(key: String, props: Map[String, Expression])
  extends StartItem(key)
  with Mutator
  with UpdateAction
  with GraphElementPropertyFunctions
  with CollectionSupport {
  def exec(context: ExecutionContext, state: QueryState) = {
    if (props.size == 1 && props.head._1 == "*") {
      makeTraversable(props.head._2(context)).map(x => {
        val m: Map[String, Expression] = x.asInstanceOf[Map[String, Any]].map {
          case (k, v) => (k -> Literal(v))
        }
        val node = state.query.createNode()
        state.createdNodes.increase()
        setProperties(node, m, context, state)
        context.newWith(key -> node)
      })
    } else {
      val node = state.query.createNode()
      state.createdNodes.increase()
      setProperties(node, props, context, state)

      Stream(context.newWith(key -> node))
    }
=======
class UpdatingStartItem(val updateAction:UpdateAction, name:String) extends StartItem(name) {
  override def mutating = true
  override def children = Seq(updateAction)
  override def assertTypes(symbols: SymbolTable) {
    updateAction.assertTypes(symbols)
>>>>>>> fcf1276c
  }
}

<<<<<<< HEAD
  def identifiers = Seq(key -> NodeType())

  def filter(f: (Expression) => Boolean): Seq[Expression] = props.values.flatMap(_.filter(f)).toSeq

  def rewrite(f: (Expression) => Expression): UpdateAction = CreateNodeStartItem(key, rewrite(props, f))

  def throwIfSymbolsMissing(symbols: SymbolTable) {
    throwIfSymbolsMissing(props, symbols)
  }
=======
//We need to wrap the inner classes to be able to have to different rewrite methods
case class CreateNodeStartItem(inner: CreateNode) extends UpdatingStartItem(inner, inner.key) {
  override def rewrite(f: (Expression) => Expression) = CreateNodeStartItem(inner.rewrite(f))
>>>>>>> fcf1276c

  override def symbolTableDependencies = inner.symbolTableDependencies
}

//We need to wrap the inner classes to be able to have to different rewrite methods
case class CreateRelationshipStartItem(inner: CreateRelationship) extends UpdatingStartItem(inner, inner.key) {

<<<<<<< HEAD
  def identifiers = Seq(key-> RelationshipType())

  def throwIfSymbolsMissing(symbols: SymbolTable) {
    throwIfSymbolsMissing(from._2, symbols)
    throwIfSymbolsMissing(to._2, symbols)
    throwIfSymbolsMissing(props, symbols)
  }

  def symbolTableDependencies = {
    val fromNodePropsDeps = from._2.flatMap(_._2.symbolTableDependencies)
    val toNodePropsDeps = to._2.flatMap(_._2.symbolTableDependencies)
    val relationshipPropsDeps = props.flatMap(_._2.symbolTableDependencies)

    (fromNodePropsDeps ++ toNodePropsDeps ++ relationshipPropsDeps).toSet
  }
=======
  override def rewrite(f: (Expression) => Expression) = CreateRelationshipStartItem(inner.rewrite(f))

  override def symbolTableDependencies = inner.symbolTableDependencies
>>>>>>> fcf1276c
}

case class CreateUniqueStartItem(inner: CreateUniqueAction) extends UpdatingStartItem(inner, "oh noes")  {

  override def rewrite(f: (Expression) => Expression) = CreateUniqueStartItem(inner.rewrite(f))

  override def symbolTableDependencies = inner.symbolTableDependencies
}

object NodeById {
  def apply(varName: String, id: Long*) = new NodeById(varName, Literal(id))
}

object RelationshipById {
  def apply(varName: String, id: Long*) = new RelationshipById(varName, Literal(id))
}<|MERGE_RESOLUTION|>--- conflicted
+++ resolved
@@ -20,40 +20,27 @@
 package org.neo4j.cypher.internal.commands
 
 import expressions.{Literal, Expression}
-<<<<<<< HEAD
-import org.neo4j.cypher.internal.pipes.{QueryState, ExecutionContext}
-import org.neo4j.cypher.internal.mutation.{GraphElementPropertyFunctions, UpdateAction}
-import scala.Long
-import collection.Map
-import org.neo4j.graphdb.Node
-=======
 import org.neo4j.cypher.internal.mutation._
->>>>>>> fcf1276c
 import org.neo4j.cypher.internal.symbols._
 import org.neo4j.cypher.internal.mutation.CreateNode
 import org.neo4j.cypher.internal.mutation.CreateRelationship
 
-
 abstract class StartItem(val identifierName: String) extends TypeSafe with AstNode[StartItem] {
-  def mutating = false
-
-<<<<<<< HEAD
-trait ReadOnlyStartItem extends TypeSafe {
-  def throwIfSymbolsMissing(symbols: SymbolTable) {}
-=======
-  def children:Seq[AstNode[_]] = Seq.empty
-
-  def rewrite(f: (Expression) => Expression) = this
-
-  def assertTypes(symbols: SymbolTable) {}
->>>>>>> fcf1276c
-
-  def symbolTableDependencies = Set.empty
+  def mutating : Boolean
 
   override def addsToRow() = Seq(identifierName)
 }
 
-trait ReadOnlyStartItem extends TypeSafe
+trait ReadOnlyStartItem extends StartItem {
+
+  def mutating = false
+  def children:Seq[AstNode[_]] = Seq.empty
+
+  def throwIfSymbolsMissing(symbols: SymbolTable) {}
+  def symbolTableDependencies = Set.empty
+   
+  def rewrite(f: (Expression) => Expression) = this
+}
 
 case class RelationshipById(varName: String, expression: Expression)
   extends StartItem(varName) with ReadOnlyStartItem
@@ -79,91 +66,27 @@
 case class AllRelationships(columnName: String)
   extends StartItem(columnName) with ReadOnlyStartItem
 
-<<<<<<< HEAD
-case class CreateNodeStartItem(key: String, props: Map[String, Expression])
-  extends StartItem(key)
-  with Mutator
-  with UpdateAction
-  with GraphElementPropertyFunctions
-  with CollectionSupport {
-  def exec(context: ExecutionContext, state: QueryState) = {
-    if (props.size == 1 && props.head._1 == "*") {
-      makeTraversable(props.head._2(context)).map(x => {
-        val m: Map[String, Expression] = x.asInstanceOf[Map[String, Any]].map {
-          case (k, v) => (k -> Literal(v))
-        }
-        val node = state.query.createNode()
-        state.createdNodes.increase()
-        setProperties(node, m, context, state)
-        context.newWith(key -> node)
-      })
-    } else {
-      val node = state.query.createNode()
-      state.createdNodes.increase()
-      setProperties(node, props, context, state)
+//We need to wrap the inner classes to be able to have two different rewrite methods
+abstract class UpdatingStartItem(val updateAction:UpdateAction, name:String) extends StartItem(name) {
 
-      Stream(context.newWith(key -> node))
-    }
-=======
-class UpdatingStartItem(val updateAction:UpdateAction, name:String) extends StartItem(name) {
   override def mutating = true
   override def children = Seq(updateAction)
-  override def assertTypes(symbols: SymbolTable) {
-    updateAction.assertTypes(symbols)
->>>>>>> fcf1276c
+  override def throwIfSymbolsMissing(symbols: SymbolTable) {
+    updateAction.throwIfSymbolsMissing(symbols)
   }
+  override def symbolTableDependencies = updateAction.symbolTableDependencies
 }
 
-<<<<<<< HEAD
-  def identifiers = Seq(key -> NodeType())
-
-  def filter(f: (Expression) => Boolean): Seq[Expression] = props.values.flatMap(_.filter(f)).toSeq
-
-  def rewrite(f: (Expression) => Expression): UpdateAction = CreateNodeStartItem(key, rewrite(props, f))
-
-  def throwIfSymbolsMissing(symbols: SymbolTable) {
-    throwIfSymbolsMissing(props, symbols)
-  }
-=======
-//We need to wrap the inner classes to be able to have to different rewrite methods
 case class CreateNodeStartItem(inner: CreateNode) extends UpdatingStartItem(inner, inner.key) {
   override def rewrite(f: (Expression) => Expression) = CreateNodeStartItem(inner.rewrite(f))
->>>>>>> fcf1276c
-
-  override def symbolTableDependencies = inner.symbolTableDependencies
 }
 
-//We need to wrap the inner classes to be able to have to different rewrite methods
 case class CreateRelationshipStartItem(inner: CreateRelationship) extends UpdatingStartItem(inner, inner.key) {
-
-<<<<<<< HEAD
-  def identifiers = Seq(key-> RelationshipType())
-
-  def throwIfSymbolsMissing(symbols: SymbolTable) {
-    throwIfSymbolsMissing(from._2, symbols)
-    throwIfSymbolsMissing(to._2, symbols)
-    throwIfSymbolsMissing(props, symbols)
-  }
-
-  def symbolTableDependencies = {
-    val fromNodePropsDeps = from._2.flatMap(_._2.symbolTableDependencies)
-    val toNodePropsDeps = to._2.flatMap(_._2.symbolTableDependencies)
-    val relationshipPropsDeps = props.flatMap(_._2.symbolTableDependencies)
-
-    (fromNodePropsDeps ++ toNodePropsDeps ++ relationshipPropsDeps).toSet
-  }
-=======
   override def rewrite(f: (Expression) => Expression) = CreateRelationshipStartItem(inner.rewrite(f))
-
-  override def symbolTableDependencies = inner.symbolTableDependencies
->>>>>>> fcf1276c
 }
 
 case class CreateUniqueStartItem(inner: CreateUniqueAction) extends UpdatingStartItem(inner, "oh noes")  {
-
   override def rewrite(f: (Expression) => Expression) = CreateUniqueStartItem(inner.rewrite(f))
-
-  override def symbolTableDependencies = inner.symbolTableDependencies
 }
 
 object NodeById {
