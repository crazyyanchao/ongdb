--- conflicted
+++ resolved
@@ -24,16 +24,11 @@
 import org.neo4j.cypher.internal.ExecutionContext
 import org.neo4j.cypher.internal.pipes.QueryState
 
-<<<<<<< HEAD
-class FilteringIterable(inner: Iterable[Relationship], startNode:Node, predicate: Predicate, ctx:ExecutionContext)
-=======
-
 class FilteringIterable(inner: Iterable[Relationship],
                         startNode:Node,
                         predicate: Predicate,
                         ctx:ExecutionContext,
                         state:QueryState)
->>>>>>> e4dbb922
   extends Iterable[Relationship] {
 
   class FilteringIterator(inner: Iterator[Relationship]) extends Iterator[Relationship] {
@@ -72,14 +67,11 @@
     }
   }
 
-<<<<<<< HEAD
-=======
   private def filter(r: Relationship, n: Node, ctx: ExecutionContext): Boolean = {
     val m = new MiniMap(r, n)
     predicate.isMatch(m)(state)
   }
 
 
->>>>>>> e4dbb922
   def iterator = new FilteringIterator(inner.iterator)
 }