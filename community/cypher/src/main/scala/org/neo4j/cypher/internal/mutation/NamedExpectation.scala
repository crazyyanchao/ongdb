/**
 * Copyright (c) 2002-2013 "Neo Technology,"
 * Network Engine for Objects in Lund AB [http://neotechnology.com]
 *
 * This file is part of Neo4j.
 *
 * Neo4j is free software: you can redistribute it and/or modify
 * it under the terms of the GNU General Public License as published by
 * the Free Software Foundation, either version 3 of the License, or
 * (at your option) any later version.
 *
 * This program is distributed in the hope that it will be useful,
 * but WITHOUT ANY WARRANTY; without even the implied warranty of
 * MERCHANTABILITY or FITNESS FOR A PARTICULAR PURPOSE.  See the
 * GNU General Public License for more details.
 *
 * You should have received a copy of the GNU General Public License
 * along with this program.  If not, see <http://www.gnu.org/licenses/>.
 */
package org.neo4j.cypher.internal.mutation

import org.neo4j.cypher.internal.commands.expressions.{Collection, Literal, Identifier, Expression}
import org.neo4j.cypher.internal.symbols.{SymbolTable, TypeSafe}
import org.neo4j.graphdb.{Relationship, Node, PropertyContainer}
import collection.Map
<<<<<<< HEAD
import org.neo4j.cypher.internal.helpers.{LabelSupport, IsCollection, IsMap, CollectionSupport}
import org.neo4j.cypher.internal.spi.Operations
=======
import org.neo4j.cypher.internal.helpers.{IsCollection, IsMap, CollectionSupport}
import org.neo4j.cypher.internal.spi.{Operations, QueryContext}
>>>>>>> e4dbb922
import org.neo4j.cypher.internal.ExecutionContext
import org.neo4j.cypher.internal.pipes.QueryState

object NamedExpectation {
  def apply(name: String, bare: Boolean): NamedExpectation = NamedExpectation(name, Map.empty, bare)

  def apply(name: String, properties: Map[String, Expression], bare: Boolean): NamedExpectation =
    NamedExpectation(name, properties, Collection.empty, bare)

  def apply(name: String, e: Expression, properties: Map[String, Expression], bare: Boolean): NamedExpectation =
    new NamedExpectation(name, e, properties, Collection.empty, bare)

  def apply(name: String, properties: Map[String, Expression], labels: Expression, bare: Boolean): NamedExpectation =
    new NamedExpectation(name, Identifier(name), properties, labels, bare)
}

case class NamedExpectation(name: String, e: Expression, properties: Map[String, Expression],
                            labels: Expression, bare: Boolean)
  extends GraphElementPropertyFunctions
  with CollectionSupport
  with TypeSafe {

  case class DataExpectation(properties: Map[String, Expression], labels: Expression)

  /*
  The expectation expression for a node can either be an expression that returns a node,
  and if so, we check our given properties map to see if we have a match.

  If the expectation returns a map, we'll use the map as our property expectations
  */
<<<<<<< HEAD
  def getExpectations(ctx: ExecutionContext): DataExpectation = {
    val expectedProps = e match {
      case _: Identifier =>
        properties
      case _             =>
        e(ctx) match {
          case _: PropertyContainer =>
            properties
          case IsMap(f)             =>
            val m = f(ctx.state.queryContext)
            m.mapValues( Literal(_) )
        }
    }
    DataExpectation(expectedProps, labels)
=======
  def getExpectations(ctx: ExecutionContext, state:QueryState): Map[String, Expression] = e match {
    case _: Identifier => properties
    case _             =>
      e(ctx)(state) match {
        case _: PropertyContainer => properties
        case IsMap(f)             =>
          val m = f(state.query)
          m.map {
            case (k, v) => k -> Literal(v)
          }
      }
>>>>>>> e4dbb922
  }


  def compareWithExpectations(pc: PropertyContainer, ctx: ExecutionContext, state:QueryState): Boolean = {
    val expectations = getExpectations(ctx, state)

    pc match {
<<<<<<< HEAD
      case n: Node         => compareWithExpectation(n, ctx.state.queryContext.nodeOps, ctx, expectations)
      case n: Relationship => compareWithExpectation(n, ctx.state.queryContext.relationshipOps, ctx, expectations)
=======
      case n: Node         => compareWithExpectation(n, state.query.nodeOps, ctx, expectations, state)
      case n: Relationship => compareWithExpectation(n, state.query.relationshipOps, ctx, expectations, state)
>>>>>>> e4dbb922
    }
  }

  private def compareWithExpectation[T <: PropertyContainer](x: T,
                                                             ops: Operations[T],
                                                             ctx: ExecutionContext,
<<<<<<< HEAD
                                                             expectations: DataExpectation): Boolean = {
    val propsOk = expectations.properties.forall {
      case ("*", expression) =>
        getMapFromExpression(expression(ctx)).forall {
          case (k, value) => ops.hasProperty(x, k) && ops.getProperty(x, k) == value
        }
=======
                                                             expectations: Map[String, Expression],
                                                             state: QueryState): Boolean =
    expectations.forall {
      case ("*", expression) => getMapFromExpression(expression(ctx)(state)).forall {
        case (k, value) => ops.hasProperty(x, k) && ops.getProperty(x, k) == value
      }
>>>>>>> e4dbb922

      case (k, _) if !ops.hasProperty(x, k) => false

      case (k, exp) =>
        val expectationValue = exp(ctx)(state)
        val elementValue = ops.getProperty(x, k)

        (expectationValue, elementValue) match {
          case (IsCollection(l), IsCollection(r)) => l == r
          case (l, r)                             => l == r
        }
    }

    val labelsOk = x match {
      case node: Node =>
        val qtx      = ctx.state.queryContext
        val nodeId   = node.getId
        val labelIds = LabelSupport.getLabelsAsLongs(ctx, expectations.labels)
        labelIds.forall( qtx.isLabelSetOnNode(_, nodeId) )
      case _ =>
        true
    }

    propsOk && labelsOk
  }

  def symbolTableDependencies = properties.symboltableDependencies

  def throwIfSymbolsMissing(symbols: SymbolTable) {
    properties.throwIfSymbolsMissing(symbols)
  }
}<|MERGE_RESOLUTION|>--- conflicted
+++ resolved
@@ -23,13 +23,9 @@
 import org.neo4j.cypher.internal.symbols.{SymbolTable, TypeSafe}
 import org.neo4j.graphdb.{Relationship, Node, PropertyContainer}
 import collection.Map
-<<<<<<< HEAD
-import org.neo4j.cypher.internal.helpers.{LabelSupport, IsCollection, IsMap, CollectionSupport}
+import org.neo4j.cypher.internal.helpers.LabelSupport
+import org.neo4j.cypher.internal.helpers.{IsCollection, IsMap, CollectionSupport}
 import org.neo4j.cypher.internal.spi.Operations
-=======
-import org.neo4j.cypher.internal.helpers.{IsCollection, IsMap, CollectionSupport}
-import org.neo4j.cypher.internal.spi.{Operations, QueryContext}
->>>>>>> e4dbb922
 import org.neo4j.cypher.internal.ExecutionContext
 import org.neo4j.cypher.internal.pipes.QueryState
 
@@ -60,69 +56,42 @@
 
   If the expectation returns a map, we'll use the map as our property expectations
   */
-<<<<<<< HEAD
-  def getExpectations(ctx: ExecutionContext): DataExpectation = {
+  def getExpectations(ctx: ExecutionContext, state: QueryState): DataExpectation = {
     val expectedProps = e match {
       case _: Identifier =>
         properties
       case _             =>
-        e(ctx) match {
+        e(ctx)(state) match {
           case _: PropertyContainer =>
             properties
           case IsMap(f)             =>
-            val m = f(ctx.state.queryContext)
-            m.mapValues( Literal(_) )
+            val m = f(state.query)
+            m.mapValues(Literal(_))
         }
     }
     DataExpectation(expectedProps, labels)
-=======
-  def getExpectations(ctx: ExecutionContext, state:QueryState): Map[String, Expression] = e match {
-    case _: Identifier => properties
-    case _             =>
-      e(ctx)(state) match {
-        case _: PropertyContainer => properties
-        case IsMap(f)             =>
-          val m = f(state.query)
-          m.map {
-            case (k, v) => k -> Literal(v)
-          }
-      }
->>>>>>> e4dbb922
   }
 
 
-  def compareWithExpectations(pc: PropertyContainer, ctx: ExecutionContext, state:QueryState): Boolean = {
+  def compareWithExpectations(pc: PropertyContainer, ctx: ExecutionContext, state: QueryState): Boolean = {
     val expectations = getExpectations(ctx, state)
 
     pc match {
-<<<<<<< HEAD
-      case n: Node         => compareWithExpectation(n, ctx.state.queryContext.nodeOps, ctx, expectations)
-      case n: Relationship => compareWithExpectation(n, ctx.state.queryContext.relationshipOps, ctx, expectations)
-=======
       case n: Node         => compareWithExpectation(n, state.query.nodeOps, ctx, expectations, state)
       case n: Relationship => compareWithExpectation(n, state.query.relationshipOps, ctx, expectations, state)
->>>>>>> e4dbb922
     }
   }
 
   private def compareWithExpectation[T <: PropertyContainer](x: T,
                                                              ops: Operations[T],
                                                              ctx: ExecutionContext,
-<<<<<<< HEAD
-                                                             expectations: DataExpectation): Boolean = {
+                                                             expectations: DataExpectation,
+                                                             state: QueryState): Boolean = {
     val propsOk = expectations.properties.forall {
       case ("*", expression) =>
-        getMapFromExpression(expression(ctx)).forall {
+        getMapFromExpression(expression(ctx)(state)).forall {
           case (k, value) => ops.hasProperty(x, k) && ops.getProperty(x, k) == value
         }
-=======
-                                                             expectations: Map[String, Expression],
-                                                             state: QueryState): Boolean =
-    expectations.forall {
-      case ("*", expression) => getMapFromExpression(expression(ctx)(state)).forall {
-        case (k, value) => ops.hasProperty(x, k) && ops.getProperty(x, k) == value
-      }
->>>>>>> e4dbb922
 
       case (k, _) if !ops.hasProperty(x, k) => false
 
@@ -138,9 +107,9 @@
 
     val labelsOk = x match {
       case node: Node =>
-        val qtx      = ctx.state.queryContext
+        val qtx = state.query
         val nodeId   = node.getId
-        val labelIds = LabelSupport.getLabelsAsLongs(ctx, expectations.labels)
+        val labelIds = LabelSupport.getLabelsAsLongs(ctx, expectations.labels)(state)
         labelIds.forall( qtx.isLabelSetOnNode(_, nodeId) )
       case _ =>
         true
