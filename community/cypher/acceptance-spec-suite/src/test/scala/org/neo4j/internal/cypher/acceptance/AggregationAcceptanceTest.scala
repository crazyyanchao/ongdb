/*
 * Copyright (c) 2002-2017 "Neo Technology,"
 * Network Engine for Objects in Lund AB [http://neotechnology.com]
 *
 * This file is part of Neo4j.
 *
 * Neo4j is free software: you can redistribute it and/or modify
 * it under the terms of the GNU General Public License as published by
 * the Free Software Foundation, either version 3 of the License, or
 * (at your option) any later version.
 *
 * This program is distributed in the hope that it will be useful,
 * but WITHOUT ANY WARRANTY; without even the implied warranty of
 * MERCHANTABILITY or FITNESS FOR A PARTICULAR PURPOSE.  See the
 * GNU General Public License for more details.
 *
 * You should have received a copy of the GNU General Public License
 * along with this program.  If not, see <http://www.gnu.org/licenses/>.
 */
package org.neo4j.internal.cypher.acceptance

import org.neo4j.cypher.{ExecutionEngineFunSuite, NewPlannerTestSupport}

class AggregationAcceptanceTest extends ExecutionEngineFunSuite with NewPlannerTestSupport {

  // Non-deterministic query -- needs TCK design
  test("should aggregate using as grouping key expressions using variables in scope and nothing else") {
    val userId = createLabeledNode(Map("userId" -> 11), "User")
    relate(userId, createNode(), "FRIEND", Map("propFive" -> 1))
    relate(userId, createNode(), "FRIEND", Map("propFive" -> 3))
    relate(createNode(), userId, "FRIEND", Map("propFive" -> 2))
    relate(createNode(), userId, "FRIEND", Map("propFive" -> 4))

    val query1 = """MATCH (user:User {userId: 11})-[friendship:FRIEND]-()
                   |WITH user, collect(friendship)[toInt({param} * count(friendship))] AS selectedFriendship
                   |RETURN id(selectedFriendship) AS friendshipId, selectedFriendship.propFive AS propertyValue""".stripMargin
    val query2 = """MATCH (user:User {userId: 11})-[friendship:FRIEND]-()
                   |WITH user, collect(friendship) AS friendships
                   |WITH user, friendships[toInt({param} * size(friendships))] AS selectedFriendship
                   |RETURN id(selectedFriendship) AS friendshipId, selectedFriendship.propFive AS propertyValue""".stripMargin
    val params = "param" -> 3

    val result1 = executeWithAllPlannersAndCompatibilityMode(query1, params).toList
    val result2 = executeWithAllPlannersAndCompatibilityMode(query2, params).toList

    result1.size should equal(result2.size)
  }
<<<<<<< HEAD

  // TCK'd
  test("max() should aggregate strings") {
    val query = "UNWIND ['a', 'b', 'B', null, 'abc', 'abc1'] AS i RETURN max(i)"

    val result = executeWithAllPlanners(query)

    result.toList should equal(List(Map("max(i)" -> "b")))
  }

  // TCK'd
  test("min() should aggregate strings") {
    val query = "UNWIND ['a', 'b', 'B', null, 'abc', 'abc1'] AS i RETURN min(i)"

    val result = executeWithAllPlanners(query)

    result.toList should equal(List(Map("min(i)" -> "B")))
  }

  test("distinct aggregation on single node") {
    val node1 = createNode()
    val node2 = createNode()
    relate(node1, node2)
    relate(node2, node1)
    val result = executeWithAllPlannersAndRuntimesAndCompatibilityMode("MATCH (a)--() RETURN DISTINCT a")
    result.toList should equal(List(Map("a" -> node1), Map("a" -> node2)))
  }

  test("distinct aggregation on array property") {
    createNode("prop"-> Array(42))
    createNode("prop"-> Array(42))
    createNode("prop"-> Array(1337))
    val result = executeWithAllPlannersAndRuntimesAndCompatibilityMode("MATCH (a) RETURN DISTINCT a.prop")
    result.toComparableResult should equal(List(Map("a.prop" -> List(1337)), Map("a.prop" -> List(42))))
  }

  test("Node count from count store plan should work with labeled nodes") {
    val node1 = createLabeledNode("Person")
    val node2 = createLabeledNode("Person")
    val node3 = createNode()
    val result = executeWithAllPlannersAndRuntimesAndCompatibilityMode("MATCH (a:Person) WITH count(a) as c RETURN c")
    result.toList should equal(List(Map("c" -> 2L)))
  }

  test("Count should work with projected node variable") {
    val node1 = createLabeledNode("Person")
    val node2 = createLabeledNode("Person")
    val node3 = createNode()
    val result = executeWithAllPlannersAndRuntimesAndCompatibilityMode("MATCH (a:Person) WITH a as b WITH count(b) as c RETURN c")
    result.toList should equal(List(Map("c" -> 2L)))
  }

  test("Count should work with projected relationship variable") {
    val node1 = createLabeledNode("Person")
    val node2 = createNode()
    val node3 = createNode()
    val r1 = relate(node1, node2)
    val r2 = relate(node1, node3)
    val result = executeWithAllPlannersAndRuntimesAndCompatibilityMode("MATCH (a:Person)-[r]->() WITH r as s WITH count(s) as c RETURN c")
    result.toList should equal(List(Map("c" -> 2L)))
  }
=======
>>>>>>> 9114f550
}<|MERGE_RESOLUTION|>--- conflicted
+++ resolved
@@ -45,25 +45,6 @@
 
     result1.size should equal(result2.size)
   }
-<<<<<<< HEAD
-
-  // TCK'd
-  test("max() should aggregate strings") {
-    val query = "UNWIND ['a', 'b', 'B', null, 'abc', 'abc1'] AS i RETURN max(i)"
-
-    val result = executeWithAllPlanners(query)
-
-    result.toList should equal(List(Map("max(i)" -> "b")))
-  }
-
-  // TCK'd
-  test("min() should aggregate strings") {
-    val query = "UNWIND ['a', 'b', 'B', null, 'abc', 'abc1'] AS i RETURN min(i)"
-
-    val result = executeWithAllPlanners(query)
-
-    result.toList should equal(List(Map("min(i)" -> "B")))
-  }
 
   test("distinct aggregation on single node") {
     val node1 = createNode()
@@ -107,6 +88,4 @@
     val result = executeWithAllPlannersAndRuntimesAndCompatibilityMode("MATCH (a:Person)-[r]->() WITH r as s WITH count(s) as c RETURN c")
     result.toList should equal(List(Map("c" -> 2L)))
   }
-=======
->>>>>>> 9114f550
 }