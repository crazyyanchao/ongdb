<project xmlns="http://maven.apache.org/POM/4.0.0" xmlns:xsi="http://www.w3.org/2001/XMLSchema-instance"
  xsi:schemaLocation="http://maven.apache.org/POM/4.0.0 http://maven.apache.org/xsd/maven-4.0.0.xsd">
  <modelVersion>4.0.0</modelVersion>
  <parent>
        <groupId>org.neo4j</groupId>
        <artifactId>cypher-parent</artifactId>
<<<<<<< HEAD
        <version>2.2-SNAPSHOT</version>
=======
        <version>2.1.4-SNAPSHOT</version>
>>>>>>> 13e9653c
        <relativePath>../..</relativePath>
  </parent>
  <groupId>org.neo4j.doc</groupId>
  <artifactId>neo4j-cypher-refcard-tests</artifactId>
<<<<<<< HEAD
  <version>2.2-SNAPSHOT</version>
=======
  <version>2.1.4-SNAPSHOT</version>
>>>>>>> 13e9653c
  <name>Neo4j Cypher Reference Card Tests</name>
  <description>Test for Reference Card for the Neo4j Cypher Query Language.</description>
  <url>http://components.neo4j.org/${project.artifactId}/${project.version}</url>
  <packaging>jar</packaging>

  <properties>
    <license-text.header>GPL-3-header.txt</license-text.header>
    <licensing.prepend.text>notice-gpl-prefix.txt</licensing.prepend.text>
<<<<<<< HEAD
    <neo4j.version>2.2-SNAPSHOT</neo4j.version>
=======
    <neo4j.version>2.1.4-SNAPSHOT</neo4j.version>
>>>>>>> 13e9653c
    <docs-plugin.skip>false</docs-plugin.skip>
    <attach-docs-phase>prepare-package</attach-docs-phase>
    <remote-csv-upload>http://docs.neo4j.org/refcard/${project.version}/csv</remote-csv-upload>
  </properties>

  <licenses>
    <license>
      <name>GNU General Public License, Version 3</name>
      <url>http://www.gnu.org/licenses/gpl-3.0-standalone.html</url>
      <comments>The software ("Software") developed and owned by Network Engine for
        Objects in Lund AB (referred to in this notice as "Neo Technology") is
        licensed under the GNU GENERAL PUBLIC LICENSE Version 3 to all third
        parties and that license is included below.

        However, if you have executed an End User Software License and Services
        Agreement or an OEM Software License and Support Services Agreement, or
        another commercial license agreement with Neo Technology or one of its
        affiliates (each, a "Commercial Agreement"), the terms of the license in
        such Commercial Agreement will supersede the GNU GENERAL PUBLIC LICENSE
        Version 3 and you may use the Software solely pursuant to the terms of
        the relevant Commercial Agreement.
      </comments>
    </license>
  </licenses>

  <dependencies>
    <dependency>
      <artifactId>neo4j-cypher</artifactId>
      <groupId>org.neo4j</groupId>
      <version>${neo4j.version}</version>
    </dependency>
    <dependency>
      <artifactId>neo4j-cypher</artifactId>
      <groupId>org.neo4j</groupId>
      <version>${neo4j.version}</version>
      <type>test-jar</type>
    </dependency>
    <dependency>
      <artifactId>neo4j-cypher-docs</artifactId>
      <groupId>org.neo4j</groupId>
      <version>${neo4j.version}</version>
      <type>test-jar</type>
    </dependency>
    <dependency>
      <artifactId>neo4j-cypher-docs</artifactId>
      <groupId>org.neo4j</groupId>
      <version>${neo4j.version}</version>
    </dependency>
      <!--<dependency>-->
          <!--<groupId>org.scalatest</groupId>-->
          <!--<artifactId>scalatest_2.10</artifactId>-->
          <!--<scope>test</scope>-->
          <!--<exclusions>-->
              <!--<exclusion>-->
                  <!--<artifactId>scala-library</artifactId>-->
                  <!--<groupId>org.scala-lang</groupId>-->
              <!--</exclusion>-->
          <!--</exclusions>-->
      <!--</dependency>-->
    <dependency>
      <groupId>org.neo4j</groupId>
      <artifactId>neo4j-kernel</artifactId>
      <version>${neo4j.version}</version>
      <type>test-jar</type>
      <scope>test</scope>
    </dependency>

    <dependency>
      <groupId>org.neo4j</groupId>
      <artifactId>neo4j-io</artifactId>
      <version>${project.version}</version>
      <type>test-jar</type>
      <scope>test</scope>
    </dependency>
    <dependency>
      <groupId>org.neo4j</groupId>
      <artifactId>neo4j-graphviz</artifactId>
      <version>${neo4j.version}</version>
      <scope>test</scope>
    </dependency>
    <dependency>
      <groupId>junit</groupId>
      <artifactId>junit</artifactId>
      <exclusions>
        <exclusion>
          <groupId>org.hamcrest</groupId>
          <artifactId>hamcrest-core</artifactId>
        </exclusion>
      </exclusions>
    </dependency>
    <dependency>
      <groupId>org.hamcrest</groupId>
      <artifactId>hamcrest-all</artifactId>
    </dependency>
    <dependency>
      <groupId>org.mockito</groupId>
      <artifactId>mockito-core</artifactId>
      <exclusions>
        <exclusion>
          <groupId>org.hamcrest</groupId>
          <artifactId>hamcrest-core</artifactId>
        </exclusion>
      </exclusions>
    </dependency>
  </dependencies>

  <build>
    <plugins>
      <plugin>
        <groupId>org.scala-tools</groupId>
        <artifactId>maven-scala-plugin</artifactId>
        <executions>
          <execution>
            <id>scala-compile</id>
            <goals>
              <goal>add-source</goal>
              <goal>compile</goal>
            </goals>
            <phase>process-resources</phase>
          </execution>
          <execution>
            <id>scala-test-compile</id>
            <phase>${scala-test-compile-phase}</phase>
            <goals>
              <goal>testCompile</goal>
            </goals>
          </execution>
        </executions>
        <configuration>
          <jvmArgs>
            <jvmArg>-Xms64m</jvmArg>
            <jvmArg>-Xmx1024m</jvmArg>
          </jvmArgs>
        </configuration>
      </plugin>
    </plugins>
    <pluginManagement>
      <plugins>
        <plugin>
          <groupId>org.apache.maven.plugins</groupId>
          <artifactId>maven-surefire-plugin</artifactId>
          <configuration>
           <systemPropertyVariables>
             <remote-csv-upload>${remote-csv-upload}/</remote-csv-upload>
           </systemPropertyVariables>
          </configuration>
        </plugin>
      </plugins>
    </pluginManagement>
  </build>
  
  <profiles>
    <profile>
      <id>neo-docs-build</id>
      <activation>
        <activeByDefault>false</activeByDefault>
        <property>
          <name>docsBuild</name>
        </property>
      </activation>
      <properties>
        <attach-java-sources-phase>none</attach-java-sources-phase>
        <attach-java-test-sources-phase>none</attach-java-test-sources-phase>
        <integration-test-phase>none</integration-test-phase>
      </properties>
      <build>
        <pluginManagement>
          <plugins>
            <plugin>
              <artifactId>maven-surefire-plugin</artifactId>
              <configuration>
                <includes>
                  <include>**/Test*.java</include>
                  <include>**/*Test.java</include>
                  <include>**/*Tests.java</include>
                  <include>**/*TestCase.java</include>
                </includes>
              </configuration>
            </plugin>
          </plugins>
        </pluginManagement>
      </build>
    </profile>
  </profiles>

  <repositories>
    <repository>
      <id>neo4j-release-repository</id>
      <name>Neo4j Maven 2 release repository</name>
      <url>http://m2.neo4j.org/content/repositories/releases</url>
      <releases>
        <enabled>true</enabled>
      </releases>
      <snapshots>
        <enabled>false</enabled>
      </snapshots>
    </repository>
    <repository>
      <id>neo4j-snapshot-repository</id>
      <name>Neo4j Maven 2 snapshot repository</name>
      <url>http://m2.neo4j.org/content/repositories/snapshots</url>
      <snapshots>
        <enabled>true</enabled>
      </snapshots>
      <releases>
        <enabled>false</enabled>
      </releases>
    </repository>
  </repositories>

</project><|MERGE_RESOLUTION|>--- conflicted
+++ resolved
@@ -4,20 +4,12 @@
   <parent>
         <groupId>org.neo4j</groupId>
         <artifactId>cypher-parent</artifactId>
-<<<<<<< HEAD
         <version>2.2-SNAPSHOT</version>
-=======
-        <version>2.1.4-SNAPSHOT</version>
->>>>>>> 13e9653c
         <relativePath>../..</relativePath>
   </parent>
   <groupId>org.neo4j.doc</groupId>
   <artifactId>neo4j-cypher-refcard-tests</artifactId>
-<<<<<<< HEAD
   <version>2.2-SNAPSHOT</version>
-=======
-  <version>2.1.4-SNAPSHOT</version>
->>>>>>> 13e9653c
   <name>Neo4j Cypher Reference Card Tests</name>
   <description>Test for Reference Card for the Neo4j Cypher Query Language.</description>
   <url>http://components.neo4j.org/${project.artifactId}/${project.version}</url>
@@ -26,11 +18,7 @@
   <properties>
     <license-text.header>GPL-3-header.txt</license-text.header>
     <licensing.prepend.text>notice-gpl-prefix.txt</licensing.prepend.text>
-<<<<<<< HEAD
     <neo4j.version>2.2-SNAPSHOT</neo4j.version>
-=======
-    <neo4j.version>2.1.4-SNAPSHOT</neo4j.version>
->>>>>>> 13e9653c
     <docs-plugin.skip>false</docs-plugin.skip>
     <attach-docs-phase>prepare-package</attach-docs-phase>
     <remote-csv-upload>http://docs.neo4j.org/refcard/${project.version}/csv</remote-csv-upload>
@@ -97,7 +85,6 @@
       <type>test-jar</type>
       <scope>test</scope>
     </dependency>
-
     <dependency>
       <groupId>org.neo4j</groupId>
       <artifactId>neo4j-io</artifactId>
@@ -181,7 +168,7 @@
       </plugins>
     </pluginManagement>
   </build>
-  
+
   <profiles>
     <profile>
       <id>neo-docs-build</id>
