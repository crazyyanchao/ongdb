/**
 * Copyright (c) 2002-2014 "Neo Technology,"
 * Network Engine for Objects in Lund AB [http://neotechnology.com]
 *
 * This file is part of Neo4j.
 *
 * Neo4j is free software: you can redistribute it and/or modify
 * it under the terms of the GNU General Public License as published by
 * the Free Software Foundation, either version 3 of the License, or
 * (at your option) any later version.
 *
 * This program is distributed in the hope that it will be useful,
 * but WITHOUT ANY WARRANTY; without even the implied warranty of
 * MERCHANTABILITY or FITNESS FOR A PARTICULAR PURPOSE.  See the
 * GNU General Public License for more details.
 *
 * You should have received a copy of the GNU General Public License
 * along with this program.  If not, see <http://www.gnu.org/licenses/>.
 */
package org.neo4j.cypher

class FunctionsAcceptanceTest extends ExecutionEngineFunSuite {

  test("split should work as expected") {
    // When
    val result = executeScalar[Long](
      "FOREACH (y in split(\"one1two\",\"1\")| "  +
      "  CREATE (x:y)" +
      ") " +
      "WITH * " +
      "MATCH (n) " +
      "RETURN count(n)"
    )

    // Then
    result should equal(2)
  }

  test("toInt should work as expected") {
    // When
    val result = executeScalar[Long](
      "CREATE (p:Person { age: \"42\" })" +
      "WITH * " +
      "MATCH (n) " +
      "RETURN toInt(n.age)"
    )

    // Then
    result should equal(42)
  }

  test("toFloat should work as expected") {
    // When
    val result = executeScalar[Double](
      "CREATE (m:Movie { rating: 4 })" +
        "WITH * " +
        "MATCH (n) " +
        "RETURN toFloat(n.rating)"
    )

    // Then
    result should equal(4.0)
  }

  test("toString should work as expected") {
    // When
    val result = executeScalar[String](
      "CREATE (m:Movie { rating: 4 })" +
        "WITH * " +
        "MATCH (n) " +
        "RETURN toString(n.rating)"
    )

    // Then
    assert(result === "4")
  }
<<<<<<< HEAD
=======

  @Test
  def case_should_handle_mixed_number_types() {
    val query =
      """WITH 0.5 AS x
        |WITH (CASE WHEN x < 1 THEN 1 ELSE 2.0 END) AS x
        |RETURN x + 1
      """.stripMargin

      val result = executeScalar[Long](query)

      assert(result === 2)
  }

  @Test
  def case_should_handle_mixed_types() {
    val query =
      """WITH 0.5 AS x
        |WITH (CASE WHEN x < 1 THEN "wow" ELSE true END) AS x
        |RETURN x + "!"
      """.stripMargin

    val result = executeScalar[String](query)

    assert(result === "wow!")
  }

>>>>>>> dcac67f9
}<|MERGE_RESOLUTION|>--- conflicted
+++ resolved
@@ -74,11 +74,8 @@
     // Then
     assert(result === "4")
   }
-<<<<<<< HEAD
-=======
 
-  @Test
-  def case_should_handle_mixed_number_types() {
+  test("case should handle mixed number types") {
     val query =
       """WITH 0.5 AS x
         |WITH (CASE WHEN x < 1 THEN 1 ELSE 2.0 END) AS x
@@ -90,8 +87,7 @@
       assert(result === 2)
   }
 
-  @Test
-  def case_should_handle_mixed_types() {
+  test("case should handle mixed types") {
     val query =
       """WITH 0.5 AS x
         |WITH (CASE WHEN x < 1 THEN "wow" ELSE true END) AS x
@@ -102,6 +98,4 @@
 
     assert(result === "wow!")
   }
-
->>>>>>> dcac67f9
 }