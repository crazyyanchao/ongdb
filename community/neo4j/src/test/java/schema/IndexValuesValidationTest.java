--- conflicted
+++ resolved
@@ -42,6 +42,7 @@
 import org.neo4j.test.rule.TestDirectory;
 
 import static org.hamcrest.MatcherAssert.assertThat;
+import static org.hamcrest.Matchers.equalTo;
 import static org.hamcrest.Matchers.startsWith;
 import static org.junit.jupiter.api.Assertions.assertEquals;
 import static org.junit.jupiter.api.Assertions.assertThrows;
@@ -79,14 +80,7 @@
             database.schema().awaitIndexesOnline( 5, TimeUnit.MINUTES );
         }
 
-<<<<<<< HEAD
         IllegalArgumentException argumentException = assertThrows( IllegalArgumentException.class, () ->
-=======
-        expectedException.expect( IllegalArgumentException.class );
-        expectedException.expectMessage( containsString( "Property value size is too large for index. Please see index documentation for limitations." ) );
-
-        try ( Transaction transaction = database.beginTx() )
->>>>>>> 6be9f7c0
         {
             try ( Transaction transaction = database.beginTx() )
             {
@@ -95,7 +89,7 @@
                 transaction.success();
             }
         } );
-        assertThat( argumentException.getMessage(), startsWith( "Property value bytes length: 32767 is longer than" ) );
+        assertThat( argumentException.getMessage(), equalTo( "Property value size is too large for index. Please see index documentation for limitations." ) );
     }
 
     @Test
@@ -144,13 +138,7 @@
             transaction.success();
         }
 
-<<<<<<< HEAD
         IllegalArgumentException argumentException = assertThrows( IllegalArgumentException.class, () ->
-=======
-        expectedException.expect( IllegalArgumentException.class );
-        expectedException.expectMessage( "Property value size is too large for index. Please see index documentation for limitations." );
-        try ( Transaction transaction = database.beginTx() )
->>>>>>> 6be9f7c0
         {
             try ( Transaction transaction = database.beginTx() )
             {
@@ -160,7 +148,7 @@
                 transaction.success();
             }
         } );
-        assertEquals( "Property value bytes length: 32767 is longer than 32766, which is maximum supported length of indexed property value.",
+        assertEquals( "Property value size is too large for index. Please see index documentation for limitations.",
                 argumentException.getMessage() );
     }
 
@@ -182,13 +170,7 @@
             transaction.success();
         }
 
-<<<<<<< HEAD
         IllegalArgumentException argumentException = assertThrows( IllegalArgumentException.class, () ->
-=======
-        expectedException.expect( IllegalArgumentException.class );
-        expectedException.expectMessage( "Property value size is too large for index. Please see index documentation for limitations." );
-        try ( Transaction transaction = database.beginTx() )
->>>>>>> 6be9f7c0
         {
             try ( Transaction transaction = database.beginTx() )
             {
@@ -200,7 +182,7 @@
                 transaction.success();
             }
         } );
-        assertEquals( "Property value bytes length: 32767 is longer than 32766, which is maximum supported length of indexed property value.",
+        assertEquals( "Property value size is too large for index. Please see index documentation for limitations.",
                 argumentException.getMessage() );
     }
 
