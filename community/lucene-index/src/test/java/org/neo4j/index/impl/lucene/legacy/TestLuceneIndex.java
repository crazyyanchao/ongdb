/*
 * Copyright (c) 2002-2017 "Neo Technology,"
 * Network Engine for Objects in Lund AB [http://neotechnology.com]
 *
 * This file is part of Neo4j.
 *
 * Neo4j is free software: you can redistribute it and/or modify
 * it under the terms of the GNU General Public License as published by
 * the Free Software Foundation, either version 3 of the License, or
 * (at your option) any later version.
 *
 * This program is distributed in the hope that it will be useful,
 * but WITHOUT ANY WARRANTY; without even the implied warranty of
 * MERCHANTABILITY or FITNESS FOR A PARTICULAR PURPOSE.  See the
 * GNU General Public License for more details.
 *
 * You should have received a copy of the GNU General Public License
 * along with this program.  If not, see <http://www.gnu.org/licenses/>.
 */
package org.neo4j.index.impl.lucene.legacy;

import org.apache.commons.lang3.RandomStringUtils;
import org.apache.lucene.analysis.miscellaneous.PerFieldAnalyzerWrapper;
import org.apache.lucene.index.Term;
import org.apache.lucene.queryparser.classic.QueryParser.Operator;
import org.apache.lucene.search.BooleanClause.Occur;
import org.apache.lucene.search.BooleanQuery;
import org.apache.lucene.search.NumericRangeQuery;
import org.apache.lucene.search.Sort;
import org.apache.lucene.search.SortField;
import org.apache.lucene.search.SortedNumericSortField;
import org.apache.lucene.search.SortedSetSortField;
import org.apache.lucene.search.TermQuery;
import org.apache.lucene.search.similarities.DefaultSimilarity;
import org.hamcrest.CoreMatchers;
import org.junit.Test;

import java.util.HashMap;
import java.util.Map;
import java.util.Set;
import java.util.concurrent.Future;
import java.util.concurrent.atomic.AtomicInteger;
import java.util.function.Function;

import org.neo4j.graphdb.Direction;
import org.neo4j.graphdb.Label;
import org.neo4j.graphdb.Node;
import org.neo4j.graphdb.PropertyContainer;
import org.neo4j.graphdb.Relationship;
import org.neo4j.graphdb.RelationshipType;
import org.neo4j.graphdb.ResourceIterator;
import org.neo4j.graphdb.Transaction;
import org.neo4j.graphdb.index.Index;
import org.neo4j.graphdb.index.IndexHits;
import org.neo4j.graphdb.index.IndexManager;
import org.neo4j.graphdb.index.RelationshipIndex;
import org.neo4j.graphdb.index.UniqueFactory;
import org.neo4j.helpers.collection.Iterables;
import org.neo4j.helpers.collection.Iterators;
import org.neo4j.helpers.collection.MapUtil;
import org.neo4j.index.lucene.QueryContext;
import org.neo4j.index.lucene.ValueContext;
import org.neo4j.kernel.impl.MyRelTypes;
import org.neo4j.kernel.impl.index.IndexConfigStore;
import org.neo4j.kernel.internal.GraphDatabaseAPI;

import static org.apache.lucene.search.NumericRangeQuery.newIntRange;
import static org.hamcrest.Matchers.emptyIterable;
import static org.hamcrest.Matchers.isOneOf;
import static org.hamcrest.core.Is.is;
import static org.hamcrest.core.IsNull.nullValue;
import static org.junit.Assert.assertEquals;
import static org.junit.Assert.assertFalse;
import static org.junit.Assert.assertNotNull;
import static org.junit.Assert.assertNull;
import static org.junit.Assert.assertThat;
import static org.junit.Assert.assertTrue;
import static org.junit.Assert.fail;

import static org.neo4j.graphdb.RelationshipType.withName;
import static org.neo4j.helpers.collection.Iterators.asSet;
import static org.neo4j.helpers.collection.Iterators.count;
import static org.neo4j.helpers.collection.MapUtil.stringMap;
import static org.neo4j.index.Neo4jTestCase.assertContains;
import static org.neo4j.index.Neo4jTestCase.assertContainsInOrder;
import static org.neo4j.index.impl.lucene.legacy.LuceneIndexImplementation.EXACT_CONFIG;
import static org.neo4j.index.impl.lucene.legacy.LuceneIndexImplementation.FULLTEXT_CONFIG;
import static org.neo4j.index.lucene.QueryContext.numericRange;
import static org.neo4j.index.lucene.ValueContext.numeric;

public class TestLuceneIndex extends AbstractLuceneIndexTest
{
    @SuppressWarnings( "unchecked" )
    private <T extends PropertyContainer> void makeSureAdditionsCanBeRead(
            Index<T> index, EntityCreator<T> entityCreator )
    {
        String key = "name";
        String value = "Mattias";
        assertThat( index.get( key, value ).getSingle(), is( nullValue() ) );
        assertThat( index.get( key, value ), emptyIterable() );

        assertThat( index.query( key, "*" ), emptyIterable() );

        T entity1 = entityCreator.create();
        T entity2 = entityCreator.create();
        index.add( entity1, key, value );
        for ( int i = 0; i < 2; i++ )
        {
            assertThat( index.get( key, value ), Contains.contains( entity1 ) );
            assertThat( index.query( key, "*" ), Contains.contains( entity1 ) );
            assertThat( index.get( key, value ), Contains.contains( entity1 ) );

            restartTx();
        }

        index.add( entity2, key, value );
        assertThat( index.get( key, value ), Contains.contains( entity1, entity2 ) );

        restartTx();
        assertThat( index.get( key, value ), Contains.contains( entity1, entity2 ) );
        index.delete();
    }

    @Test
    public void queryIndexWithSortByNumeric() throws Exception
    {
        Index<Node> index = nodeIndex();
        commitTx();

        String numericProperty = "NODE_ID";

        try ( Transaction transaction = graphDb.beginTx() )
        {
            for ( int i = 0; i < 15; i++ )
            {
                Node node = graphDb.createNode();
                node.setProperty( numericProperty, i );
                index.add( node, numericProperty, new ValueContext( i ).indexNumeric() );
            }
            transaction.success();
        }

        queryAndSortNodesByNumericProperty( index, numericProperty );
    }

    @Test
    public void queryIndexWithSortByString() throws Exception
    {
        Index<Node> index = nodeIndex();
        commitTx();

        String stringProperty = "NODE_NAME";

        String[] names = new String[]{"Fry", "Leela", "Bender", "Amy", "Hubert", "Calculon"};
        try ( Transaction transaction = graphDb.beginTx() )
        {
            for ( String name : names )
            {
                Node node = graphDb.createNode();
                node.setProperty( stringProperty, name );
                index.add( node, stringProperty, name );
            }
            transaction.success();
        }

        String[] sortedNames = new String[]{"Leela", "Hubert", "Fry", "Calculon", "Bender", "Amy"};
        queryAndSortNodesByStringProperty(index, stringProperty, sortedNames );
    }

    @Test
    public void queryIndexWithSortByNumericAfterOtherPropertyUpdate()
    {
        Index<Node> index = nodeIndex();
        commitTx();

        String yearProperty = "year";
        String priceProperty = "price";

        Label nodeLabel = Label.label( "priceyNodes" );

        try ( Transaction transaction = graphDb.beginTx() )
        {
            for ( int i = 0; i < 15; i++ )
            {
                Node node = graphDb.createNode(nodeLabel);
                node.setProperty( yearProperty, i );
                node.setProperty( priceProperty, i );
                index.add( node, yearProperty, new ValueContext( i ).indexNumeric() );
                index.add( node, priceProperty, new ValueContext( i ).indexNumeric() );
            }
            transaction.success();
        }

        doubleNumericPropertyValueForAllNodesWithLabel( index, priceProperty, nodeLabel );

        queryAndSortNodesByNumericProperty( index, yearProperty );
        queryAndSortNodesByNumericProperty( index, priceProperty, (value) -> value * 2 );
    }

    @Test
    public void queryIndexWithSortByNumericAfterSamePropertyUpdate()
    {
        Index<Node> index = nodeIndex( stringMap() );
        commitTx();
        String numericProperty = "PRODUCT_ID";

        Label updatableIndexesProperty = Label.label( "updatableIndexes" );

        try ( Transaction transaction = graphDb.beginTx() )
        {
            for ( int i = 0; i < 15; i++ )
            {
                Node node = graphDb.createNode(updatableIndexesProperty);
                node.setProperty( numericProperty, i );
                index.add( node, numericProperty, new ValueContext( i ).indexNumeric() );
            }
            transaction.success();
        }

        doubleNumericPropertyValueForAllNodesWithLabel( index, numericProperty, updatableIndexesProperty );
        queryAndSortNodesByNumericProperty( index, numericProperty, i -> i * 2 );
    }

    @Test
    public void queryIndexWithSortByStringAfterOtherPropertyUpdate()
    {

        Index<Node> index = nodeIndex( stringMap() );
        commitTx();

        String nameProperty = "NODE_NAME";
        String jobNameProperty = "NODE_JOB_NAME";

        String[] names = new String[]{"Fry", "Leela", "Bender", "Amy", "Hubert", "Calculon"};
        String[] jobs = new String[]{"delivery boy", "pilot", "gambler", "intern", "professor", "actor"};
        Label characters = Label.label( "characters" );
        setPropertiesAndUpdateToJunior( index, nameProperty, jobNameProperty, names, jobs, characters );

        String[] sortedNames = new String[]{"Leela", "Hubert", "Fry", "Calculon", "Bender", "Amy"};
        String[] sortedJobs = {"junior professor", "junior pilot", "junior intern", "junior gambler",
                "junior delivery boy", "junior actor"};
        queryAndSortNodesByStringProperty( index, nameProperty, sortedNames );
        queryAndSortNodesByStringProperty( index, jobNameProperty, sortedJobs );
    }

    @Test
    public void queryCustomIndexWithSortByStringAfterOtherPropertyUpdate()
    {

        Index<Node> index = nodeIndex( MapUtil.stringMap( LuceneIndexImplementation.KEY_TYPE, "exact",
                LuceneIndexImplementation.KEY_TO_LOWER_CASE, "true" ) );
        commitTx();

        String nameProperty = "NODE_NAME_CUSTOM";
        String jobNameProperty = "NODE_JOB_NAME_CUSTOM";

        String[] names = new String[]{"Fry", "Leela", "Bender", "Amy", "Hubert", "Calculon"};
        String[] jobs = new String[]{"delivery boy", "pilot", "gambler", "intern", "professor", "actor"};
        Label characters = Label.label( "characters_custom" );
        setPropertiesAndUpdateToJunior( index, nameProperty, jobNameProperty, names, jobs, characters );

        String[] sortedNames = new String[]{"Leela", "Hubert", "Fry", "Calculon", "Bender", "Amy"};
        String[] sortedJobs = {"junior professor", "junior pilot", "junior intern", "junior gambler",
                "junior delivery boy", "junior actor"};
        queryAndSortNodesByStringProperty( index, nameProperty, sortedNames );
        queryAndSortNodesByStringProperty( index, jobNameProperty, sortedJobs );
    }

    @Test
    public void queryIndexWithSortByStringAfterSamePropertyUpdate()
    {
        Index<Node> index = nodeIndex( stringMap() );
        commitTx();

        String nameProperty = "NODE_NAME";
        Label heroes = Label.label( "heroes" );

        String[] names = new String[]{"Fry", "Leela", "Bender", "Amy", "Hubert", "Calculon"};
        try ( Transaction transaction = graphDb.beginTx() )
        {
            for ( String name : names )
            {
                Node node = graphDb.createNode(heroes);
                node.setProperty( nameProperty, name );
                index.add( node, nameProperty, name );
            }
            transaction.success();
        }

        try ( Transaction transaction = graphDb.beginTx() )
        {
            ResourceIterator<Node> nodes = graphDb.findNodes( heroes );
            nodes.stream().forEach( node -> {
                node.setProperty( nameProperty, "junior " + node.getProperty( nameProperty )  );
                index.remove( node, nameProperty );
                index.add( node, nameProperty,  node.getProperty( nameProperty ));
            } );
            transaction.success();
        }

        String[] sortedNames = new String[]{"junior Leela", "junior Hubert", "junior Fry", "junior Calculon",
                "junior Bender", "junior Amy"};
        queryAndSortNodesByStringProperty( index, nameProperty, sortedNames );
    }

    @Test
    public void makeSureYouGetLatestTxModificationsInQueryByDefault()
    {
        Index<Node> index = nodeIndex( LuceneIndexImplementation.FULLTEXT_CONFIG );
        Node node = graphDb.createNode();
        index.add( node, "key", "value" );
        assertThat( index.query( "key:value" ), Contains.contains( node ) );
    }

    @Test
    public void makeSureLuceneIndexesReportAsWriteable()
    {
        Index<Node> index = nodeIndex( LuceneIndexImplementation.FULLTEXT_CONFIG );
        Node node = graphDb.createNode();
        index.add( node, "key", "value" );
        assertTrue( index.isWriteable() );
    }

    @Test
    public void makeSureAdditionsCanBeReadNodeExact()
    {
        makeSureAdditionsCanBeRead( nodeIndex( LuceneIndexImplementation.EXACT_CONFIG ),
                NODE_CREATOR );
    }

    @Test
    public void makeSureAdditionsCanBeReadNodeFulltext()
    {
        makeSureAdditionsCanBeRead( nodeIndex(
                LuceneIndexImplementation.FULLTEXT_CONFIG ), NODE_CREATOR );
    }

    @Test
    public void makeSureAdditionsCanBeReadRelationshipExact()
    {
        makeSureAdditionsCanBeRead( relationshipIndex(
                LuceneIndexImplementation.EXACT_CONFIG ), RELATIONSHIP_CREATOR );
    }

    @Test
    public void makeSureAdditionsCanBeReadRelationshipFulltext()
    {
        makeSureAdditionsCanBeRead( relationshipIndex(
                LuceneIndexImplementation.FULLTEXT_CONFIG ), RELATIONSHIP_CREATOR );
    }

    @Test
    public void makeSureAdditionsCanBeRemovedInSameTx()
    {
        makeSureAdditionsCanBeRemoved( false );
    }

    @Test
    public void removingAnIndexedNodeWillAlsoRemoveItFromTheIndex()
    {
        Index<Node> index = nodeIndex( LuceneIndexImplementation.EXACT_CONFIG );
        Node node = graphDb.createNode();
        node.setProperty( "poke", 1 );
        index.add( node, "key", "value" );
        commitTx();

        beginTx();
        node.delete();
        commitTx();

        beginTx();
        IndexHits<Node> nodes = index.get( "key", "value" );
        // IndexHits.size is allowed to be inaccurate in this case:
        assertThat( nodes.size(), isOneOf( 0, 1 ) );
        for ( Node n : nodes )
        {
            n.getProperty( "poke" );
            fail( "Found node " + n );
        }
        commitTx();

        beginTx();
        IndexHits<Node> nodesAgain = index.get( "key", "value" );
        // After a read, the index should be repaired:
        assertThat( nodesAgain.size(), is( 0 ) );
        for ( Node n : nodesAgain )
        {
            n.getProperty( "poke" );
            fail( "Found node " + n );
        }
    }

    @Test
    public void removingAnIndexedRelationshipWillAlsoRemoveItFromTheIndex()
    {
        Index<Relationship> index = relationshipIndex( LuceneIndexImplementation.EXACT_CONFIG );
        Node a = graphDb.createNode();
        Node b = graphDb.createNode();
        Relationship rel = a.createRelationshipTo( b, withName( "REL" ) );
        rel.setProperty( "poke", 1 );
        index.add( rel, "key", "value" );
        commitTx();

        beginTx();
        rel.delete();
        commitTx();

        beginTx();
        IndexHits<Relationship> rels = index.get( "key", "value" );
        // IndexHits.size is allowed to be inaccurate in this case:
        assertThat( rels.size(), isOneOf( 0, 1 ) );
        for ( Relationship r : rels )
        {
            r.getProperty( "poke" );
            fail( "Found relationship " + r );
        }
        commitTx();

        beginTx();
        IndexHits<Relationship> relsAgain = index.get( "key", "value" );
        // After a read, the index should be repaired:
        assertThat( relsAgain.size(), is( 0 ) );
        for ( Relationship r : relsAgain )
        {
            r.getProperty( "poke" );
            fail( "Found relationship " + r );
        }
    }

    @Test
    public void makeSureYouCanAskIfAnIndexExistsOrNot()
    {
        String name = currentIndexName();
        assertFalse( graphDb.index().existsForNodes( name ) );
        graphDb.index().forNodes( name );
        assertTrue( graphDb.index().existsForNodes( name ) );

        assertFalse( graphDb.index().existsForRelationships( name ) );
        graphDb.index().forRelationships( name );
        assertTrue( graphDb.index().existsForRelationships( name ) );
    }

    private void makeSureAdditionsCanBeRemoved( boolean restartTx )
    {
        Index<Node> index = nodeIndex( LuceneIndexImplementation.EXACT_CONFIG );
        String key = "name";
        String value = "Mattias";
        assertNull( index.get( key, value ).getSingle() );
        Node node = graphDb.createNode();
        index.add( node, key, value );
        if ( restartTx )
        {
            restartTx();
        }
        assertEquals( node, index.get( key, value ).getSingle() );
        index.remove( node, key, value );
        assertNull( index.get( key, value ).getSingle() );
        restartTx();
        assertNull( index.get( key, value ).getSingle() );
        node.delete();
        index.delete();
    }

    @Test
    public void makeSureAdditionsCanBeRemoved()
    {
        makeSureAdditionsCanBeRemoved( true );
    }

    private void makeSureSomeAdditionsCanBeRemoved( boolean restartTx )
    {
        Index<Node> index = nodeIndex( LuceneIndexImplementation.EXACT_CONFIG );
        String key1 = "name";
        String key2 = "title";
        String value1 = "Mattias";
        assertNull( index.get( key1, value1 ).getSingle() );
        assertNull( index.get( key2, value1 ).getSingle() );
        Node node = graphDb.createNode();
        Node node2 = graphDb.createNode();
        index.add( node, key1, value1 );
        index.add( node, key2, value1 );
        index.add( node2, key1, value1 );
        if ( restartTx )
        {
            restartTx();
        }
        index.remove( node, key1, value1 );
        index.remove( node, key2, value1 );
        assertEquals( node2, index.get( key1, value1 ).getSingle() );
        assertNull( index.get( key2, value1 ).getSingle() );
        assertEquals( node2, index.get( key1, value1 ).getSingle() );
        assertNull( index.get( key2, value1 ).getSingle() );
        node.delete();
        index.delete();
    }

    @Test
    public void makeSureSomeAdditionsCanBeRemovedInSameTx()
    {
        makeSureSomeAdditionsCanBeRemoved( false );
    }

    @Test
    public void makeSureSomeAdditionsCanBeRemoved()
    {
        makeSureSomeAdditionsCanBeRemoved( true );
    }

    @Test
    public void makeSureThereCanBeMoreThanOneValueForAKeyAndEntity()
    {
        makeSureThereCanBeMoreThanOneValueForAKeyAndEntity( false );
    }

    @Test
    public void makeSureThereCanBeMoreThanOneValueForAKeyAndEntitySameTx()
    {
        makeSureThereCanBeMoreThanOneValueForAKeyAndEntity( true );
    }

    private void makeSureThereCanBeMoreThanOneValueForAKeyAndEntity(
            boolean restartTx )
    {
        Index<Node> index = nodeIndex( LuceneIndexImplementation.EXACT_CONFIG );
        String key = "name";
        String value1 = "Lucene";
        String value2 = "Index";
        String value3 = "Rules";
        assertThat( index.query( key, "*" ), emptyIterable() );
        Node node = graphDb.createNode();
        index.add( node, key, value1 );
        index.add( node, key, value2 );
        if ( restartTx )
        {
            restartTx();
        }
        index.add( node, key, value3 );
        for ( int i = 0; i < 2; i++ )
        {
            assertThat( index.get( key, value1 ), Contains.contains( node ) );
            assertThat( index.get( key, value2 ), Contains.contains( node ) );
            assertThat( index.get( key, value3 ), Contains.contains( node ) );
            assertThat( index.get( key, "whatever" ), emptyIterable() );
            restartTx();
        }
        index.delete();
    }

    @Test
    public void indexHitsFromQueryingRemovedDoesNotReturnNegativeCount()
    {
        Index<Node> index = nodeIndex( LuceneIndexImplementation.EXACT_CONFIG );
        Node theNode = graphDb.createNode();
        index.remove( theNode );
        IndexHits<Node> hits = index.query( "someRandomKey", theNode.getId() );
        assertTrue( hits.size() >= 0 );
    }

    @Test
    public void shouldNotGetLatestTxModificationsWhenChoosingSpeedQueries()
    {
        Index<Node> index = nodeIndex( LuceneIndexImplementation.EXACT_CONFIG );
        Node node = graphDb.createNode();
        index.add( node, "key", "value" );
        QueryContext queryContext = new QueryContext( "value" ).tradeCorrectnessForSpeed();
        assertThat( index.query( "key", queryContext ), emptyIterable() );
        assertThat( index.query( "key", "value" ), Contains.contains( node ) );
    }

    @Test
    public void makeSureArrayValuesAreSupported()
    {
        Index<Node> index = nodeIndex( LuceneIndexImplementation.EXACT_CONFIG );
        String key = "name";
        String value1 = "Lucene";
        String value2 = "Index";
        String value3 = "Rules";
        assertThat( index.query( key, "*" ), emptyIterable() );
        Node node = graphDb.createNode();
        index.add( node, key, new String[]{value1, value2, value3} );
        for ( int i = 0; i < 2; i++ )
        {
            assertThat( index.get( key, value1 ), Contains.contains( node ) );
            assertThat( index.get( key, value2 ), Contains.contains( node ) );
            assertThat( index.get( key, value3 ), Contains.contains( node ) );
            assertThat( index.get( key, "whatever" ), emptyIterable() );
            restartTx();
        }

        index.remove( node, key, new String[]{value2, value3} );

        for ( int i = 0; i < 2; i++ )
        {
            assertThat( index.get( key, value1 ), Contains.contains( node ) );
            assertThat( index.get( key, value2 ), emptyIterable() );
            assertThat( index.get( key, value3 ), emptyIterable() );
            restartTx();
        }
        index.delete();
    }

    @Test
    public void makeSureWildcardQueriesCanBeAsked()
    {
        Index<Node> index = nodeIndex( LuceneIndexImplementation.EXACT_CONFIG );
        String key = "name";
        String value1 = "neo4j";
        String value2 = "nescafe";
        Node node1 = graphDb.createNode();
        Node node2 = graphDb.createNode();
        index.add( node1, key, value1 );
        index.add( node2, key, value2 );

        for ( int i = 0; i < 2; i++ )
        {
            assertThat( index.query( key, "neo*" ), Contains.contains( node1 ) );
            assertThat( index.query( key, "n?o4j" ), Contains.contains( node1 ) );
            assertThat( index.query( key, "ne*" ), Contains.contains( node1, node2 ) );
            assertThat( index.query( key + ":neo4j" ), Contains.contains( node1 ) );
            assertThat( index.query( key + ":neo*" ), Contains.contains( node1 ) );
            assertThat( index.query( key + ":n?o4j" ), Contains.contains( node1 ) );
            assertThat( index.query( key + ":ne*" ), Contains.contains( node1, node2 ) );

            restartTx();
        }
        index.delete();
    }

    @Test
    public void makeSureCompositeQueriesCanBeAsked()
    {
        Index<Node> index = nodeIndex( LuceneIndexImplementation.EXACT_CONFIG );
        Node neo = graphDb.createNode();
        Node trinity = graphDb.createNode();
        index.add( neo, "username", "neo@matrix" );
        index.add( neo, "sex", "male" );
        index.add( trinity, "username", "trinity@matrix" );
        index.add( trinity, "sex", "female" );

        for ( int i = 0; i < 2; i++ )
        {
            assertThat( index.query( "username:*@matrix AND sex:male" ), Contains.contains( neo ) );
            assertThat( index.query( new QueryContext( "username:*@matrix sex:male" ).defaultOperator( Operator.AND ) ), Contains

                    .contains( neo ) );
            assertThat( index.query( "username:*@matrix OR sex:male" ), Contains.contains( neo, trinity ) );
            assertThat( index.query( new QueryContext( "username:*@matrix sex:male" ).defaultOperator( Operator.OR ) ), Contains
                    .contains( neo, trinity ) );

            restartTx();
        }
        index.delete();
    }

    @SuppressWarnings( "unchecked" )
    private <T extends PropertyContainer> void doSomeRandomUseCaseTestingWithExactIndex(
            Index<T> index, EntityCreator<T> creator )
    {
        String name = "name";
        String mattias = "Mattias Persson";
        String title = "title";
        String hacker = "Hacker";

        assertThat( index.get( name, mattias ), emptyIterable() );

        T entity1 = creator.create();
        T entity2 = creator.create();

        assertNull( index.get( name, mattias ).getSingle() );
        index.add( entity1, name, mattias );
        assertThat( index.get( name, mattias ), Contains.contains( entity1 ) );

        assertContains( index.query( name, "\"" + mattias + "\"" ), entity1 );
        assertContains( index.query( "name:\"" + mattias + "\"" ), entity1 );

        assertEquals( entity1, index.get( name, mattias ).getSingle() );

        assertContains( index.query( "name", "Mattias*" ), entity1 );

        commitTx();

        beginTx();
        assertThat( index.get( name, mattias ), Contains.contains( entity1 ) );
        assertThat( index.query( name, "\"" + mattias + "\"" ), Contains.contains( entity1 ) );
        assertThat( index.query( "name:\"" + mattias + "\"" ), Contains.contains( entity1 ) );
        assertEquals( entity1, index.get( name, mattias ).getSingle() );
        assertThat( index.query( "name", "Mattias*" ), Contains.contains( entity1 ) );
        commitTx();

        beginTx();
        index.add( entity2, title, hacker );
        index.add( entity1, title, hacker );
        assertThat( index.get( name, mattias ), Contains.contains( entity1 ) );
        assertThat( index.get( title, hacker ), Contains.contains( entity1, entity2 ) );

        assertContains( index.query( "name:\"" + mattias + "\" OR title:\"" +
                hacker + "\"" ), entity1, entity2 );

        commitTx();

        beginTx();
        assertThat( index.get( name, mattias ), Contains.contains( entity1 ) );
        assertThat( index.get( title, hacker ), Contains.contains( entity1, entity2 ) );
        assertThat( index.query( "name:\"" + mattias + "\" OR title:\"" + hacker + "\"" ), Contains
                .contains( entity1, entity2 ) );
        assertThat( index.query( "name:\"" + mattias + "\" AND title:\"" +
                hacker + "\"" ), Contains.contains( entity1 ) );
        commitTx();

        beginTx();
        index.remove( entity2, title, hacker );
        assertThat( index.get( name, mattias ), Contains.contains( entity1 ) );
        assertThat( index.get( title, hacker ), Contains.contains( entity1 ) );

        assertContains( index.query( "name:\"" + mattias + "\" OR title:\"" +
                hacker + "\"" ), entity1 );

        commitTx();

        beginTx();
        assertThat( index.get( name, mattias ), Contains.contains( entity1 ) );
        assertThat( index.get( title, hacker ), Contains.contains( entity1 ) );
        assertThat( index.query( "name:\"" + mattias + "\" OR title:\"" +
                hacker + "\"" ), Contains.contains( entity1 ) );
        commitTx();

        beginTx();
        index.remove( entity1, title, hacker );
        index.remove( entity1, name, mattias );
        index.delete();
        commitTx();
    }

    @Test
    public void doSomeRandomUseCaseTestingWithExactNodeIndex()
    {
        doSomeRandomUseCaseTestingWithExactIndex( nodeIndex(
                LuceneIndexImplementation.EXACT_CONFIG ), NODE_CREATOR );
    }

    @Test
    public void doSomeRandomUseCaseTestingWithExactRelationshipIndex()
    {
        doSomeRandomUseCaseTestingWithExactIndex( relationshipIndex(
                LuceneIndexImplementation.EXACT_CONFIG ), RELATIONSHIP_CREATOR );
    }

    @SuppressWarnings( "unchecked" )
    private <T extends PropertyContainer> void doSomeRandomTestingWithFulltextIndex(
            Index<T> index,
            EntityCreator<T> creator )
    {
        T entity1 = creator.create();
        T entity2 = creator.create();

        String key = "name";
        index.add( entity1, key, "The quick brown fox" );
        index.add( entity2, key, "brown fox jumped over" );

        for ( int i = 0; i < 2; i++ )
        {
            assertThat( index.get( key, "The quick brown fox" ), Contains.contains( entity1 ) );
            assertThat( index.get( key, "brown fox jumped over" ), Contains.contains( entity2 ) );
            assertThat( index.query( key, "quick" ), Contains.contains( entity1 ) );
            assertThat( index.query( key, "brown" ), Contains.contains( entity1, entity2 ) );
            assertThat( index.query( key, "quick OR jumped" ), Contains.contains( entity1, entity2 ) );
            assertThat( index.query( key, "brown AND fox" ), Contains.contains( entity1, entity2 ) );

            restartTx();
        }

        index.delete();
    }

    @Test
    public void doSomeRandomTestingWithNodeFulltextInde()
    {
        doSomeRandomTestingWithFulltextIndex( nodeIndex(
                LuceneIndexImplementation.FULLTEXT_CONFIG ), NODE_CREATOR );
    }

    @Test
    public void doSomeRandomTestingWithRelationshipFulltextInde()
    {
        doSomeRandomTestingWithFulltextIndex( relationshipIndex(
                LuceneIndexImplementation.FULLTEXT_CONFIG ), RELATIONSHIP_CREATOR );
    }

    @Test
    public void testNodeLocalRelationshipIndex()
    {
        RelationshipIndex index = relationshipIndex(
                LuceneIndexImplementation.EXACT_CONFIG );

        RelationshipType type = withName( "YO" );
        Node startNode = graphDb.createNode();
        Node endNode1 = graphDb.createNode();
        Node endNode2 = graphDb.createNode();
        Relationship rel1 = startNode.createRelationshipTo( endNode1, type );
        Relationship rel2 = startNode.createRelationshipTo( endNode2, type );
        index.add( rel1, "name", "something" );
        index.add( rel2, "name", "something" );

        for ( int i = 0; i < 2; i++ )
        {
            assertThat( index.query( "name:something" ), Contains.contains( rel1, rel2 ) );
            assertThat( index.query( "name:something", null, endNode1 ), Contains.contains( rel1 ) );
            assertThat( index.query( "name:something", startNode, endNode2 ), Contains.contains( rel2 ) );
            assertThat( index.query( null, startNode, endNode1 ), Contains.contains( rel1 ) );
            assertThat( index.get( "name", "something", null, endNode1 ), Contains.contains( rel1 ) );
            assertThat( index.get( "name", "something", startNode, endNode2 ), Contains.contains( rel2 ) );
            assertThat( index.get( null, null, startNode, endNode1 ), Contains.contains( rel1 ) );

            restartTx();
        }

        rel2.delete();
        rel1.delete();
        startNode.delete();
        endNode1.delete();
        endNode2.delete();
        index.delete();
    }

    @Test
    public void testSortByRelevance()
    {
        Index<Node> index = nodeIndex( LuceneIndexImplementation.EXACT_CONFIG );

        Node node1 = graphDb.createNode();
        Node node2 = graphDb.createNode();
        Node node3 = graphDb.createNode();
        index.add( node1, "name", "something" );
        index.add( node2, "name", "something" );
        index.add( node2, "foo", "yes" );
        index.add( node3, "name", "something" );
        index.add( node3, "foo", "yes" );
        index.add( node3, "bar", "yes" );
        restartTx();

        IndexHits<Node> hits = index.query(
                new QueryContext( "+name:something foo:yes bar:yes" ).sort( Sort.RELEVANCE ) );
        assertEquals( node3, hits.next() );
        assertEquals( node2, hits.next() );
        assertEquals( node1, hits.next() );
        assertFalse( hits.hasNext() );
        index.delete();
        node1.delete();
        node2.delete();
        node3.delete();
    }

    @Test
    public void testSorting()
    {
        Index<Node> index = nodeIndex( LuceneIndexImplementation.EXACT_CONFIG );
        String name = "name";
        String title = "title";
        String other = "other";
        String sex = "sex";
        Node adam = graphDb.createNode();
        Node adam2 = graphDb.createNode();
        Node jack = graphDb.createNode();
        Node eva = graphDb.createNode();

        index.add( adam, name, "Adam" );
        index.add( adam, title, "Software developer" );
        index.add( adam, sex, "male" );
        index.add( adam, other, "aaa" );
        index.add( adam2, name, "Adam" );
        index.add( adam2, title, "Blabla" );
        index.add( adam2, sex, "male" );
        index.add( adam2, other, "bbb" );
        index.add( jack, name, "Jack" );
        index.add( jack, title, "Apple sales guy" );
        index.add( jack, sex, "male" );
        index.add( jack, other, "ccc" );
        index.add( eva, name, "Eva" );
        index.add( eva, title, "Secretary" );
        index.add( eva, sex, "female" );
        index.add( eva, other, "ddd" );

        for ( int i = 0; i < 2; i++ )
        {
            assertContainsInOrder( index.query( new QueryContext( "name:*" ).sort( name, title ) ), adam2, adam, eva, jack );
            assertContainsInOrder( index.query( new QueryContext( "name:*" ).sort( name, other ) ), adam, adam2, eva, jack );
            assertContainsInOrder( index.query( new QueryContext( "name:*" ).sort( sex, title ) ), eva, jack, adam2, adam );
            assertContainsInOrder( index.query( name, new QueryContext( "*" ).sort( sex, title ) ), eva, jack, adam2, adam );
            assertContainsInOrder( index.query( new QueryContext( "name:*" ).sort( name, title ).top( 2 ) ), adam2, adam );

            restartTx();
        }
    }

    @Test
    public void testNumericValuesExactIndex() throws Exception
    {
        testNumericValues( nodeIndex( LuceneIndexImplementation.EXACT_CONFIG ) );
    }

    @Test
    public void testNumericValuesFulltextIndex() throws Exception
    {
        testNumericValues( nodeIndex( LuceneIndexImplementation.FULLTEXT_CONFIG ) );
    }

    private void testNumericValues( Index<Node> index )
    {
        Node node10 = graphDb.createNode();
        Node node6 = graphDb.createNode();
        Node node31 = graphDb.createNode();

        String key = "key";
        index.add( node10, key, numeric( 10 ) );
        index.add( node6, key, numeric( 6 ) );
        index.add( node31, key, numeric( 31 ) );

        for ( int i = 0; i < 2; i++ )
        {
            assertThat( index.query( NumericRangeQuery.newIntRange( key, 4, 40, true, true ) ), Contains
                    .contains( node10, node6, node31 ) );
            assertThat( index.query( NumericRangeQuery.newIntRange( key, 6, 15, true, true ) ), Contains
                    .contains( node10, node6 ) );
            assertThat( index.query( NumericRangeQuery.newIntRange( key, 6, 15, false, true ) ), Contains.contains( node10 ) );
            restartTx();
        }

        index.remove( node6, key, numeric( 6 ) );
        assertThat( index.query( NumericRangeQuery.newIntRange( key, 4, 40, true, true ) ), Contains
                .contains( node10, node31 ) );
        restartTx();
        assertThat( index.query( NumericRangeQuery.newIntRange( key, 4, 40, true, true ) ), Contains
                .contains( node10, node31 ) );
    }

    @Test
    public void testNumericValueArrays()
    {
        Index<Node> index = nodeIndex( LuceneIndexImplementation.EXACT_CONFIG );

        Node node1 = graphDb.createNode();
        index.add( node1, "number", new ValueContext[]{ numeric( 45 ), numeric( 98 ) } );
        Node node2 = graphDb.createNode();
        index.add( node2, "number", new ValueContext[]{ numeric( 47 ), numeric( 100 ) } );

        IndexHits<Node> indexResult1 = index.query( "number", newIntRange( "number", 47, 98, true, true ) );
        assertThat( indexResult1, Contains.contains( node1, node2 ) );
        assertThat( indexResult1.size(), is( 2 ));

        IndexHits<Node> indexResult2 = index.query( "number", newIntRange( "number", 44, 46, true, true ) );
        assertThat( indexResult2, Contains.contains( node1 ) );
        assertThat( indexResult2.size(), is( 1 ) );

        IndexHits<Node> indexResult3 = index.query( "number", newIntRange( "number", 99, 101, true, true ) );
        assertThat( indexResult3, Contains.contains( node2 ) );
        assertThat( indexResult3.size(), is( 1 ) );

        IndexHits<Node> indexResult4 = index.query( "number", newIntRange( "number", 47, 98, false, false ) );
        assertThat( indexResult4, emptyIterable() );

        IndexHits<Node> indexResult5 = index.query( "number", numericRange( "number", null, 98, true, true ) );
        assertContains( indexResult5, node1, node2 );

        IndexHits<Node> indexResult6 = index.query( "number", numericRange( "number", 47, null, true, true ) );
        assertContains( indexResult6, node1, node2 );
    }

    @Test
    public void testRemoveNumericValues()
    {
        Index<Node> index = nodeIndex( LuceneIndexImplementation.EXACT_CONFIG );
        Node node1 = graphDb.createNode();
        Node node2 = graphDb.createNode();
        String key = "key";
        index.add( node1, key, new ValueContext( 15 ).indexNumeric() );
        index.add( node2, key, new ValueContext( 5 ).indexNumeric() );
        index.remove( node1, key, new ValueContext( 15 ).indexNumeric() );

        assertThat( index.query( NumericRangeQuery.newIntRange( key, 0, 20, false, false ) ), Contains.contains( node2 ) );

        index.remove( node2, key, new ValueContext( 5 ).indexNumeric() );

        assertThat( index.query( NumericRangeQuery.newIntRange( key, 0, 20, false, false ) ), emptyIterable() );

        restartTx();
        assertThat( index.query( NumericRangeQuery.newIntRange( key, 0, 20, false, false ) ), emptyIterable() );

        index.add( node1, key, new ValueContext( 15 ).indexNumeric() );
        index.add( node2, key, new ValueContext( 5 ).indexNumeric() );
        restartTx();
        assertThat( index.query( NumericRangeQuery.newIntRange( key, 0, 20, false, false ) ), Contains
                .contains( node1, node2 ) );
        index.remove( node1, key, new ValueContext( 15 ).indexNumeric() );

        assertThat( index.query( NumericRangeQuery.newIntRange( key, 0, 20, false, false ) ), Contains.contains( node2 ) );

        restartTx();
        assertThat( index.query( NumericRangeQuery.newIntRange( key, 0, 20, false, false ) ), Contains.contains( node2 ) );
    }

    @Test
    public void sortNumericValues() throws Exception
    {
        Index<Node> index = nodeIndex( LuceneIndexImplementation.EXACT_CONFIG );
        Node node1 = graphDb.createNode();
        Node node2 = graphDb.createNode();
        Node node3 = graphDb.createNode();
        String key = "key";
        index.add( node1, key, numeric( 5 ) );
        index.add( node2, key, numeric( 15 ) );
        index.add( node3, key, numeric( 10 ) );
        restartTx();

        assertContainsInOrder( index.query( numericRange( key, 5, 15 ).sortNumeric( key, false ) ), node1, node3, node2 );
    }

    @Test
    public void testIndexNumberAsString()
    {
        Index<Node> index = nodeIndex( LuceneIndexImplementation.EXACT_CONFIG );
        Node node1 = graphDb.createNode();
        index.add( node1, "key", 10 );

        for ( int i = 0; i < 2; i++ )
        {
            assertEquals( node1, index.get( "key", 10 ).getSingle() );
            assertEquals( node1, index.get( "key", "10" ).getSingle() );
            assertEquals( node1, index.query( "key", 10 ).getSingle() );
            assertEquals( node1, index.query( "key", "10" ).getSingle() );
            restartTx();
        }
    }

    @Test( expected = IllegalArgumentException.class )
    public void makeSureIndexGetsCreatedImmediately()
    {
        // Since index creation is done outside of the normal transactions,
        // a rollback will not roll back index creation.

        nodeIndex( LuceneIndexImplementation.FULLTEXT_CONFIG );
        assertTrue( graphDb.index().existsForNodes( currentIndexName() ) );
        rollbackTx();
        beginTx();
        assertTrue( graphDb.index().existsForNodes( currentIndexName() ) );
        nodeIndex( LuceneIndexImplementation.EXACT_CONFIG );
        rollbackTx();
    }

    @Test
    public void makeSureFulltextConfigIsCaseInsensitiveByDefault()
    {
        Index<Node> index = nodeIndex( LuceneIndexImplementation.FULLTEXT_CONFIG );
        Node node = graphDb.createNode();
        String key = "name";
        String value = "Mattias Persson";
        index.add( node, key, value );
        for ( int i = 0; i < 2; i++ )
        {
            assertThat( index.query( "name", "[A TO Z]" ), Contains.contains( node ) );
            assertThat( index.query( "name", "[a TO z]" ), Contains.contains( node ) );
            assertThat( index.query( "name", "Mattias" ), Contains.contains( node ) );
            assertThat( index.query( "name", "mattias" ), Contains.contains( node ) );
            assertThat( index.query( "name", "Matt*" ), Contains.contains( node ) );
            assertThat( index.query( "name", "matt*" ), Contains.contains( node ) );
            restartTx();
        }
    }

    @Test
    public void makeSureFulltextIndexCanBeCaseSensitive()
    {
        Index<Node> index = nodeIndex( MapUtil.stringMap(
                new HashMap<>( LuceneIndexImplementation.FULLTEXT_CONFIG ),
                        "to_lower_case", "false" ) );
        Node node = graphDb.createNode();
        String key = "name";
        String value = "Mattias Persson";
        index.add( node, key, value );
        for ( int i = 0; i < 2; i++ )
        {
            assertThat( index.query( "name", "[A TO Z]" ), Contains.contains( node ) );
            assertThat( index.query( "name", "[a TO z]" ), emptyIterable() );
            assertThat( index.query( "name", "Matt*" ), Contains.contains( node ) );
            assertThat( index.query( "name", "matt*" ), emptyIterable() );
            assertThat( index.query( "name", "Persson" ), Contains.contains( node ) );
            assertThat( index.query( "name", "persson" ), emptyIterable() );
            restartTx();
        }
    }

    @Test
    public void makeSureCustomAnalyzerCanBeUsed()
    {
        CustomAnalyzer.called = false;
        Index<Node> index = nodeIndex( MapUtil.stringMap(
                IndexManager.PROVIDER, "lucene", "analyzer", CustomAnalyzer.class.getName(),
                "to_lower_case", "true" ) );
        Node node = graphDb.createNode();
        String key = "name";
        String value = "The value";
        index.add( node, key, value );
        restartTx();
        assertTrue( CustomAnalyzer.called );
        assertThat( index.query( key, "[A TO Z]" ), Contains.contains( node ) );
    }

    @Test
    public void makeSureCustomAnalyzerCanBeUsed2()
    {
        CustomAnalyzer.called = false;
        Index<Node> index = nodeIndex( "w-custom-analyzer-2", MapUtil.stringMap(
                IndexManager.PROVIDER, "lucene", "analyzer", CustomAnalyzer.class.getName(),
                "to_lower_case", "true", "type", "fulltext" ) );
        Node node = graphDb.createNode();
        String key = "name";
        String value = "The value";
        index.add( node, key, value );
        restartTx();
        assertTrue( CustomAnalyzer.called );
        assertThat( index.query( key, "[A TO Z]" ), Contains.contains( node ) );
    }

    @Test
    public void makeSureIndexNameAndConfigCanBeReachedFromIndex()
    {
        String indexName = "my-index-1";
        Index<Node> nodeIndex = nodeIndex( indexName, LuceneIndexImplementation.EXACT_CONFIG );
        assertEquals( indexName, nodeIndex.getName() );
        assertEquals( LuceneIndexImplementation.EXACT_CONFIG, graphDb.index().getConfiguration( nodeIndex ) );

        String indexName2 = "my-index-2";
        Index<Relationship> relIndex = relationshipIndex( indexName2, LuceneIndexImplementation.FULLTEXT_CONFIG );
        assertEquals( indexName2, relIndex.getName() );
        assertEquals( LuceneIndexImplementation.FULLTEXT_CONFIG, graphDb.index().getConfiguration( relIndex ) );
    }

    @Test
    public void testStringQueryVsQueryObject()
    {
        Index<Node> index = nodeIndex( LuceneIndexImplementation.FULLTEXT_CONFIG );
        Node node = graphDb.createNode();
        index.add( node, "name", "Mattias Persson" );
        for ( int i = 0; i < 2; i++ )
        {
            assertContains( index.query( "name:Mattias AND name:Per*" ), node );
            assertContains( index.query( "name:mattias" ), node );
            assertContains( index.query( new TermQuery( new Term( "name", "mattias" ) ) ), node );
            restartTx();
        }
        assertNull( index.query( new TermQuery( new Term( "name", "Mattias" ) ) ).getSingle() );
    }

    @SuppressWarnings( "unchecked" )
    private <T extends PropertyContainer> void testAbandonedIds( EntityCreator<T> creator,
            Index<T> index )
    {
        // TODO This doesn't actually test that they are deleted, it just triggers it
        // so that you manually can inspect what's going on
        T a = creator.create();
        T b = creator.create();
        T c = creator.create();
        String key = "name";
        String value = "value";
        index.add( a, key, value );
        index.add( b, key, value );
        index.add( c, key, value );
        restartTx();

        creator.delete( b );
        restartTx();

        Iterators.count( index.get( key, value ) );
        rollbackTx();
        beginTx();

        Iterators.count( index.get( key, value ) );
        index.add( c, "something", "whatever" );
        restartTx();

        Iterators.count( index.get( key, value ) );
    }

    @Test
    public void testAbandonedNodeIds()
    {
        testAbandonedIds( NODE_CREATOR, nodeIndex( LuceneIndexImplementation.EXACT_CONFIG ) );
    }

    @Test
    public void testAbandonedNodeIdsFulltext()
    {
        testAbandonedIds( NODE_CREATOR, nodeIndex( LuceneIndexImplementation.FULLTEXT_CONFIG ) );
    }

    @Test
    public void testAbandonedRelIds()
    {
        testAbandonedIds( RELATIONSHIP_CREATOR, relationshipIndex( LuceneIndexImplementation.EXACT_CONFIG ) );
    }

    @Test
    public void testAbandonedRelIdsFulltext()
    {
        testAbandonedIds( RELATIONSHIP_CREATOR, relationshipIndex( LuceneIndexImplementation.FULLTEXT_CONFIG ) );
    }

    @Test
    public void makeSureYouCanRemoveFromRelationshipIndex()
    {
        Node n1 = graphDb.createNode();
        Node n2 = graphDb.createNode();
        Relationship r = n1.createRelationshipTo( n2, withName( "foo" ) );
        RelationshipIndex index = graphDb.index().forRelationships( "rel-index" );
        String key = "bar";
        index.remove( r, key, "value" );
        index.add( r, key, "otherValue" );
        for ( int i = 0; i < 2; i++ )
        {
            assertThat( index.get( key, "value" ), emptyIterable() );
            assertThat( index.get( key, "otherValue" ), Contains.contains( r ) );
            restartTx();
        }
    }

    @Test
    public void makeSureYouCanGetEntityTypeFromIndex()
    {
        Index<Node> nodeIndex = nodeIndex( MapUtil.stringMap( IndexManager.PROVIDER, "lucene", "type", "exact" ) );
        Index<Relationship> relIndex = relationshipIndex( MapUtil.stringMap( IndexManager.PROVIDER, "lucene", "type", "exact" ) );
        assertEquals( Node.class, nodeIndex.getEntityType() );
        assertEquals( Relationship.class, relIndex.getEntityType() );
    }

    @Test
    public void makeSureConfigurationCanBeModified()
    {
        Index<Node> index = nodeIndex( LuceneIndexImplementation.EXACT_CONFIG );
        try
        {
            graphDb.index().setConfiguration( index, IndexManager.PROVIDER, "something" );
            fail( "Shouldn't be able to modify provider" );
        }
        catch ( IllegalArgumentException e ) { /* Good*/ }
        try
        {
            graphDb.index().removeConfiguration( index, IndexManager.PROVIDER );
            fail( "Shouldn't be able to modify provider" );
        }
        catch ( IllegalArgumentException e ) { /* Good*/ }

        String key = "my-key";
        String value = "my-value";
        String newValue = "my-new-value";
        assertNull( graphDb.index().setConfiguration( index, key, value ) );
        assertEquals( value, graphDb.index().getConfiguration( index ).get( key ) );
        assertEquals( value, graphDb.index().setConfiguration( index, key, newValue ) );
        assertEquals( newValue, graphDb.index().getConfiguration( index ).get( key ) );
        assertEquals( newValue, graphDb.index().removeConfiguration( index, key ) );
        assertNull( graphDb.index().getConfiguration( index ).get( key ) );
    }

    @Test
    public void makeSureSlightDifferencesInIndexConfigCanBeSupplied()
    {
        Map<String, String> config = MapUtil.stringMap( IndexManager.PROVIDER, "lucene", "type", "fulltext" );
        String name = currentIndexName();
        nodeIndex( name, config );
        nodeIndex( name, MapUtil.stringMap( new HashMap<>( config ), "to_lower_case", "true" ) );
        try
        {
            nodeIndex( name, MapUtil.stringMap( new HashMap<>( config ), "to_lower_case", "false" ) );
            fail( "Shouldn't be able to get index with these kinds of differences in config" );
        }
        catch ( IllegalArgumentException e ) { /* */ }
        nodeIndex( name, MapUtil.stringMap( new HashMap<>( config ), "whatever", "something" ) );
    }

    @Test
    public void testScoring()
    {
        Index<Node> index = nodeIndex( LuceneIndexImplementation.FULLTEXT_CONFIG );
        Node node1 = graphDb.createNode();
        Node node2 = graphDb.createNode();
        String key = "text";
        // Where the heck did I get this sentence from?
        index.add( node1, key, "a time where no one was really awake" );
        index.add( node2, key, "once upon a time there was" );
        restartTx();

        IndexHits<Node> hits = index.query( key, new QueryContext( "once upon a time was" ).sort( Sort.RELEVANCE ) );
        Node hit1 = hits.next();
        float score1 = hits.currentScore();
        Node hit2 = hits.next();
        float score2 = hits.currentScore();
        assertEquals( node2, hit1 );
        assertEquals( node1, hit2 );
        assertTrue( "Score 1 (" + score1 + ") should have been higher than score 2 (" + score2 + ")", score1 > score2 );
    }

    @Test
    public void testTopHits()
    {
        Index<Relationship> index = relationshipIndex( LuceneIndexImplementation.FULLTEXT_CONFIG );
        EntityCreator<Relationship> creator = RELATIONSHIP_CREATOR;
        String key = "text";
        Relationship rel1 = creator.create( key, "one two three four five six seven eight nine ten" );
        Relationship rel2 = creator.create( key, "one two three four five six seven eight other things" );
        Relationship rel3 = creator.create( key, "one two three four five six some thing else" );
        Relationship rel4 = creator.create( key, "one two three four five what ever" );
        Relationship rel5 = creator.create( key, "one two three four all that is good and bad" );
        Relationship rel6 = creator.create( key, "one two three hill or something" );
        Relationship rel7 = creator.create( key, "one two other time than this" );
        index.add( rel2, key, rel2.getProperty( key ) );
        index.add( rel1, key, rel1.getProperty( key ) );
        index.add( rel3, key, rel3.getProperty( key ) );
        index.add( rel7, key, rel7.getProperty( key ) );
        index.add( rel5, key, rel5.getProperty( key ) );
        index.add( rel4, key, rel4.getProperty( key ) );
        index.add( rel6, key, rel6.getProperty( key ) );
        String query = "one two three four five six seven";

        for ( int i = 0; i < 2; i++ )
        {
            assertContainsInOrder( index.query( key, new QueryContext( query ).top( 3 ).sort(
                    Sort.RELEVANCE ) ), rel1, rel2, rel3 );
            restartTx();
        }
    }

    @Test
    public void testSimilarity()
    {
        Index<Node> index = nodeIndex( MapUtil.stringMap( IndexManager.PROVIDER, "lucene",
                "type", "fulltext", "similarity",  DefaultSimilarity.class.getName() ) );
        Node node = graphDb.createNode();
        index.add( node, "key", "value" );
        restartTx();
        assertContains( index.get( "key", "value" ), node );
    }

    @Test
    public void testCombinedHitsSizeProblem()
    {
        Index<Node> index = nodeIndex( LuceneIndexImplementation.EXACT_CONFIG );
        Node node1 = graphDb.createNode();
        Node node2 = graphDb.createNode();
        Node node3 = graphDb.createNode();
        String key = "key";
        String value = "value";
        index.add( node1, key, value );
        index.add( node2, key, value );
        restartTx();
        index.add( node3, key, value );
        IndexHits<Node> hits = index.get( key, value );
        assertEquals( 3, hits.size() );
    }

    @SuppressWarnings( "unchecked" )
    private <T extends PropertyContainer> void testRemoveWithoutKey(
            EntityCreator<T> creator, Index<T> index ) throws Exception
    {
        String key1 = "key1";
        String key2 = "key2";
        String value = "value";

        T entity1 = creator.create();
        index.add( entity1, key1, value );
        index.add( entity1, key2, value );
        T entity2 = creator.create();
        index.add( entity2, key1, value );
        index.add( entity2, key2, value );
        restartTx();

        assertContains( index.get( key1, value ), entity1, entity2 );
        assertContains( index.get( key2, value ), entity1, entity2 );
        index.remove( entity1, key2 );
        assertContains( index.get( key1, value ), entity1, entity2 );
        assertContains( index.get( key2, value ), entity2 );
        index.add( entity1, key2, value );
        for ( int i = 0; i < 2; i++ )
        {
            assertContains( index.get( key1, value ), entity1, entity2 );
            assertContains( index.get( key2, value ), entity1, entity2 );
            restartTx();
        }
    }

    @Test
    public void testRemoveWithoutKeyNodes() throws Exception
    {
        testRemoveWithoutKey( NODE_CREATOR, nodeIndex(
                LuceneIndexImplementation.EXACT_CONFIG ) );
    }

    @Test
    public void testRemoveWithoutKeyRelationships() throws Exception
    {
        testRemoveWithoutKey( RELATIONSHIP_CREATOR, relationshipIndex(
                LuceneIndexImplementation.EXACT_CONFIG ) );
    }

    @SuppressWarnings( "unchecked" )
    private <T extends PropertyContainer> void testRemoveWithoutKeyValue(
            EntityCreator<T> creator, Index<T> index ) throws Exception
    {
        String key1 = "key1";
        String value1 = "value1";
        String key2 = "key2";
        String value2 = "value2";

        T entity1 = creator.create();
        index.add( entity1, key1, value1 );
        index.add( entity1, key2, value2 );
        T entity2 = creator.create();
        index.add( entity2, key1, value1 );
        index.add( entity2, key2, value2 );
        restartTx();

        assertContains( index.get( key1, value1 ), entity1, entity2 );
        assertContains( index.get( key2, value2 ), entity1, entity2 );
        index.remove( entity1 );
        assertContains( index.get( key1, value1 ), entity2 );
        assertContains( index.get( key2, value2 ), entity2 );
        index.add( entity1, key1, value1 );

        for ( int i = 0; i < 2; i++ )
        {
            assertContains( index.get( key1, value1 ), entity1, entity2 );
            assertContains( index.get( key2, value2 ), entity2 );
            restartTx();
        }
    }

    @Test
    public void testRemoveWithoutKeyValueNodes() throws Exception
    {
        testRemoveWithoutKeyValue( NODE_CREATOR, nodeIndex(
                LuceneIndexImplementation.EXACT_CONFIG ) );
    }

    @Test
    public void testRemoveWithoutKeyValueRelationships() throws Exception
    {
        testRemoveWithoutKeyValue( RELATIONSHIP_CREATOR, relationshipIndex(
                LuceneIndexImplementation.EXACT_CONFIG ) );
    }

    @SuppressWarnings( "unchecked" )
    private <T extends PropertyContainer> void testRemoveWithoutKeyFulltext(
            EntityCreator<T> creator, Index<T> index ) throws Exception
    {
        String key1 = "key1";
        String key2 = "key2";
        String value1 = "value one";
        String value2 = "other value";
        String value = "value";

        T entity1 = creator.create();
        index.add( entity1, key1, value1 );
        index.add( entity1, key2, value1 );
        index.add( entity1, key2, value2 );
        T entity2 = creator.create();
        index.add( entity2, key1, value1 );
        index.add( entity2, key2, value1 );
        index.add( entity2, key2, value2 );
        restartTx();

        assertContains( index.query( key1, value ), entity1, entity2 );
        assertContains( index.query( key2, value ), entity1, entity2 );
        index.remove( entity1, key2 );
        assertContains( index.query( key1, value ), entity1, entity2 );
        assertContains( index.query( key2, value ), entity2 );
        index.add( entity1, key2, value1 );
        for ( int i = 0; i < 2; i++ )
        {
            assertContains( index.query( key1, value ), entity1, entity2 );
            assertContains( index.query( key2, value ), entity1, entity2 );
            restartTx();
        }
    }

    @Test
    public void testRemoveWithoutKeyFulltextNode() throws Exception
    {
        testRemoveWithoutKeyFulltext( NODE_CREATOR,
                nodeIndex( LuceneIndexImplementation.FULLTEXT_CONFIG ) );
    }

    @Test
    public void testRemoveWithoutKeyFulltextRelationship() throws Exception
    {
        testRemoveWithoutKeyFulltext( RELATIONSHIP_CREATOR,
                relationshipIndex( LuceneIndexImplementation.FULLTEXT_CONFIG ) );
    }

    @SuppressWarnings( "unchecked" )
    private <T extends PropertyContainer> void testRemoveWithoutKeyValueFulltext(
            EntityCreator<T> creator, Index<T> index ) throws Exception
    {
        String value = "value";
        String key1 = "key1";
        String value1 = value + " one";
        String key2 = "key2";
        String value2 = value + " two";

        T entity1 = creator.create();
        index.add( entity1, key1, value1 );
        index.add( entity1, key2, value2 );
        T entity2 = creator.create();
        index.add( entity2, key1, value1 );
        index.add( entity2, key2, value2 );
        restartTx();

        assertContains( index.query( key1, value ), entity1, entity2 );
        assertContains( index.query( key2, value ), entity1, entity2 );
        index.remove( entity1 );
        assertContains( index.query( key1, value ), entity2 );
        assertContains( index.query( key2, value ), entity2 );
        index.add( entity1, key1, value1 );
        for ( int i = 0; i < 2; i++ )
        {
            assertContains( index.query( key1, value ), entity1, entity2 );
            assertContains( index.query( key2, value ), entity2 );
            restartTx();
        }
    }

    @Test
    public void testRemoveWithoutKeyValueFulltextNode() throws Exception
    {
        testRemoveWithoutKeyValueFulltext( NODE_CREATOR,
                nodeIndex( LuceneIndexImplementation.FULLTEXT_CONFIG ) );
    }

    @Test
    public void testRemoveWithoutKeyValueFulltextRelationship() throws Exception
    {
        testRemoveWithoutKeyValueFulltext( RELATIONSHIP_CREATOR,
                relationshipIndex( LuceneIndexImplementation.FULLTEXT_CONFIG ) );
    }

    @Test
    public void testSortingWithTopHitsInPartCommittedPartLocal()
    {
        Index<Node> index = nodeIndex( LuceneIndexImplementation.FULLTEXT_CONFIG );
        Node first = graphDb.createNode();
        Node second = graphDb.createNode();
        Node third = graphDb.createNode();
        Node fourth = graphDb.createNode();
        String key = "key";

        index.add( third, key, "ccc" );
        index.add( second, key, "bbb" );
        restartTx();
        index.add( fourth, key, "ddd" );
        index.add( first, key, "aaa" );

        assertContainsInOrder( index.query( key, new QueryContext( "*" ).sort( key ) ), first, second, third, fourth );
        assertContainsInOrder( index.query( key, new QueryContext( "*" ).sort( key ).top( 2 ) ), first, second );
    }

    @Test
    public void shouldNotFindValueDeletedInSameTx()
    {
        Index<Node> nodeIndex = graphDb.index().forNodes( "size-after-removal" );
        Node node = graphDb.createNode();
        nodeIndex.add( node, "key", "value" );
        restartTx();

        nodeIndex.remove( node );
        for ( int i = 0; i < 2; i++ )
        {
            IndexHits<Node> hits = nodeIndex.get( "key", "value" );
            assertEquals( 0, hits.size() );
            assertNull( hits.getSingle() );
            hits.close();
            restartTx();
        }
    }

    @Test
    public void notAbleToIndexWithForbiddenKey() throws Exception
    {
        Index<Node> index = graphDb.index().forNodes( "check-for-null" );
        Node node = graphDb.createNode();
        try
        {
            index.add( node, null, "not allowed" );
            fail( "Shouldn't be able to index something with null key" );
        }
        catch ( IllegalArgumentException e )
        { // OK
        }

        try
        {
            index.add( node, "_id_", "not allowed" );
            fail( "Shouldn't be able to index something with null key" );
        }
        catch ( IllegalArgumentException e )
        { // OK
        }
    }

    private Node createAndIndexNode( Index<Node> index, String key, String value )
    {
        Node node = graphDb.createNode();
        node.setProperty( key, value );
        index.add( node, key, value );
        return node;
    }

    @Test
    public void testRemoveNodeFromIndex()
    {
        Index<Node> index = nodeIndex( LuceneIndexImplementation.EXACT_CONFIG );
        String key = "key";
        String value = "MYID";
        Node node = createAndIndexNode( index, key, value );
        index.remove( node );
        node.delete();

        Node node2 = createAndIndexNode( index, key, value );
        assertEquals( node2, index.get( key, value ).getSingle() );
    }

    @Test
    public void canQueryWithWildcardEvenIfAlternativeRemovalMethodsUsedInSameTx1() throws Exception
    {
        Index<Node> index = nodeIndex( LuceneIndexImplementation.EXACT_CONFIG );
        Node node = graphDb.createNode();
        index.add( node, "key", "value" );
        restartTx();
        index.remove( node, "key" );
        assertNull( index.query( "key", "v*" ).getSingle() );
        assertNull( index.query( "key", "*" ).getSingle() );
    }

    @Test
    public void canQueryWithWildcardEvenIfAlternativeRemovalMethodsUsedInSameTx2() throws Exception
    {
        Index<Node> index = nodeIndex( LuceneIndexImplementation.EXACT_CONFIG );
        Node node = graphDb.createNode();
        index.add( node, "key", "value" );
        restartTx();
        index.remove( node );
        assertNull( index.query( "key", "v*" ).getSingle() );
        assertNull( index.query( "key", "*" ).getSingle() );
    }

    @Test
    public void updateIndex() throws Exception {
        String TEXT = "text";
        String NUMERIC = "numeric";
        String TEXT_1 = "text_1";

        Index<Node> index = nodeIndex( LuceneIndexImplementation.EXACT_CONFIG );
        Node n = graphDb.createNode();
        index.add(n, NUMERIC, new ValueContext(5).indexNumeric());
        index.add(n, TEXT, "text");
        index.add(n, TEXT_1, "text");
        commitTx();

        beginTx();
        assertNotNull( index.query( QueryContext.numericRange( NUMERIC, 5, 5, true, true ) ).getSingle() );
        assertNotNull( index.get( TEXT_1, "text" ).getSingle() );
        index.remove( n, TEXT, "text" );
        index.add( n, TEXT, "text 1" );
        commitTx();

        beginTx();
        assertNotNull( index.get(TEXT_1, "text").getSingle() );
        assertNotNull( index.query(QueryContext.numericRange(NUMERIC, 5, 5, true, true)).getSingle() );
    }

    @Test
    public void exactIndexWithCaseInsensitive() throws Exception
    {
        Index<Node> index = nodeIndex( stringMap( "analyzer", LowerCaseKeywordAnalyzer.class.getName() ) );
        Node node = graphDb.createNode();
        index.add( node, "name", "Thomas Anderson" );
        assertContains( index.query( "name", "\"Thomas Anderson\"" ), node );
        assertContains( index.query( "name", "\"thoMas ANDerson\"" ), node );
        restartTx();
        assertContains( index.query( "name", "\"Thomas Anderson\"" ), node );
        assertContains( index.query( "name", "\"thoMas ANDerson\"" ), node );
    }

    @Test
    public void exactIndexWithCaseInsensitiveWithBetterConfig() throws Exception
    {
        Index<Node> index = graphDb.index().forNodes( "exact-case-insensitive",
                stringMap( "type", "exact", "to_lower_case", "true" ) );
        Node node = graphDb.createNode();
        index.add( node, "name", "Thomas Anderson" );
        assertContains( index.query( "name", "\"Thomas Anderson\"" ), node );
        assertContains( index.query( "name", "\"thoMas ANDerson\"" ), node );
        restartTx();
        assertContains( index.query( "name", "\"Thomas Anderson\"" ), node );
        assertContains( index.query( "name", "\"thoMas ANDerson\"" ), node );
    }

    @Test
    public void notAbleToRemoveWithForbiddenKey() throws Exception
    {
        Index<Node> index = nodeIndex( LuceneIndexImplementation.EXACT_CONFIG );
        Node node = graphDb.createNode();
        index.add( node, "name", "Mattias" );
        restartTx();
        try
        {
            index.remove( node, null );
            fail( "Shouldn't be able to" );
        }
        catch ( IllegalArgumentException e )
        {   // OK
        }
        try
        {
            index.remove( node, "_id_" );
            fail( "Shouldn't be able to" );
        }
        catch ( IllegalArgumentException e )
        {   // OK
        }
    }

    @Test
    public void putIfAbsentSingleThreaded()
    {
        Index<Node> index = nodeIndex( LuceneIndexImplementation.EXACT_CONFIG );
        Node node = graphDb.createNode();
        String key = "name";
        String value = "Mattias";
        String value2 = "Persson";
        assertNull( index.putIfAbsent( node, key, value ) );
        assertEquals( node, index.get( key, value ).getSingle() );
        assertNotNull( index.putIfAbsent( node, key, value ) );
        assertNull( index.putIfAbsent( node, key, value2 ) );
        assertNotNull( index.putIfAbsent( node, key, value2 ) );
        restartTx();
        assertNotNull( index.putIfAbsent( node, key, value ) );
        assertNotNull( index.putIfAbsent( node, key, value2 ) );
        assertEquals( node, index.get( key, value ).getSingle() );
    }

    @Test
    public void putIfAbsentMultiThreaded() throws Exception
    {
        Index<Node> index = nodeIndex( LuceneIndexImplementation.EXACT_CONFIG );
        Node node = graphDb.createNode();
        commitTx();
        String key = "name";
        String value = "Mattias";

        WorkThread t1 = new WorkThread( "t1", index, graphDb, node );
        WorkThread t2 = new WorkThread( "t2", index, graphDb, node );
        t1.beginTransaction();
        t2.beginTransaction();
        assertNull( t2.putIfAbsent( node, key, value ).get() );
        Future<Node> futurePut = t1.putIfAbsent( node, key, value );
        t1.waitUntilWaiting();
        t2.commit();
        assertNotNull( futurePut.get() );
        t1.commit();
        t1.close();
        t2.close();

        try ( Transaction transaction = graphDb.beginTx() )
        {
            assertEquals( node, index.get( key, value ).getSingle() );
        }
    }

    @Test
    public void putIfAbsentOnOtherValueInOtherThread() throws Exception
    {
        Index<Node> index = nodeIndex( LuceneIndexImplementation.EXACT_CONFIG );
        Node node = graphDb.createNode();
        commitTx();
        String key = "name";
        String value = "Mattias";
        String otherValue = "Tobias";

        WorkThread t1 = new WorkThread( "t1", index, graphDb, node );
        WorkThread t2 = new WorkThread( "t2", index, graphDb, node );
        t1.beginTransaction();
        t2.beginTransaction();
        assertNull( t2.putIfAbsent( node, key, value ).get() );
        Future<Node> futurePut = t1.putIfAbsent( node, key, otherValue );
        t2.commit();
        assertNull( futurePut.get() );
        t1.commit();
        t1.close();
        t2.close();

        try ( Transaction transaction = graphDb.beginTx() )
        {
            assertEquals( node, index.get( key, value ).getSingle() );
            assertEquals( node, index.get( key, otherValue ).getSingle() );
        }
    }

    @Test
    public void putIfAbsentOnOtherKeyInOtherThread() throws Exception
    {
        Index<Node> index = nodeIndex( LuceneIndexImplementation.EXACT_CONFIG );
        Node node = graphDb.createNode();
        commitTx();
        String key = "name";
        String otherKey = "friend";
        String value = "Mattias";

        WorkThread t1 = new WorkThread( "t1", index, graphDb, node );
        WorkThread t2 = new WorkThread( "t2", index, graphDb, node );
        t1.beginTransaction();
        t2.beginTransaction();
        assertNull( t2.putIfAbsent( node, key, value ).get() );
        assertNull( t1.putIfAbsent( node, otherKey, value ).get() );
        t2.commit();
        t1.commit();
        t1.close();
        t2.close();

        try ( Transaction transaction = graphDb.beginTx() )
        {
            assertEquals( node, index.get( key, value ).getSingle() );
            assertEquals( node, index.get( otherKey, value ).getSingle() );
        }
    }

    @Test
    public void putIfAbsentShouldntBlockIfNotAbsent() throws Exception
    {
        Index<Node> index = nodeIndex( LuceneIndexImplementation.EXACT_CONFIG );
        Node node = graphDb.createNode();
        String key = "key";
        String value = "value";
        index.add( node, key, value );
        restartTx();

        WorkThread otherThread = new WorkThread( "other thread", index, graphDb, node );
        otherThread.beginTransaction();

        // Should not grab lock
        index.putIfAbsent( node, key, value );

        // Should be able to complete right away
        assertNotNull( otherThread.putIfAbsent( node, key, value ).get() );

        otherThread.commit();
        commitTx();

        otherThread.close();
    }

    @Test
    public void getOrCreateNodeWithUniqueFactory() throws Exception
    {
        final String key = "name";
        final String value = "Mattias";
        final String property = "counter";

        final Index<Node> index = nodeIndex( LuceneIndexImplementation.EXACT_CONFIG );
        final AtomicInteger counter = new AtomicInteger();
        UniqueFactory<Node> factory = new UniqueFactory.UniqueNodeFactory( index )
        {
            @Override
            protected void initialize( Node node, Map<String, Object> properties )
            {
                assertEquals( value, properties.get( key ) );
                assertEquals( 1, properties.size() );
                node.setProperty( property, counter.getAndIncrement() );
            }
        };
        Node unique = factory.getOrCreate( key, value );

        assertNotNull( unique );
        assertEquals( "not initialized", 0, unique.getProperty( property, null ) );
        assertEquals( unique, index.get( key, value ).getSingle() );

        assertEquals( unique, factory.getOrCreate( key, value ) );
        assertEquals( "initialized more than once", 0, unique.getProperty( property ) );
        assertEquals( unique, index.get( key, value ).getSingle() );
        finishTx( false );
    }

    @Test
    public void getOrCreateRelationshipWithUniqueFactory() throws Exception
    {
        final String key = "name";
        final String value = "Mattias";

        final Node root = graphDb.createNode();
        final Index<Relationship> index = relationshipIndex( LuceneIndexImplementation.EXACT_CONFIG );
        final RelationshipType type = withName( "SINGLE" );
        UniqueFactory<Relationship> factory = new UniqueFactory.UniqueRelationshipFactory( index )
        {
            @Override
            protected Relationship create( Map<String, Object> properties )
            {
                assertEquals( value, properties.get( key ) );
                assertEquals( 1, properties.size() );
                return root.createRelationshipTo( graphDatabase().createNode(), type );
            }
        };

        Relationship unique = factory.getOrCreate( key, value );
        assertEquals( unique, root.getSingleRelationship( type, Direction.BOTH ) );
        assertNotNull( unique );

        assertEquals( unique, index.get( key, value ).getSingle() );

        assertEquals( unique, factory.getOrCreate( key, value ) );
        assertEquals( unique, root.getSingleRelationship( type, Direction.BOTH ) );
        assertEquals( unique, index.get( key, value ).getSingle() );

        finishTx( false );
    }

    @Test
    public void getOrCreateMultiThreaded() throws Exception
    {
        Index<Node> index = nodeIndex( LuceneIndexImplementation.EXACT_CONFIG );
        String key = "name";
        String value = "Mattias";

        WorkThread t1 = new WorkThread( "t1", index, graphDb, null );
        WorkThread t2 = new WorkThread( "t2", index, graphDb, null );
        t1.beginTransaction();
        t2.beginTransaction();
        Node node = t2.getOrCreate( key, value, 0 ).get();
        assertNotNull( node );
        assertEquals( 0, t2.getProperty( node, key ) );
        Future<Node> futurePut = t1.getOrCreate( key, value, 1 );
        t1.waitUntilWaiting();
        t2.commit();
        assertEquals( node, futurePut.get() );
        assertEquals( 0, t1.getProperty( node, key ) );
        t1.commit();

        assertEquals( node, index.get( key, value ).getSingle() );

        t1.close();
        t2.close();
    }

    @Test
    public void useStandardAnalyzer() throws Exception
    {
        Index<Node> index = nodeIndex( stringMap( "analyzer", MyStandardAnalyzer.class.getName() ) );
        Node node = graphDb.createNode();
        index.add( node, "name", "Mattias" );
    }

    @Test
    public void numericValueForGetInExactIndex() throws Exception
    {
        Index<Node> index = nodeIndex( LuceneIndexImplementation.EXACT_CONFIG );
        numericValueForGet( index );
    }

    @Test
    public void numericValueForGetInFulltextIndex() throws Exception
    {
        Index<Node> index = nodeIndex( LuceneIndexImplementation.FULLTEXT_CONFIG );
        numericValueForGet( index );
    }

    private void numericValueForGet( Index<Node> index )
    {
        Node node = graphDb.createNode();
        long id = 100L;
        index.add( node, "name", ValueContext.numeric( id ) );
        assertEquals( node, index.get( "name", ValueContext.numeric( id ) ).getSingle() );
        restartTx();
        assertEquals( node, index.get( "name", ValueContext.numeric( id ) ).getSingle() );
    }

    @Test
    public void combinedNumericalQuery() throws Exception
    {
        Index<Node> index = nodeIndex( LuceneIndexImplementation.EXACT_CONFIG );

        Node node = graphDb.createNode();
        index.add( node, "start", ValueContext.numeric( 10 ) );
        index.add( node, "end", ValueContext.numeric( 20 ) );
        restartTx();

        BooleanQuery q = new BooleanQuery();
        q.add( LuceneUtil.rangeQuery( "start", 9, null, true, true ), Occur.MUST );
        q.add( LuceneUtil.rangeQuery( "end", null, 30, true, true ), Occur.MUST );
        assertContains( index.query( q ), node );
    }

    @Test
    public void failureToCreateAnIndexShouldNotLeaveConfigurationBehind() throws Exception
    {
        // WHEN
        try
        {
            // PerFieldAnalyzerWrapper is invalid since it has no public no-arg constructor
            nodeIndex( stringMap( "analyzer", PerFieldAnalyzerWrapper.class.getName() ) );
            fail( "Should have failed" );
        }
        catch ( RuntimeException e )
        {
            assertThat( e.getMessage(), CoreMatchers.containsString( PerFieldAnalyzerWrapper.class.getName() ) );
        }

        // THEN - assert that there's no index config about this index left behind
        assertFalse( "There should be no index config for index '" + currentIndexName() + "' left behind",
                ((GraphDatabaseAPI)graphDb).getDependencyResolver().resolveDependency( IndexConfigStore.class ).has(
                        Node.class, currentIndexName() ) );
    }

    @Test
    public void shouldBeAbleToQueryAllMatchingDocsAfterRemovingWithWildcard() throws Exception
    {
        // GIVEN
        Index<Node> index = nodeIndex( EXACT_CONFIG );
        Node node1 = graphDb.createNode();
        index.add( node1, "name", "Mattias" );
        finishTx( true );
        beginTx();

        // WHEN
        index.remove( node1, "name" );
        Set<Node> nodes = Iterables.asSet( index.query( "*:*" ) );

        // THEN
        assertEquals( asSet(), nodes );
    }

    @Test
    public void shouldNotSeeDeletedRelationshipWhenQueryingWithStartAndEndNode()
    {
        // GIVEN
        RelationshipIndex index = relationshipIndex( EXACT_CONFIG );
        Node start = graphDb.createNode();
        Node end = graphDb.createNode();
        RelationshipType type = withName( "REL" );
        Relationship rel = start.createRelationshipTo( end, type );
        index.add( rel, "Type", type.name() );
        finishTx( true );
        beginTx();

        // WHEN
        IndexHits<Relationship> hits = index.get( "Type", type.name(), start, end );
        assertEquals( 1, count( hits ) );
        assertEquals( 1, hits.size() );
        index.remove( rel );

        // THEN
        hits = index.get( "Type", type.name(), start, end );
        assertEquals( 0, count( hits ) );
        assertEquals( 0, hits.size() );
    }

    @Test
    public void shouldNotBeAbleToAddNullValuesToNodeIndex() throws Exception
    {
        // GIVEN
        Index<Node> index = nodeIndex( EXACT_CONFIG );

        // WHEN single null
        try
        {
            index.add( graphDb.createNode(), "key", null );
            fail( "Should have failed" );
        }
        catch ( IllegalArgumentException e )
        {
            // THEN Good
        }

        // WHEN null in array
        try
        {
            index.add( graphDb.createNode(), "key", new String[] {"a", null, "c"} );
            fail( "Should have failed" );
        }
        catch ( IllegalArgumentException e )
        {
            // THEN Good
        }
    }

    @Test
    public void shouldNotBeAbleToAddNullValuesToRelationshipIndex() throws Exception
    {
        // GIVEN
        RelationshipIndex index = relationshipIndex( EXACT_CONFIG );

        // WHEN single null
        try
        {
            index.add( graphDb.createNode().createRelationshipTo( graphDb.createNode(), MyRelTypes.TEST ), "key",
                    null );
            fail( "Should have failed" );
        }
        catch ( IllegalArgumentException e )
        {
            // THEN Good
        }

        // WHEN null in array
        try
        {
            index.add( graphDb.createNode().createRelationshipTo( graphDb.createNode(), MyRelTypes.TEST ), "key",
                    new String[] {"a", null, "c"} );
            fail( "Should have failed" );
        }
        catch ( IllegalArgumentException e )
        {
            // THEN Good
        }
    }

    @Test
<<<<<<< HEAD
    public void tooLongValuesAreNotAllowedInNodeIndex()
    {
        Index<Node> index = nodeIndex( EXACT_CONFIG );
        String tooLongValue = RandomStringUtils.randomAlphabetic( 36000 );
        try
        {
            index.add( graphDb.createNode(), "key", tooLongValue );
            fail( "Validation exception expected. Such long values are not allowed in the index." );
        }
        catch ( IllegalArgumentException e )
        {
            // expected
        }

        try
        {
            index.add( graphDb.createNode(), "key", new String[] {"a", tooLongValue, "c"} );
            fail( "Validation exception expected. Such long values are not allowed in the index." );
        }
        catch ( IllegalArgumentException e )
        {
            // expected
        }

    }

    @Test
    public void tooLongValuesAreNotAllowedInRelationshipIndex()
    {
        RelationshipIndex index = relationshipIndex( EXACT_CONFIG );
        String tooLongValue = RandomStringUtils.randomAlphabetic( 36000 );
        try
        {
            index.add( graphDb.createNode().createRelationshipTo( graphDb.createNode(), MyRelTypes.TEST ), "key",
                    tooLongValue );
            fail( "Validation exception expected. Such long values are not allowed in the index." );
        }
        catch ( IllegalArgumentException e )
        {
            // expected
        }

        try
        {
            index.add( graphDb.createNode().createRelationshipTo( graphDb.createNode(), MyRelTypes.TEST ), "key",
                    new String[] {"a", tooLongValue, "c"} );
            fail( "Validation exception expected. Such long values are not allowed in the index." );
        }
        catch ( IllegalArgumentException e )
        {
            // expected
        }
=======
    public void shouldRemoveAllMatchingIndexEntriesWhenCallingRemoveWithEntityAndKey() throws Exception
    {
        // GIVEN
        Index<Node> index = nodeIndex( FULLTEXT_CONFIG );
        String key = "the-key";
        String value1 = "First";
        String value2 = "Second";
        Node node = graphDb.createNode();
        node.setProperty( key, value1 );
        index.add( node, key, value1 );
        restartTx();
        assertEquals( 1, index.query( "*:*" ).size() );

        // WHEN adding one more property to the index
        node.setProperty( key, value2 );
        index.add( node, key, value2 ); // intentionally just add to the index
        restartTx();
        assertEquals( 1, index.query( "*:*" ).size() );

        // and WHEN removing by node and key
        node.removeProperty( key );
        index.remove( node, key );
        restartTx();

        // THEN
        assertEquals( 0, index.query( "*:*" ).size() );
>>>>>>> d2610048
    }

    private void queryAndSortNodesByNumericProperty( Index<Node> index, String numericProperty )
    {
        queryAndSortNodesByNumericProperty( index, numericProperty, Function.identity() );
    }

    private void queryAndSortNodesByNumericProperty( Index<Node> index, String numericProperty,
            Function<Integer,? extends Number> expectedValueProvider )
    {
        try ( Transaction transaction = graphDb.beginTx() )
        {
            QueryContext queryContext = new QueryContext( numericProperty + ":**" );
            queryContext.sort( new Sort( new SortedNumericSortField( numericProperty, SortField.Type.INT, false ) ) );
            IndexHits<Node> nodes = index.query( queryContext );

            int nodeIndex = 0;
            for ( Node node : nodes )
            {
                assertEquals("Nodes should be sorted by numeric property",
                        expectedValueProvider.apply( nodeIndex++), node.getProperty( numericProperty ));
            }
            transaction.success();
        }
    }

    private void queryAndSortNodesByStringProperty( Index<Node> index, String stringProperty, String[] values )
    {
        queryAndSortNodesByStringProperty( index, stringProperty, ( i ) -> values[i] );
    }

    private void queryAndSortNodesByStringProperty( Index<Node> index, String stringProperty,
            Function<Integer, String> expectedValueProvider )
    {
        try ( Transaction transaction = graphDb.beginTx() )
        {
            QueryContext queryContext = new QueryContext( stringProperty + ":**" );
            queryContext.sort( new Sort( new SortedSetSortField( stringProperty, true ) ) );
            IndexHits<Node> nodes = index.query( queryContext );

            int nodeIndex = 0;
            for ( Node node : nodes )
            {
                assertEquals("Nodes should be sorted by string property", expectedValueProvider.apply( nodeIndex++ ),
                        node.getProperty( stringProperty ));
            }
            transaction.success();
        }
    }

    private void doubleNumericPropertyValueForAllNodesWithLabel( Index<Node> index, String numericProperty,
            Label label )
    {
        try ( Transaction transaction = graphDb.beginTx() )
        {
            ResourceIterator<Node> nodes = graphDb.findNodes( label );
            nodes.stream().forEach( node -> {
                node.setProperty( numericProperty, (Integer) node.getProperty( numericProperty ) * 2 );
                index.remove( node, numericProperty );
                index.add( node, numericProperty,  new ValueContext( node.getProperty( numericProperty )).indexNumeric() );
            } );
            transaction.success();
        }
    }

    private void setPropertiesAndUpdateToJunior( Index<Node> index, String nameProperty, String jobNameProperty,
            String[] names, String[] jobs, Label characters )
    {
        try ( Transaction transaction = graphDb.beginTx() )
        {
            for ( int i = 0; i < names.length; i++ )
            {
                Node node = graphDb.createNode(characters);
                node.setProperty( nameProperty, names[i] );
                node.setProperty( jobNameProperty, jobs[i] );
                index.add( node, nameProperty, names[i] );
                index.add( node, jobNameProperty, jobs[i] );
            }
            transaction.success();
        }

        try ( Transaction transaction = graphDb.beginTx() )
        {
            ResourceIterator<Node> nodes = graphDb.findNodes( characters );
            nodes.stream().forEach( node ->
            {
                node.setProperty( jobNameProperty, "junior " + node.getProperty( jobNameProperty ) );
                index.add( node, jobNameProperty, node.getProperty( jobNameProperty ) );
            } );
            transaction.success();
        }
    }
}<|MERGE_RESOLUTION|>--- conflicted
+++ resolved
@@ -2118,7 +2118,6 @@
     }
 
     @Test
-<<<<<<< HEAD
     public void tooLongValuesAreNotAllowedInNodeIndex()
     {
         Index<Node> index = nodeIndex( EXACT_CONFIG );
@@ -2171,7 +2170,9 @@
         {
             // expected
         }
-=======
+    }
+
+    @Test
     public void shouldRemoveAllMatchingIndexEntriesWhenCallingRemoveWithEntityAndKey() throws Exception
     {
         // GIVEN
@@ -2198,7 +2199,6 @@
 
         // THEN
         assertEquals( 0, index.query( "*:*" ).size() );
->>>>>>> d2610048
     }
 
     private void queryAndSortNodesByNumericProperty( Index<Node> index, String numericProperty )
