--- conflicted
+++ resolved
@@ -1,17 +1,16 @@
-<<<<<<< HEAD
 2.3.0-01
 --------
 o Added ability to skip duplicate nodes, i.e. multiple nodes with the same ID in the same id space.
   Maximum total number of bad entries (nodes and relationships) during an import is still controlled
   using --bad-tolerance=<max bad entries>. Skipping of bad relationships/nodes can be enabled/disabled
   individually with --skip-duplicate-nodes and --skip-bad-relationships.
-=======
+
 2.2.2
 -----
-o Ability to skip duplicate nodes (nodes w/ duplicate input ids within the same id space).
-  For this --skip-duplication-nodes as well as --skip-bad-relationships have been added.
-  Number of bad entries to tolerate collectively is still controlled using --bad-tolerance
->>>>>>> a4516d15
+o Added ability to skip duplicate nodes, i.e. multiple nodes with the same ID in the same id space.
+  Maximum total number of bad entries (nodes and relationships) during an import is still controlled
+  using --bad-tolerance=<max bad entries>. Skipping of bad relationships/nodes can be enabled/disabled
+  individually with --skip-duplicate-nodes and --skip-bad-relationships.
 
 2.2.1
 -----
