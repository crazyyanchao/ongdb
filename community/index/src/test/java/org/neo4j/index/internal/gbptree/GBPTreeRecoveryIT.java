--- conflicted
+++ resolved
@@ -426,12 +426,7 @@
 
     private static GBPTree<MutableLong,MutableLong> createIndex( PageCache pageCache, File file ) throws IOException
     {
-<<<<<<< HEAD
-        return new GBPTree<>( pageCache, file, new SimpleLongLayout(), 0, NO_MONITOR,
-                NO_HEADER_READER, NO_HEADER_WRITER, RecoveryCleanupWorkCollector.IMMEDIATE );
-=======
         return new GBPTreeBuilder<>( pageCache, file, new SimpleLongLayout() ).build();
->>>>>>> e956ea3e
     }
 
     private PageCache createPageCache()
