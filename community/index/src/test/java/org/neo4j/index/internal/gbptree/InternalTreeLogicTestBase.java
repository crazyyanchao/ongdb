/*
 * Copyright (c) 2002-2018 "Neo4j,"
 * Neo4j Sweden AB [http://neo4j.com]
 *
 * This file is part of Neo4j.
 *
 * Neo4j is free software: you can redistribute it and/or modify
 * it under the terms of the GNU General Public License as published by
 * the Free Software Foundation, either version 3 of the License, or
 * (at your option) any later version.
 *
 * This program is distributed in the hope that it will be useful,
 * but WITHOUT ANY WARRANTY; without even the implied warranty of
 * MERCHANTABILITY or FITNESS FOR A PARTICULAR PURPOSE.  See the
 * GNU General Public License for more details.
 *
 * You should have received a copy of the GNU General Public License
 * along with this program.  If not, see <http://www.gnu.org/licenses/>.
 */
package org.neo4j.index.internal.gbptree;

import org.junit.Before;
import org.junit.Rule;
import org.junit.Test;
import org.junit.runner.RunWith;
import org.junit.runners.Parameterized;

import java.io.IOException;
import java.util.ArrayList;
import java.util.Collection;
import java.util.Comparator;
import java.util.List;

import org.neo4j.io.pagecache.PageCursor;
import org.neo4j.test.rule.RandomRule;

import static org.hamcrest.CoreMatchers.containsString;
import static org.hamcrest.CoreMatchers.is;
import static org.hamcrest.CoreMatchers.not;
import static org.junit.Assert.assertEquals;
import static org.junit.Assert.assertFalse;
import static org.junit.Assert.assertNotEquals;
import static org.junit.Assert.assertNotNull;
import static org.junit.Assert.assertNull;
import static org.junit.Assert.assertThat;
import static org.junit.Assert.assertTrue;
import static org.junit.Assert.fail;
import static org.junit.Assume.assumeTrue;
import static org.neo4j.index.internal.gbptree.ConsistencyChecker.assertNoCrashOrBrokenPointerInGSPP;
import static org.neo4j.index.internal.gbptree.GenerationSafePointerPair.pointer;
import static org.neo4j.index.internal.gbptree.TreeNode.Overflow.NO;
import static org.neo4j.index.internal.gbptree.TreeNode.Type.INTERNAL;
import static org.neo4j.index.internal.gbptree.TreeNode.Type.LEAF;
import static org.neo4j.index.internal.gbptree.ValueMergers.overwrite;

@RunWith( Parameterized.class )
public abstract class InternalTreeLogicTestBase<KEY,VALUE>
{
    protected TestLayout<KEY,VALUE> layout;
    protected TreeNode<KEY,VALUE> node;

    private final int pageSize = 256;
    private PageAwareByteArrayCursor cursor;
    private PageAwareByteArrayCursor readCursor;
    private SimpleIdProvider id;

    private ValueMerger<KEY,VALUE> adder;
    private InternalTreeLogic<KEY,VALUE> treeLogic;
    private VALUE dontCare;
    private StructurePropagation<KEY> structurePropagation;

    private static long stableGeneration = GenerationSafePointer.MIN_GENERATION;
    private static long unstableGeneration = stableGeneration + 1;

    @Parameterized.Parameters( name = "{0}" )
    public static Collection<Object[]> generators()
    {
        List<Object[]> parameters = new ArrayList<>();
        // Initial state has same generation as update state
        parameters.add( new Object[]{
                "NoCheckpoint", GenerationManager.NO_OP_GENERATION, false} );
        // Update state in next generation
        parameters.add( new Object[]{
                "Checkpoint", GenerationManager.DEFAULT, true} );
        return parameters;
    }

    @Parameterized.Parameter( 0 )
    public String name;
    @Parameterized.Parameter( 1 )
    public GenerationManager generationManager;
    @Parameterized.Parameter( 2 )
    public boolean isCheckpointing;

    @Rule
    public RandomRule random = new RandomRule();

    long rootId;
    int numberOfRootSplits;
    private long rootGeneration;
    private int numberOfRootSuccessors;

    @Before
    public void setUp() throws IOException
    {
        cursor = new PageAwareByteArrayCursor( pageSize );
        readCursor = cursor.duplicate();
        id = new SimpleIdProvider( cursor::duplicate );

        id.reset();
        long newId = id.acquireNewId( stableGeneration, unstableGeneration );
        goTo( cursor, newId );
        readCursor.next( newId );

        layout = getLayout();
        node = getTreeNode( pageSize, layout );
        adder = getAdder();
        treeLogic = new InternalTreeLogic<>( id, node, layout );
        dontCare = layout.newValue();
        structurePropagation = new StructurePropagation<>( layout.newKey(), layout.newKey(), layout.newKey() );
    }

    protected abstract ValueMerger<KEY,VALUE> getAdder();

    protected abstract TreeNode<KEY,VALUE> getTreeNode( int pageSize, Layout<KEY,VALUE> layout );

    protected abstract TestLayout<KEY,VALUE> getLayout();

    @Test
    public void modifierMustInsertAtFirstPositionInEmptyLeaf() throws Exception
    {
        // given
        initialize();
        KEY key = key( 1L );
        VALUE value = value( 1L );
        goTo( readCursor, rootId );
        assertThat( keyCount(), is( 0 ) );

        // when
        generationManager.checkpoint();
        insert( key, value );

        // then
        goTo( readCursor, rootId );
        assertThat( keyCount(), is( 1 ) );
        assertEqualsKey( keyAt( 0, LEAF ), key );
        assertEqualsValue( valueAt( 0 ), value );
    }

    @Test
    public void modifierMustSortCorrectlyOnInsertFirstInLeaf() throws Exception
    {
        // given
        initialize();
        generationManager.checkpoint();

        long someHighSeed = 1000L;
        int keyCount = 0;
        KEY newKey = key( someHighSeed );
        VALUE newValue = value( someHighSeed );
        while ( node.leafOverflow( cursor, keyCount, newKey, newValue ) == NO )
        {
            insert( newKey, newValue );

            // then
            readCursor.next( rootId );
            assertEqualsKey( keyAt( 0, LEAF ), newKey );
            assertEqualsValue( valueAt( 0 ), newValue );

            keyCount++;
            newKey = key( someHighSeed - keyCount );
            newValue = value( someHighSeed - keyCount );
        }
    }

    @Test
    public void modifierMustSortCorrectlyOnInsertLastInLeaf() throws Exception
    {
        // given
        initialize();
        generationManager.checkpoint();
        int keyCount = 0;
        KEY key = key( keyCount );
        VALUE value = value( keyCount );
        while ( node.leafOverflow( cursor, keyCount, key, value ) == NO )
        {
            // when
            insert( key, value );

            // then
            readCursor.next( rootId );
            assertEqualsKey( keyAt( keyCount, LEAF ), key );
            assertEqualsValue( valueAt( keyCount ), value );

            keyCount++;
            key = key( keyCount );
            value = value( keyCount );
        }
    }

    @Test
    public void modifierMustSortCorrectlyOnInsertInMiddleOfLeaf() throws Exception
    {
        // given
        initialize();
        generationManager.checkpoint();
        int keyCount = 0;
        int someHighSeed = 1000;
        long middleValue = keyCount % 2 == 0 ? keyCount / 2 : someHighSeed - keyCount / 2;
        KEY key = key( middleValue );
        VALUE value = value( middleValue );
        while ( node.leafOverflow( cursor, keyCount, key, value ) == NO )
        {
            insert( key, value );

            // then
            readCursor.next( rootId );
            assertEqualsKey( keyAt( (keyCount + 1) / 2, LEAF ), key );

            keyCount++;
            middleValue = keyCount % 2 == 0 ? keyCount / 2 : someHighSeed - keyCount / 2;
            key = key( middleValue );
            value = value( middleValue );
        }
    }

    @Test
    public void modifierMustSplitWhenInsertingMiddleOfFullLeaf() throws Exception
    {
        // given
        initialize();
        int someMiddleSeed = 1000;
        int keyCount = 0;
        int middle = keyCount % 2 == 0 ? keyCount : someMiddleSeed - keyCount;
        KEY key = key( middle );
        VALUE value = value( middle );
        while ( node.leafOverflow( cursor, keyCount, key, value ) == NO )
        {
            insert( key, value );

            keyCount++;
            middle = keyCount % 2 == 0 ? keyCount : someMiddleSeed - keyCount;
            key = key( middle );
            value = value( middle );
        }

        // when
        generationManager.checkpoint();
        insert( key, value );

        // then
        assertEquals( 1, numberOfRootSplits );
    }

    @Test
    public void modifierMustSplitWhenInsertingLastInFullLeaf() throws Exception
    {
        // given
        initialize();
        int keyCount = 0;
        KEY key = key( keyCount );
        VALUE value = value( keyCount );
        while ( node.leafOverflow( cursor, keyCount, key, value ) == NO )
        {
            insert( key, value );
            assertFalse( structurePropagation.hasRightKeyInsert );

            keyCount++;
            key = key( keyCount );
            value = value( keyCount );
        }

        // when
        generationManager.checkpoint();
        insert( key, value );

        // then
        assertEquals( 1, numberOfRootSplits ); // Should cause a split
    }

    @Test
    public void modifierMustSplitWhenInsertingFirstInFullLeaf() throws Exception
    {
        // given
        initialize();
        int keyCount = 0;
        int someHighSeed = 1000;
        KEY key = key( someHighSeed - keyCount );
        VALUE value = value( someHighSeed - keyCount );
        while ( node.leafOverflow( cursor, keyCount, key, value ) == NO )
        {
            insert( key, value );
            assertFalse( structurePropagation.hasRightKeyInsert );

            keyCount++;
            key = key( someHighSeed - keyCount );
            value = value( someHighSeed - keyCount );
        }

        // when
        generationManager.checkpoint();
        insert( key, value );

        // then
        assertEquals( 1, numberOfRootSplits );
    }

    @Test
    public void modifierMustUpdatePointersInSiblingsToSplit() throws Exception
    {
        // given
        initialize();
        long someLargeSeed = 10000;
        int keyCount = 0;
        KEY key = key( someLargeSeed - keyCount );
        VALUE value = value( someLargeSeed - keyCount );
        while ( node.leafOverflow( cursor, keyCount, key, value ) == NO )
        {
            insert( key, value );

            keyCount++;
            key = key( someLargeSeed - keyCount );
            value = value( someLargeSeed - keyCount );
        }

        // First split
        generationManager.checkpoint();
        insert( key, value );
        keyCount++;
        key = key( someLargeSeed - keyCount );
        value = value( keyCount );

        // Assert child pointers and sibling pointers are intact after split in root
        goTo( readCursor, rootId );
        long child0 = childAt( readCursor, 0, stableGeneration, unstableGeneration );
        long child1 = childAt( readCursor, 1, stableGeneration, unstableGeneration );
        assertSiblingOrderAndPointers( child0, child1 );

        // Insert until we have another split in leftmost leaf
        while ( keyCount( rootId ) == 1 )
        {
            insert( key, value );
            keyCount++;
            key = key( someLargeSeed - keyCount );
            value = value( keyCount );
        }

        // Just to be sure
        assertTrue( TreeNode.isInternal( readCursor ) );
        assertThat( TreeNode.keyCount( readCursor ), is( 2 ) );

        // Assert child pointers and sibling pointers are intact
        // AND that node not involved in split also has its left sibling pointer updated
        child0 = childAt( readCursor, 0, stableGeneration, unstableGeneration );
        child1 = childAt( readCursor, 1, stableGeneration, unstableGeneration );
        long child2 = childAt( readCursor, 2, stableGeneration, unstableGeneration ); // <- right sibling to split-node before split

        assertSiblingOrderAndPointers( child0, child1, child2 );
    }

    /* REMOVE */
    @Test
    public void modifierMustRemoveFirstInEmptyLeaf() throws Exception
    {
        // given
        initialize();
        long keyValue = 1L;
        long valueValue = 1L;
        KEY key = key( keyValue );
        VALUE value = value( valueValue );
        insert( key, value );

        // when
        generationManager.checkpoint();
        VALUE readValue = layout.newValue();
        remove( key, readValue );

        // then
        goTo( readCursor, rootId );
        assertThat( TreeNode.keyCount( cursor ), is( 0 ) );
        assertEqualsValue( value, readValue );
    }

    @Test
    public void modifierMustRemoveFirstInFullLeaf() throws Exception
    {
        // given
        initialize();
        int maxKeyCount = 0;
        KEY key = key( maxKeyCount );
        VALUE value = value( maxKeyCount );
        while ( node.leafOverflow( cursor, maxKeyCount, key, value ) == NO )
        {
            insert( key, value );

            maxKeyCount++;
            key = key( maxKeyCount );
            value = value( maxKeyCount );
        }

        // when
        generationManager.checkpoint();
        VALUE readValue = layout.newValue();
        remove( key( 0 ), readValue );

        // then
        assertEqualsValue( value( 0 ), readValue );
        goTo( readCursor, rootId );
        assertThat( TreeNode.keyCount( readCursor ), is( maxKeyCount - 1 ) );
        for ( int i = 0; i < maxKeyCount - 1; i++ )
        {
            assertEqualsKey( keyAt( i, LEAF ), key( i + 1L ) );
        }
    }

    @Test
    public void modifierMustRemoveInMiddleInFullLeaf() throws Exception
    {
        // given
        initialize();
        int maxKeyCount = 0;
        KEY key = key( maxKeyCount );
        VALUE value = value( maxKeyCount );
        while ( node.leafOverflow( cursor, maxKeyCount, key, value ) == NO )
        {
            insert( key, value );

            maxKeyCount++;
            key = key( maxKeyCount );
            value = value( maxKeyCount );
        }
        int middle = maxKeyCount / 2;

        // when
        generationManager.checkpoint();
        VALUE readValue = layout.newValue();
        remove( key( middle ), readValue );

        // then
        assertEqualsValue( value( middle ), readValue );
        goTo( readCursor, rootId );
        assertThat( keyCount(), is( maxKeyCount - 1 ) );
        assertEqualsKey( keyAt( middle, LEAF ), key( middle + 1L ) );
        for ( int i = 0; i < maxKeyCount - 1; i++ )
        {
            long expected = i < middle ? i : i + 1L;
            assertEqualsKey( keyAt( i, LEAF ), key( expected ) );
        }
    }

    @Test
    public void modifierMustRemoveLastInFullLeaf() throws Exception
    {
        initialize();
        int maxKeyCount = 0;
        KEY key = key( maxKeyCount );
        VALUE value = value( maxKeyCount );
        while ( node.leafOverflow( cursor, maxKeyCount, key, value ) == NO )
        {
            insert( key, value );

            maxKeyCount++;
            key = key( maxKeyCount );
            value = value( maxKeyCount );
        }

        // when
        generationManager.checkpoint();
        VALUE readValue = layout.newValue();
        remove( key( maxKeyCount - 1 ), readValue );

        // then
        assertEqualsValue( value( maxKeyCount - 1 ), readValue );
        goTo( readCursor, rootId );
        assertThat( keyCount(), is( maxKeyCount - 1 ) );
        for ( int i = 0; i < maxKeyCount - 1; i++ )
        {
            assertEqualsKey( keyAt( i, LEAF ), key( i ) );
        }
    }

    @Test
    public void modifierMustRemoveFromLeftChild() throws Exception
    {
        initialize();
        for ( int i = 0; numberOfRootSplits == 0; i++ )
        {
            insert( key( i ), value( i ) );
        }

        // when
        generationManager.checkpoint();
        goTo( readCursor, structurePropagation.midChild );
        assertEqualsKey( keyAt( 0, LEAF ), key( 0L ) );
        VALUE readValue = layout.newValue();
        remove( key( 0 ), readValue );

        // then
        assertEqualsValue( value( 0 ), readValue );
        goTo( readCursor, structurePropagation.midChild );
        assertEqualsKey( keyAt( 0, LEAF ), key( 1L ) );
    }

    @Test
    public void modifierMustRemoveFromRightChildButNotFromInternalWithHitOnInternalSearch() throws Exception
    {
        initialize();
        int i;
        for ( i = 0; numberOfRootSplits == 0; i++ )
        {
            insert( key( i ), value( i ) );
        }
        insert( key( i ), value( i ) ); // And one more to avoid rebalance

        // when key to remove exists in internal
        KEY internalKey = structurePropagation.rightKey;
        goTo( readCursor, rootId );
        assertEqualsKey( keyAt( 0, INTERNAL ), internalKey );

        // and as first key in right child
        long rightChild = structurePropagation.rightChild;
        goTo( readCursor, rightChild );
        int keyCountInRightChild = keyCount();
        KEY keyToRemove = keyAt( 0, LEAF );
        assertEquals( "expected same seed", getSeed( keyToRemove ), getSeed( internalKey ) );

        // and we remove it
        generationManager.checkpoint();
        remove( keyToRemove, dontCare );

        // then we should still find it in internal
        goTo( readCursor, rootId );
        assertThat( keyCount(), is( 1 ) );
        assertEquals( "expected same seed", getSeed( keyAt( 0, INTERNAL ) ), getSeed( keyToRemove ) );

        // but not in right leaf
        rightChild = childAt( readCursor, 1, stableGeneration, unstableGeneration );
        goTo( readCursor, rightChild );
        assertThat( keyCount(), is( keyCountInRightChild - 1 ) );
        assertEqualsKey( keyAt( 0, LEAF ), key( getSeed( keyToRemove ) + 1 ) );
    }

    @Test
    public void modifierMustNotRemoveWhenKeyDoesNotExist() throws Exception
    {
        // given
        initialize();
        int maxKeyCount = 0;
        KEY key = key( maxKeyCount );
        VALUE value = value( maxKeyCount );
        while ( node.leafOverflow( cursor, maxKeyCount, key, value ) == NO )
        {
            insert( key, value );

            maxKeyCount++;
            key = key( maxKeyCount );
            value = value( maxKeyCount );
        }

        // when
        generationManager.checkpoint();
        assertNull( remove( key( maxKeyCount ), dontCare ) );

        // then
        goTo( readCursor, rootId );
        assertThat( keyCount(), is( maxKeyCount ) );
        for ( int i = 0; i < maxKeyCount; i++ )
        {
            assertEqualsKey( keyAt( i, LEAF ), key( i ) );
        }
    }

    @Test
    public void modifierMustNotRemoveWhenKeyOnlyExistInInternal() throws Exception
    {
        // given
        initialize();
        int i;
        for ( i = 0; numberOfRootSplits == 0; i++ )
        {
            insert( key( i ), value( i ) );
        }
        insert( key( i ), value( i ) ); // And an extra to not cause rebalance

        // when key to remove exists in internal
        long currentRightChild = structurePropagation.rightChild;
        KEY keyToRemove = keyAt( currentRightChild, 0, LEAF );
        assertEquals( getSeed( keyAt( rootId, 0, INTERNAL ) ), getSeed( keyToRemove ) );

        // and as first key in right child
        goTo( readCursor, currentRightChild );
        int keyCountInRightChild = keyCount();
        assertEquals( "same seed", getSeed( keyToRemove ), getSeed( keyAt( 0, LEAF ) ) );

        // and we remove it
        generationManager.checkpoint();
        remove( keyToRemove, dontCare ); // Possibly create successor of right child
        goTo( readCursor, rootId );
        currentRightChild = childAt( readCursor, 1, stableGeneration, unstableGeneration );

        // then we should still find it in internal
        assertThat( keyCount(), is( 1 ) );
        assertEquals( "same seed", getSeed( keyAt( 0, INTERNAL ) ), getSeed( keyToRemove ) );

        // but not in right leaf
        goTo( readCursor, currentRightChild );
        assertThat( keyCount(), is( keyCountInRightChild - 1 ) );
        assertEquals( "same seed", getSeed( keyAt( 0, LEAF ) ), getSeed( key( getSeed( keyToRemove ) + 1 ) ) );

        // and when we remove same key again, nothing should change
        assertNull( remove( keyToRemove, dontCare ) );
    }

    /* REBALANCE */

    @Test
    public void mustNotRebalanceFromRightToLeft() throws Exception
    {
        // given
        initialize();
        long key = 0;
        while ( numberOfRootSplits == 0 )
        {
            insert( key( key ), value( key ) );
            key++;
        }

        // ... enough keys in right child to share with left child if rebalance is needed
        insert( key( key ), value( key ) );
        key++;

        // ... and the prim key diving key range for left child and right child
        goTo( readCursor, rootId );
        KEY primKey = keyAt( 0, INTERNAL );

        // ... and knowing key count of right child
        long rightChild = childAt( readCursor, 1, stableGeneration, unstableGeneration );
        goTo( readCursor, rightChild );
        int expectedKeyCount = TreeNode.keyCount( readCursor );

        // when
        // ... removing all keys from left child
        for ( long i = 0; ; i++ )
        {
            KEY removeKey = key( i );
            if ( layout.compare( removeKey, primKey ) >= 0 )
            {
                break;
            }
            remove( removeKey, dontCare );
        }

        // then
        // ... looking a right child
        goTo( readCursor, rightChild );

        // ... no keys should have moved from right sibling
        int actualKeyCount = TreeNode.keyCount( readCursor );
        assertEquals( "actualKeyCount=" + actualKeyCount + ", expectedKeyCount=" + expectedKeyCount, expectedKeyCount, actualKeyCount );
        assertEquals( "same seed", getSeed( primKey ), getSeed( keyAt( 0, LEAF ) ) );
    }

    @Test
    public void mustPropagateAllStructureChanges() throws Exception
    {
        assumeTrue( "No checkpointing, no successor", isCheckpointing );

        //given
        initialize();
        long key = 10;
        while ( numberOfRootSplits == 0 )
        {
            insert( key( key ), value( key ) );
            key++;
        }
        // ... enough keys in left child to share with right child if rebalance is needed
        for ( long smallKey = 0; smallKey < 2; smallKey++ )
        {
            insert( key( smallKey ), value( smallKey ) );
        }

        // ... and the prim key dividing key range for left and right child
        goTo( readCursor, rootId );
        KEY oldPrimKey = keyAt( 0, INTERNAL );

        // ... and left and right child
        long originalLeftChild = childAt( readCursor, 0, stableGeneration, unstableGeneration );
        long originalRightChild = childAt( readCursor, 1, stableGeneration, unstableGeneration );
        goTo( readCursor, originalRightChild );
        List<KEY> keysInRightChild = allKeys( readCursor, LEAF );

        // when
        // ... after checkpoint
        generationManager.checkpoint();

        // ... removing keys from right child until rebalance is triggered
        int index = 0;
        long rightChild;
        KEY originalLeftmost = keysInRightChild.get( 0 );
        KEY leftmostInRightChild;
        do
        {
            remove( keysInRightChild.get( index ), dontCare );
            index++;
            goTo( readCursor, rootId );
            rightChild = childAt( readCursor, 1, stableGeneration, unstableGeneration );
            goTo( readCursor, rightChild );
            leftmostInRightChild = keyAt( 0, LEAF );
        }
        while ( layout.compare( leftmostInRightChild, originalLeftmost ) >= 0 );

        // then
        // ... primKey in root is updated
        goTo( readCursor, rootId );
        KEY primKey = keyAt( 0, INTERNAL );
        assertEqualsKey( primKey, leftmostInRightChild );
        assertNotEqualsKey( primKey, oldPrimKey );

        // ... new versions of left and right child
        long newLeftChild = childAt( readCursor, 0, stableGeneration, unstableGeneration );
        long newRightChild = childAt( readCursor, 1, stableGeneration, unstableGeneration );
        assertThat( newLeftChild, is( not( originalLeftChild ) ) );
        assertThat( newRightChild, is( not( originalRightChild ) ) );
    }

    /* MERGE */

    @Test
    public void mustPropagateStructureOnMergeFromLeft() throws Exception
    {
        assumeTrue( "No checkpointing, no successor", isCheckpointing );

        // GIVEN:
        //       ------root-------
        //      /        |         \
        //     v         v          v
        //   left <--> middle <--> right
        List<KEY> allKeys = new ArrayList<>();
        initialize();
        long targetLastId = id.lastId() + 3; // 2 splits and 1 new allocated root
        long i = 0;
        for ( ; id.lastId() < targetLastId; i++ )
        {
            KEY key = key( i );
            insert( key, value( i ) );
            allKeys.add( key );
        }
        goTo( readCursor, rootId );
        assertEquals( 2, keyCount() );
        long oldRootId = readCursor.getCurrentPageId();
        long oldLeftChild = childAt( readCursor, 0, stableGeneration, unstableGeneration );
        long oldMiddleChild = childAt( readCursor, 1, stableGeneration, unstableGeneration );
        long oldRightChild = childAt( readCursor, 2, stableGeneration, unstableGeneration );
        assertSiblings( oldLeftChild, oldMiddleChild, oldRightChild );

        // WHEN
        generationManager.checkpoint();
        KEY middleKey = keyAt( oldMiddleChild,0, LEAF ); // Should be located in middle leaf
        remove( middleKey, dontCare );
        allKeys.remove( middleKey );

        // THEN
        // old root should still have 2 keys
        goTo( readCursor, oldRootId );
        assertEquals( 2, keyCount() );

        // new root should have only 1 key
        goTo( readCursor, rootId );
        assertEquals( 1, keyCount() );

        // left child should be a new node
        long newLeftChild = childAt( readCursor, 0, stableGeneration, unstableGeneration );
        assertNotEquals( newLeftChild, oldLeftChild );
        assertNotEquals( newLeftChild, oldMiddleChild );

        // right child should be same old node
        long newRightChild = childAt( readCursor, 1, stableGeneration, unstableGeneration );
        assertEquals( newRightChild, oldRightChild );

        // old left and old middle has new left as successor
        goTo( readCursor, oldLeftChild );
        assertEquals( newLeftChild, successor( readCursor, stableGeneration, unstableGeneration ) );
        goTo( readCursor, oldMiddleChild );
        assertEquals( newLeftChild, successor( readCursor, stableGeneration, unstableGeneration ) );

        // new left child contain keys from old left and old middle
        goTo( readCursor, oldRightChild );
        KEY firstKeyOfOldRightChild = keyAt( 0, LEAF );
        int index = indexOf( firstKeyOfOldRightChild, allKeys, layout );
        List<KEY> expectedKeysInNewLeftChild = allKeys.subList( 0, index );
        goTo( readCursor, newLeftChild );
        assertNodeContainsExpectedKeys( expectedKeysInNewLeftChild, LEAF );

        // new children are siblings
        assertSiblings( newLeftChild, oldRightChild, TreeNode.NO_NODE_FLAG );
    }

    @Test
    public void mustPropagateStructureOnMergeToRight() throws Exception
    {
        assumeTrue( "No checkpointing, no successor", isCheckpointing );

        // GIVEN:
        //        ---------root---------
        //       /           |          \
        //      v            v           v
        //   oldleft <-> oldmiddle <-> oldright
        List<KEY> allKeys = new ArrayList<>();
        initialize();
        long targetLastId = id.lastId() + 3; // 2 splits and 1 new allocated root
        long i = 0;
        for ( ; id.lastId() < targetLastId; i++ )
        {
            KEY key = key( i );
            insert( key, value( i ) );
            allKeys.add( key );
        }
        goTo( readCursor, rootId );
        assertEquals( 2, keyCount() );
        long oldLeftChild = childAt( readCursor, 0, stableGeneration, unstableGeneration );
        long oldMiddleChild = childAt( readCursor, 1, stableGeneration, unstableGeneration );
        long oldRightChild = childAt( readCursor, 2, stableGeneration, unstableGeneration );
        assertSiblings( oldLeftChild, oldMiddleChild, oldRightChild );
        goTo( readCursor, oldLeftChild );
        KEY keyInLeftChild = keyAt( 0, LEAF );

        // WHEN
        generationManager.checkpoint();
        // removing key in left child
        goTo( readCursor, rootId );
        remove( keyInLeftChild, dontCare );
        allKeys.remove( keyInLeftChild );
        // New structure
        // NOTE: oldleft gets a successor (intermediate) before removing key and then another one once it is merged,
        //       effectively creating a chain of successor pointers to our newleft that in the end contain keys from
        //       oldleft and oldmiddle
        //                                                         ----root----
        //                                                        /            |
        //                                                       v             v
        // oldleft -[successor]-> intermediate -[successor]-> newleft <-> oldright
        //                                                      ^
        //                                                       \-[successor]- oldmiddle

        // THEN
        // old root should still have 2 keys
        assertEquals( 2, keyCount() );

        // new root should have only 1 key
        goTo( readCursor, rootId );
        assertEquals( 1, keyCount() );

        // left child should be a new node
        long newLeftChild = childAt( readCursor, 0, stableGeneration, unstableGeneration );
        assertNotEquals( newLeftChild, oldLeftChild );
        assertNotEquals( newLeftChild, oldMiddleChild );

        // right child should be same old node
        long newRightChild = childAt( readCursor, 1, stableGeneration, unstableGeneration );
        assertEquals( newRightChild, oldRightChild );

        // old left and old middle has new left as successor
        goTo( readCursor, oldLeftChild );
        assertEquals( newLeftChild, newestGeneration( readCursor, stableGeneration, unstableGeneration ) );
        goTo( readCursor, oldMiddleChild );
        assertEquals( newLeftChild, successor( readCursor, stableGeneration, unstableGeneration ) );

        // new left child contain keys from old left and old middle
        goTo( readCursor, oldRightChild );
        KEY firstKeyInOldRightChild = keyAt( 0, LEAF );
        int index = indexOf( firstKeyInOldRightChild, allKeys, layout );
        List<KEY> expectedKeysInNewLeftChild = allKeys.subList( 0, index );
        goTo( readCursor, newLeftChild );
        assertNodeContainsExpectedKeys( expectedKeysInNewLeftChild, LEAF );

        // new children are siblings
        assertSiblings( newLeftChild, oldRightChild, TreeNode.NO_NODE_FLAG );
    }

    @Test
    public void mustPropagateStructureWhenMergingBetweenDifferentSubtrees() throws Exception
    {
        // GIVEN
        // We will merge oldLeft into oldRight
        //                               -----root----
        //                             /               \
        //                            v                 v
        //                 _____leftParent    <->      rightParent_____
        //                / / /         \              /           \ \ \
        //               v v v           v            v             v v v
        // [some more children]       oldLeft <-> oldRight         [some more children]
        initialize();
        long i = 0;
        while ( numberOfRootSplits < 2 )
        {
            insert( key( i ), value( i ) );
            i++;
        }

        goTo( readCursor, rootId );
        long oldLeft = rightmostLeafInSubtree( rootId, 0 );
        long oldRight = leftmostLeafInSubtree( rootId, 1 );
        KEY oldSplitter = keyAt( 0, INTERNAL );
        KEY rightmostKeyInLeftSubtree = rightmostInternalKeyInSubtree( rootId, 0 );

        ArrayList<KEY> allKeysInOldLeftAndOldRight = new ArrayList<>();
        goTo( readCursor, oldLeft );
        allKeys( readCursor, allKeysInOldLeftAndOldRight, LEAF );
        goTo( readCursor, oldRight );
        allKeys( readCursor, allKeysInOldLeftAndOldRight, LEAF );

        KEY keyInOldRight = keyAt( 0, LEAF );

        // WHEN
        generationManager.checkpoint();
        remove( keyInOldRight, dontCare );
        remove( keyInOldRight, allKeysInOldLeftAndOldRight, layout );

        // THEN
        // oldSplitter in root should have been replaced by rightmostKeyInLeftSubtree
        goTo( readCursor, rootId );
        KEY newSplitter = keyAt( 0, INTERNAL );
        assertNotEqualsKey( newSplitter, oldSplitter );
        assertEqualsKey( newSplitter, rightmostKeyInLeftSubtree );

        // rightmostKeyInLeftSubtree should have been removed from successor version of leftParent
        KEY newRightmostInternalKeyInLeftSubtree = rightmostInternalKeyInSubtree( rootId, 0 );
        assertNotEqualsKey( newRightmostInternalKeyInLeftSubtree, rightmostKeyInLeftSubtree );

        // newRight contain all
        goToSuccessor( readCursor, oldRight );
        List<KEY> allKeysInNewRight = allKeys( readCursor, LEAF );
        assertThat( allKeysInNewRight.size(), is( allKeysInOldLeftAndOldRight.size() ) );
        for ( int index = 0; index < allKeysInOldLeftAndOldRight.size(); index++ )
        {
            assertEqualsKey( allKeysInOldLeftAndOldRight.get( index ), allKeysInNewRight.get( index ) );
        }
    }

    @Test
    public void mustLeaveSingleLeafAsRootWhenEverythingIsRemoved() throws Exception
    {
        // GIVEN
        // a tree with some keys
        List<KEY> allKeys = new ArrayList<>();
        initialize();
        long i = 0;
        while ( numberOfRootSplits < 3 )
        {
            KEY key = key( i );
            insert( key, value( i ) );
            allKeys.add( key );
            i++;
        }

        // WHEN
        // removing all keys but one
        generationManager.checkpoint();
        for ( int j = 0; j < allKeys.size() - 1; j++ )
        {
            remove( allKeys.get( j ), dontCare );
        }

        // THEN
        goTo( readCursor, rootId );
        assertTrue( TreeNode.isLeaf( readCursor ) );
    }

    /* OVERALL CONSISTENCY */

    @Test
    public void modifierMustProduceConsistentTreeWithRandomInserts() throws Exception
    {
        // given
        initialize();
        int numberOfEntries = 100_000;
        for ( int i = 0; i < numberOfEntries; i++ )
        {
            // when
            long keySeed = random.nextLong();
            insert( key( keySeed ), value( random.nextLong() ) );
            if ( i == numberOfEntries / 2 )
            {
                generationManager.checkpoint();
            }
        }

        // then
        goTo( readCursor, rootId );
        consistencyCheck();
    }

    @Test
    public void modifierMustProduceConsistentTreeWithRandomInsertsWithConflictingKeys() throws Exception
    {
        // given
        initialize();
        int numberOfEntries = 100_000;
        for ( int i = 0; i < numberOfEntries; i++ )
        {
            // when
            long keySeed = random.nextLong( 1000 );
            insert( key( keySeed ), value( random.nextLong() ) );
            if ( i == numberOfEntries / 2 )
            {
                generationManager.checkpoint();
            }
        }

        // then
        consistencyCheck();
    }

    /* TEST VALUE MERGER */

    @Test
    public void modifierMustOverwriteWithOverwriteMerger() throws Exception
    {
        // given
        initialize();
        KEY key = key( random.nextLong() );
        VALUE firstValue = value( random.nextLong() );
        insert( key, firstValue );

        // when
        generationManager.checkpoint();
        VALUE secondValue = value( random.nextLong() );
        insert( key, secondValue, ValueMergers.overwrite() );

        // then
        goTo( readCursor, rootId );
        assertThat( keyCount(), is( 1 ) );
        assertEqualsValue( valueAt( 0 ), secondValue );
    }

    @Test
    public void modifierMustKeepExistingWithKeepExistingMerger() throws Exception
    {
        // given
        initialize();
        KEY key = key( random.nextLong() );
        VALUE firstValue = value( random.nextLong() );
        insert( key, firstValue, ValueMergers.keepExisting() );
        goTo( readCursor, rootId );
        assertThat( keyCount(), is( 1 ) );
        VALUE actual = valueAt( 0 );
        assertEqualsValue( actual, firstValue );

        // when
        generationManager.checkpoint();
        VALUE secondValue = value( random.nextLong() );
        insert( key, secondValue, ValueMergers.keepExisting() );

        // then
        goTo( readCursor, rootId );
        assertThat( keyCount(), is( 1 ) );
        actual = valueAt( 0 );
        assertEqualsValue( actual, firstValue );
    }

    @Test
    public void shouldMergeValue() throws Exception
    {
        // GIVEN
        initialize();
        KEY key = key( 10 );
        long baseValue = 100;
        insert( key, value( baseValue ) );

        // WHEN
        generationManager.checkpoint();
        long toAdd = 5;
        insert( key, value( toAdd ), adder );

        // THEN
        goTo( readCursor, rootId );
        int searchResult = KeySearch.search( readCursor, node, LEAF, key, layout.newKey(), keyCount() );
        assertTrue( KeySearch.isHit( searchResult ) );
        int pos = KeySearch.positionOf( searchResult );
        assertEquals( 0, pos );
        assertEqualsKey( key, keyAt( pos, LEAF ) );
        assertEqualsValue( value( baseValue + toAdd ), valueAt( pos ) );
    }

    /* CREATE NEW VERSION ON UPDATE */

    @Test
    public void shouldCreateNewVersionWhenInsertInStableRootAsLeaf() throws Exception
    {
        assumeTrue( "No checkpointing, no successor", isCheckpointing );

        // GIVEN root
        initialize();
        long oldGenerationId = cursor.getCurrentPageId();

        // WHEN root -[successor]-> successor of root
        generationManager.checkpoint();
        insert( key( 1L ), value( 1L ) );
        long successor = cursor.getCurrentPageId();

        // THEN
        goTo( readCursor, rootId );
        assertEquals( 1, numberOfRootSuccessors );
        assertEquals( successor, structurePropagation.midChild );
        assertNotEquals( oldGenerationId, successor );
        assertEquals( 1, keyCount() );

        goTo( readCursor, oldGenerationId );
        assertEquals( successor, successor( readCursor, stableGeneration, unstableGeneration ) );
        assertEquals( 0, keyCount() );
    }

    @Test
    public void shouldCreateNewVersionWhenRemoveInStableRootAsLeaf() throws Exception
    {
        assumeTrue( "No checkpointing, no successor", isCheckpointing );

        // GIVEN root
        initialize();
        KEY key = key( 1L );
        VALUE value = value( 10L );
        insert( key, value );
        long oldGenerationId = cursor.getCurrentPageId();

        // WHEN root -[successor]-> successor of root
        generationManager.checkpoint();
        remove( key, dontCare );
        long successor = cursor.getCurrentPageId();

        // THEN
        goTo( readCursor, rootId );
        assertEquals( 1, numberOfRootSuccessors );
        assertEquals( successor, structurePropagation.midChild );
        assertNotEquals( oldGenerationId, successor );
        assertEquals( 0, keyCount() );

        goTo( readCursor, oldGenerationId );
        assertEquals( successor, successor( readCursor, stableGeneration, unstableGeneration ) );
        assertEquals( 1, keyCount() );
    }

    @Test
    public void shouldCreateNewVersionWhenInsertInStableLeaf() throws Exception
    {
        assumeTrue( "No checkpointing, no successor", isCheckpointing );

        // GIVEN:
        //       ------root-------
        //      /        |         \
        //     v         v          v
        //   left <--> middle <--> right
        initialize();
        long targetLastId = id.lastId() + 3; // 2 splits and 1 new allocated root
        long i = 0;
        for ( ; id.lastId() < targetLastId; i++ )
        {
            insert( key( i ), value( i ) );
        }
        goTo( readCursor, rootId );
        assertEquals( 2, keyCount() );
        long leftChild = childAt( readCursor, 0, stableGeneration, unstableGeneration );
        long middleChild = childAt( readCursor, 1, stableGeneration, unstableGeneration );
        long rightChild = childAt( readCursor, 2, stableGeneration, unstableGeneration );
        assertSiblings( leftChild, middleChild, rightChild );

        // WHEN
        generationManager.checkpoint();
        long middle = i / 2;
        KEY middleKey = key( middle ); // Should be located in middle leaf
        VALUE oldValue = value( middle );
        VALUE newValue = value( middle * 11 );
        insert( middleKey, newValue );

        // THEN
        // root have new middle child
        long expectedNewMiddleChild = targetLastId + 1;
        assertEquals( expectedNewMiddleChild, id.lastId() );
        long newMiddleChild = childAt( readCursor, 1, stableGeneration, unstableGeneration );
        assertEquals( expectedNewMiddleChild, newMiddleChild );

        // old middle child has successor
        goTo( readCursor, middleChild );
        assertEquals( newMiddleChild, successor( readCursor, stableGeneration, unstableGeneration ) );

        // old middle child has seen no change
        assertKeyAssociatedWithValue( middleKey, oldValue );

        // new middle child has seen change
        goTo( readCursor, newMiddleChild );
        assertKeyAssociatedWithValue( middleKey, newValue );

        // sibling pointers updated
        assertSiblings( leftChild, newMiddleChild, rightChild );
    }

    @Test
    public void shouldCreateNewVersionWhenRemoveInStableLeaf() throws Exception
    {
        assumeTrue( "No checkpointing, no successor", isCheckpointing );

        // GIVEN:
        //       ------root-------
        //      /        |         \
        //     v         v          v
        //   left <--> middle <--> right
        initialize();
        long targetLastId = id.lastId() + 3; // 2 splits and 1 new allocated root
        long i = 0;
        for ( ; id.lastId() < targetLastId; i += 2 )
        {
            insert( key( i ), value( i ) );
        }
        goTo( readCursor, rootId );
        assertEquals( 2, keyCount() );

        long leftChild = childAt( readCursor, 0, stableGeneration, unstableGeneration );
        long middleChild = childAt( readCursor, 1, stableGeneration, unstableGeneration );
        long rightChild = childAt( readCursor, 2, stableGeneration, unstableGeneration );

        // add some more keys to middleChild to not have remove trigger a merge
        goTo( readCursor, middleChild );
        KEY firstKeyInMiddleChild = keyAt( 0, LEAF );
        VALUE firstValueInMiddleChild = valueAt( 0 );
        long seed = getSeed( firstKeyInMiddleChild );
        insert( key( seed + 1 ), value( seed + 1 ) );
        insert( key( seed + 3 ), value( seed + 3 ) );
        goTo( readCursor, rootId );

        assertSiblings( leftChild, middleChild, rightChild );

        // WHEN
        generationManager.checkpoint();
        assertNotNull( remove( firstKeyInMiddleChild, dontCare ) );

        // THEN
        // root have new middle child
        long expectedNewMiddleChild = targetLastId + 1;
        assertEquals( expectedNewMiddleChild, id.lastId() );
        long newMiddleChild = childAt( readCursor, 1, stableGeneration, unstableGeneration );
        assertEquals( expectedNewMiddleChild, newMiddleChild );

        // old middle child has successor
        goTo( readCursor, middleChild );
        assertEquals( newMiddleChild, successor( readCursor, stableGeneration, unstableGeneration ) );

        // old middle child has seen no change
        assertKeyAssociatedWithValue( firstKeyInMiddleChild, firstValueInMiddleChild );

        // new middle child has seen change
        goTo( readCursor, newMiddleChild );
        assertKeyNotFound( firstKeyInMiddleChild, LEAF );

        // sibling pointers updated
        assertSiblings( leftChild, newMiddleChild, rightChild );
    }

    @Test
    public void shouldCreateNewVersionWhenInsertInStableRootAsInternal() throws Exception
    {
        assumeTrue( "No checkpointing, no successor", isCheckpointing );

        // GIVEN:
        //                       root
        //                   ----   ----
        //                  /           \
        //                 v             v
        //               left <-------> right
        initialize();

        // Fill root
        int keyCount = 0;
        KEY key = key( keyCount );
        VALUE value = value( keyCount );
        while ( node.leafOverflow( cursor, keyCount, key, value ) == NO )
        {
            insert( key, value );
            keyCount++;
            key = key( keyCount );
            value = value( keyCount );
        }

        // Split
        insert( key, value );
        keyCount++;
        key = key( keyCount );
        value = value( keyCount );

        // Fill right child
        goTo( readCursor, rootId );
        long rightChild = childAt( readCursor, 1, stableGeneration, unstableGeneration );
        goTo( readCursor, rightChild );
        int rightChildKeyCount = TreeNode.keyCount( readCursor );
        while ( node.leafOverflow( readCursor, rightChildKeyCount, key, value ) == NO )
        {
            insert( key, value );
            keyCount++;
            rightChildKeyCount++;
            key = key( keyCount );
            value = value( keyCount );
        }

        long oldRootId = rootId;
        goTo( readCursor, rootId );
        assertEquals( 1, keyCount() );
        long leftChild = childAt( readCursor, 0, stableGeneration, unstableGeneration );
        assertSiblings( leftChild, rightChild, TreeNode.NO_NODE_FLAG );

        // WHEN
        //                       root(successor)
        //                   ----  | ---------------
        //                  /      |                \
        //                 v       v                 v
        //               left <-> right(successor) <--> farRight
        generationManager.checkpoint();
        insert( key, value );
        assertEquals( 1, numberOfRootSuccessors );
        goTo( readCursor, rootId );
        leftChild = childAt( readCursor, 0, stableGeneration, unstableGeneration );
        rightChild = childAt( readCursor, 1, stableGeneration, unstableGeneration );

        // THEN
        // siblings are correct
        long farRightChild = childAt( readCursor, 2, stableGeneration, unstableGeneration );
        assertSiblings( leftChild, rightChild, farRightChild );

        // old root points to successor of root
        goTo( readCursor, oldRootId );
        assertEquals( rootId, successor( readCursor, stableGeneration, unstableGeneration ) );
    }

    @Test
    public void shouldCreateNewVersionWhenInsertInStableInternal() throws Exception
    {
        assumeTrue( "No checkpointing, no successor", isCheckpointing );

        // GIVEN
        initialize();
        long someHighMultiplier = 1000;
        for ( int i = 0; numberOfRootSplits < 2; i++ )
        {
            long seed = i * someHighMultiplier;
            insert( key( seed ), value( seed ) );
        }
        long rootAfterInitialData = rootId;
        goTo( readCursor, rootId );
        assertEquals( 1, keyCount() );
        long leftInternal = childAt( readCursor, 0, stableGeneration, unstableGeneration );
        long rightInternal = childAt( readCursor, 1, stableGeneration, unstableGeneration );
        assertSiblings( leftInternal, rightInternal, TreeNode.NO_NODE_FLAG );
        goTo( readCursor, leftInternal );
        int leftInternalKeyCount = keyCount();
        assertTrue( TreeNode.isInternal( readCursor ) );
        long leftLeaf = childAt( readCursor, 0, stableGeneration, unstableGeneration );
        goTo( readCursor, leftLeaf );
        KEY firstKeyInLeaf = keyAt( 0, LEAF );
        long seedOfFirstKeyInLeaf = getSeed( firstKeyInLeaf );

        // WHEN
        generationManager.checkpoint();
        long targetLastId = id.lastId() + 3; /*one for successor in leaf, one for split leaf, one for successor in internal*/
        for ( int i = 0; id.lastId() < targetLastId; i++ )
        {
            insert( key( seedOfFirstKeyInLeaf + i ), value( seedOfFirstKeyInLeaf + i ) );
            assertFalse( structurePropagation.hasRightKeyInsert ); // there should be no root split
        }

        // THEN
        // root hasn't been split further
        assertEquals( rootAfterInitialData, rootId );

        // there's an successor to left internal w/ one more key in
        goTo( readCursor, rootId );
        long successorLeftInternal = id.lastId();
        assertEquals( successorLeftInternal, childAt( readCursor, 0, stableGeneration, unstableGeneration ) );
        goTo( readCursor, successorLeftInternal );
        int successorLeftInternalKeyCount = keyCount();
        assertEquals( leftInternalKeyCount + 1, successorLeftInternalKeyCount );

        // and left internal points to the successor
        goTo( readCursor, leftInternal );
        assertEquals( successorLeftInternal, successor( readCursor, stableGeneration, unstableGeneration ) );
        assertSiblings( successorLeftInternal, rightInternal, TreeNode.NO_NODE_FLAG );
    }

    @Test
    public void shouldOverwriteInheritedSuccessorOnSuccessor() throws Exception
    {
        // GIVEN
        assumeTrue( "No checkpointing, no successor", isCheckpointing );
        initialize();
        long originalNodeId = rootId;
        generationManager.checkpoint();
        insert( key( 1L ), value( 10L ) ); // TX1 will create successor
        assertEquals( 1, numberOfRootSuccessors );

        // WHEN
        // recovery happens
        generationManager.recovery();
        // start up on stable root
        goTo( cursor, originalNodeId );
        treeLogic.initialize( cursor );
        // replay transaction TX1 will create a new successor
        insert( key( 1L ), value( 10L ) );
        assertEquals( 2, numberOfRootSuccessors );

        // THEN
        goTo( readCursor, rootId );
        // successor pointer for successor should not have broken or crashed GSPP slot
        assertSuccessorPointerNotCrashOrBroken();
        // and previously crashed successor GSPP slot should have been overwritten
        goTo( readCursor, originalNodeId );
        assertSuccessorPointerNotCrashOrBroken();
    }

    @Test
    public void mustThrowIfReachingNodeWithValidSuccessor() throws Exception
    {
        // GIVEN
        // root with two children
        assumeTrue( "No checkpointing, no successor", isCheckpointing );
        initialize();
        long someHighMultiplier = 1000;
        for ( int i = 1; numberOfRootSplits < 1; i++ )
        {
            long seed = i * someHighMultiplier;
            insert( key( seed ), value( seed ) );
        }
        generationManager.checkpoint();

        // and leftmost child has successor that is not pointed to by parent (root)
        goTo( readCursor, rootId );
        long leftmostChild = childAt( readCursor, 0, stableGeneration, unstableGeneration );
        giveSuccessor( readCursor, leftmostChild );

        // WHEN
        // insert in leftmostChild
        try
        {
            insert( key( 0 ), value( 0 ) );
            fail( "Expected insert to throw because child targeted for insertion has a valid new successor." );
        }
        catch ( TreeInconsistencyException e )
        {
            // THEN
            assertThat( e.getMessage(), containsString( PointerChecking.WRITER_TRAVERSE_OLD_STATE_MESSAGE ) );
        }
    }

    private void consistencyCheck() throws IOException
    {
        long currentPageId = readCursor.getCurrentPageId();
        goTo( readCursor, rootId );
        ConsistencyChecker<KEY> consistencyChecker =
                new ConsistencyChecker<>( node, layout, stableGeneration, unstableGeneration );
        consistencyChecker.check( readCursor, rootGeneration );
        goTo( readCursor, currentPageId );
    }

    private void remove( KEY toRemove, List<KEY> list, Comparator<KEY> comparator )
    {
        int i = indexOf( toRemove, list, comparator );
        list.remove( i );
    }

    private int indexOf( KEY theKey, List<KEY> keys, Comparator<KEY> comparator )
    {
        int i = 0;
        for ( KEY key : keys )
        {
            if ( comparator.compare( theKey, key ) == 0 )
            {
                return i;
            }
            i++;
        }
        return -1;
    }

    private void giveSuccessor( PageCursor cursor, long nodeId ) throws IOException
    {
        goTo( cursor, nodeId );
        TreeNode.setSuccessor( cursor, 42, stableGeneration, unstableGeneration );
    }

    private KEY rightmostInternalKeyInSubtree( long parentNodeId, int subtreePosition ) throws IOException
    {
        long current = readCursor.getCurrentPageId();
        goToSubtree( parentNodeId, subtreePosition );
        boolean found = false;
        KEY rightmostKeyInSubtree = layout.newKey();
        while ( TreeNode.isInternal( readCursor ) )
        {
            int keyCount = TreeNode.keyCount( readCursor );
            if ( keyCount <= 0 )
            {
                break;
            }
            rightmostKeyInSubtree = keyAt( keyCount - 1, INTERNAL );
            found = true;
            long rightmostChild = childAt( readCursor, keyCount, stableGeneration, unstableGeneration );
            goTo( readCursor, rightmostChild );
        }
        if ( !found )
        {
            throw new IllegalArgumentException( "Subtree on position " + subtreePosition + " in node " + parentNodeId +
                    " did not contain a rightmost internal key." );
        }

        goTo( readCursor, current );
        return rightmostKeyInSubtree;
    }

    private void goToSubtree( long parentNodeId, int subtreePosition ) throws IOException
    {
        goTo( readCursor, parentNodeId );
        long subtree = childAt( readCursor, subtreePosition, stableGeneration, unstableGeneration );
        goTo( readCursor, subtree );
    }

    private long leftmostLeafInSubtree( long parentNodeId, int subtreePosition ) throws IOException
    {
        long current = readCursor.getCurrentPageId();
        goToSubtree( parentNodeId, subtreePosition );
        long leftmostChild = current;
        while ( TreeNode.isInternal( readCursor ) )
        {
            leftmostChild = childAt( readCursor, 0, stableGeneration, unstableGeneration );
            goTo( readCursor, leftmostChild );
        }

        goTo( readCursor, current );
        return leftmostChild;
    }

    private long rightmostLeafInSubtree( long parentNodeId, int subtreePosition ) throws IOException
    {
        long current = readCursor.getCurrentPageId();
        goToSubtree( parentNodeId, subtreePosition );
        long rightmostChild = current;
        while ( TreeNode.isInternal( readCursor ) )
        {
            int keyCount = TreeNode.keyCount( readCursor );
            rightmostChild = childAt( readCursor, keyCount, stableGeneration, unstableGeneration );
            goTo( readCursor, rightmostChild );
        }

        goTo( readCursor, current );
        return rightmostChild;
    }

    private void assertNodeContainsExpectedKeys( List<KEY> expectedKeys, TreeNode.Type type )
    {
        List<KEY> actualKeys = allKeys( readCursor, type );
        for ( KEY actualKey : actualKeys )
        {
            GBPTreeTestUtil.contains( expectedKeys, actualKey, layout );
        }
        for ( KEY expectedKey : expectedKeys )
        {
            GBPTreeTestUtil.contains( actualKeys, expectedKey, layout );
        }
    }

    private List<KEY> allKeys( PageCursor cursor, TreeNode.Type type )
    {
        List<KEY> keys = new ArrayList<>();
        return allKeys( cursor, keys, type );
    }

    private List<KEY> allKeys( PageCursor cursor, List<KEY> keys, TreeNode.Type type )
    {
        int keyCount = TreeNode.keyCount( cursor );
        for ( int i = 0; i < keyCount; i++ )
        {
            KEY into = layout.newKey();
            node.keyAt( cursor, into, i, type );
            keys.add( into );
        }
        return keys;
    }

    private int keyCount( long nodeId ) throws IOException
    {
        long prevId = readCursor.getCurrentPageId();
        try
        {
            goTo( readCursor, nodeId );
            return TreeNode.keyCount( readCursor );
        }
        finally
        {
            goTo( readCursor, prevId );
        }
    }

    private int keyCount()
    {
        return TreeNode.keyCount( readCursor );
    }

<<<<<<< HEAD
    void initialize()
=======
    protected void initialize()
>>>>>>> 886a2e39
    {
        node.initializeLeaf( cursor, stableGeneration, unstableGeneration );
        updateRoot();
    }

    private void updateRoot()
    {
        rootId = cursor.getCurrentPageId();
        rootGeneration = unstableGeneration;
        treeLogic.initialize( cursor );
    }

    private void assertSuccessorPointerNotCrashOrBroken()
    {
        assertNoCrashOrBrokenPointerInGSPP( readCursor, stableGeneration, unstableGeneration, "Successor",
                TreeNode.BYTE_POS_SUCCESSOR );
    }

    private void assertKeyAssociatedWithValue( KEY key, VALUE expectedValue )
    {
        KEY readKey = layout.newKey();
        VALUE readValue = layout.newValue();
        int search = KeySearch.search( readCursor, node, LEAF, key, readKey, TreeNode.keyCount( readCursor ) );
        assertTrue( KeySearch.isHit( search ) );
        int keyPos = KeySearch.positionOf( search );
        node.valueAt( readCursor, readValue, keyPos );
        assertEqualsValue( expectedValue, readValue );
    }

    private void assertKeyNotFound( KEY key, TreeNode.Type type )
    {
        KEY readKey = layout.newKey();
        int search = KeySearch.search( readCursor, node, type, key, readKey, TreeNode.keyCount( readCursor ) );
        assertFalse( KeySearch.isHit( search ) );
    }

    private void assertSiblings( long left, long middle, long right ) throws IOException
    {
        long origin = readCursor.getCurrentPageId();
        goTo( readCursor, middle );
        assertEquals( right, rightSibling( readCursor, stableGeneration, unstableGeneration ) );
        assertEquals( left, leftSibling( readCursor, stableGeneration, unstableGeneration ) );
        if ( left != TreeNode.NO_NODE_FLAG )
        {
            goTo( readCursor, left );
            assertEquals( middle, rightSibling( readCursor, stableGeneration, unstableGeneration ) );
        }
        if ( right != TreeNode.NO_NODE_FLAG )
        {
            goTo( readCursor, right );
            assertEquals( middle, leftSibling( readCursor, stableGeneration, unstableGeneration ) );
        }
        goTo( readCursor, origin );
    }

    // KEEP even if unused
    private void printTree() throws IOException
    {
        long currentPageId = cursor.getCurrentPageId();
        cursor.next( rootId );
        new TreePrinter<>( node, layout, stableGeneration, unstableGeneration )
                .printTree( cursor, cursor, System.out, false, false, false, false );
        cursor.next( currentPageId );
    }

    KEY key( long seed )
    {
        return layout.key( seed );
    }

    VALUE value( long seed )
    {
        return layout.value( seed );
    }

    private long getSeed( KEY key )
    {
        return layout.keySeed( key );
    }

    private void newRootFromSplit( StructurePropagation<KEY> split ) throws IOException
    {
        assertTrue( split.hasRightKeyInsert );
        long rootId = id.acquireNewId( stableGeneration, unstableGeneration );
        goTo( cursor, rootId );
        node.initializeInternal( cursor, stableGeneration, unstableGeneration );
        node.setChildAt( cursor, split.midChild, 0, stableGeneration, unstableGeneration );
        node.insertKeyAndRightChildAt( cursor, split.rightKey, split.rightChild, 0, 0, stableGeneration, unstableGeneration );
        TreeNode.setKeyCount( cursor, 1 );
        split.hasRightKeyInsert = false;
        updateRoot();
    }

    private void assertSiblingOrderAndPointers( long... children ) throws IOException
    {
        long currentPageId = readCursor.getCurrentPageId();
        RightmostInChain rightmost = new RightmostInChain();
        for ( long child : children )
        {
            goTo( readCursor, child );
            long leftSibling = TreeNode.leftSibling( readCursor, stableGeneration, unstableGeneration );
            long rightSibling = TreeNode.rightSibling( readCursor, stableGeneration, unstableGeneration );
            rightmost.assertNext( readCursor,
                    TreeNode.generation( readCursor ),
                    pointer( leftSibling ),
                    node.pointerGeneration( readCursor, leftSibling ),
                    pointer( rightSibling ),
                    node.pointerGeneration( readCursor, rightSibling ) );
        }
        rightmost.assertLast();
        goTo( readCursor, currentPageId );
    }

    KEY keyAt( long nodeId, int pos, TreeNode.Type type )
    {
        KEY readKey = layout.newKey();
        long prevId = readCursor.getCurrentPageId();
        try
        {
            readCursor.next( nodeId );
            return node.keyAt( readCursor, readKey, pos, type );
        }
        finally
        {
            readCursor.next( prevId );
        }
    }

    private KEY keyAt( int pos, TreeNode.Type type )
    {
        return node.keyAt( readCursor, layout.newKey(), pos, type );
    }

    private VALUE valueAt( int pos )
    {
        return node.valueAt( readCursor, layout.newValue(), pos );
    }

<<<<<<< HEAD
    void insert( KEY key, VALUE value ) throws IOException
=======
    protected void insert( KEY key, VALUE value ) throws IOException
>>>>>>> 886a2e39
    {
        insert( key, value, overwrite() );
    }

    private void insert( KEY key, VALUE value, ValueMerger<KEY,VALUE> valueMerger ) throws IOException
    {
        structurePropagation.hasRightKeyInsert = false;
        structurePropagation.hasMidChildUpdate = false;
        treeLogic.insert( cursor, structurePropagation, key, value, valueMerger, stableGeneration, unstableGeneration );
        handleAfterChange();
    }

    private void handleAfterChange() throws IOException
    {
        if ( structurePropagation.hasRightKeyInsert )
        {
            newRootFromSplit( structurePropagation );
            numberOfRootSplits++;
        }
        if ( structurePropagation.hasMidChildUpdate )
        {
            structurePropagation.hasMidChildUpdate = false;
            updateRoot();
            numberOfRootSuccessors++;
        }
    }

    private VALUE remove( KEY key, VALUE into ) throws IOException
    {
        VALUE result = treeLogic.remove( cursor, structurePropagation, key, into, stableGeneration, unstableGeneration );
        handleAfterChange();
        return result;
    }

    private interface GenerationManager
    {
        void checkpoint();

        void recovery();

        GenerationManager NO_OP_GENERATION = new GenerationManager()
        {
            @Override
            public void checkpoint()
            {
                // Do nothing
            }

            @Override
            public void recovery()
            {
                // Do nothing
            }
        };

        GenerationManager DEFAULT = new GenerationManager()
        {
            @Override
            public void checkpoint()
            {
                stableGeneration = unstableGeneration;
                unstableGeneration++;
            }

            @Override
            public void recovery()
            {
                unstableGeneration++;
            }
        };
    }

    private static void goTo( PageCursor cursor, long pageId ) throws IOException
    {
        PageCursorUtil.goTo( cursor, "test", pointer( pageId ) );
    }

    private void goToSuccessor( PageCursor cursor ) throws IOException
    {
        long newestGeneration = newestGeneration( cursor, stableGeneration, unstableGeneration );
        goTo( cursor, newestGeneration );
    }

    private void goToSuccessor( PageCursor cursor, long targetNode ) throws IOException
    {
        goTo( cursor, targetNode );
        goToSuccessor( cursor );
    }

    private long childAt( PageCursor cursor, int pos, long stableGeneration, long unstableGeneration )
    {
        return pointer( node.childAt( cursor, pos, stableGeneration, unstableGeneration ) );
    }

    private long rightSibling( PageCursor cursor, long stableGeneration, long unstableGeneration )
    {
        return pointer( TreeNode.rightSibling( cursor, stableGeneration, unstableGeneration ) );
    }

    private long leftSibling( PageCursor cursor, long stableGeneration, long unstableGeneration )
    {
        return pointer( TreeNode.leftSibling( cursor, stableGeneration, unstableGeneration ) );
    }

    private long successor( PageCursor cursor, long stableGeneration, long unstableGeneration )
    {
        return pointer( TreeNode.successor( cursor, stableGeneration, unstableGeneration ) );
    }

    private long newestGeneration( PageCursor cursor, long stableGeneration, long unstableGeneration ) throws IOException
    {
        long current = cursor.getCurrentPageId();
        long successor = current;
        do
        {
            goTo( cursor, successor );
            successor = pointer( TreeNode.successor( cursor, stableGeneration, unstableGeneration ) );
        }
        while ( successor != TreeNode.NO_NODE_FLAG );
        successor = cursor.getCurrentPageId();
        goTo( cursor, current );
        return successor;
    }

    private void assertNotEqualsKey( KEY key1, KEY key2 )
    {
        assertFalse( String.format( "expected no not equal, key1=%s, key2=%s", key1.toString(), key2.toString() ),
                layout.compare( key1, key2 ) == 0 );
    }

    private void assertEqualsKey( KEY expected, KEY actual )
    {
        assertTrue( String.format( "expected equal, expected=%s, actual=%s", expected.toString(), actual.toString() ),
                layout.compare( expected, actual ) == 0 );
    }

    private void assertEqualsValue( VALUE expected, VALUE actual )
    {
        assertTrue( String.format( "expected equal, expected=%s, actual=%s", expected.toString(), actual.toString() ),
                layout.compareValue( expected, actual ) == 0 );
    }
}<|MERGE_RESOLUTION|>--- conflicted
+++ resolved
@@ -1597,11 +1597,7 @@
         return TreeNode.keyCount( readCursor );
     }
 
-<<<<<<< HEAD
     void initialize()
-=======
-    protected void initialize()
->>>>>>> 886a2e39
     {
         node.initializeLeaf( cursor, stableGeneration, unstableGeneration );
         updateRoot();
@@ -1740,11 +1736,7 @@
         return node.valueAt( readCursor, layout.newValue(), pos );
     }
 
-<<<<<<< HEAD
     void insert( KEY key, VALUE value ) throws IOException
-=======
-    protected void insert( KEY key, VALUE value ) throws IOException
->>>>>>> 886a2e39
     {
         insert( key, value, overwrite() );
     }
