--- conflicted
+++ resolved
@@ -1,4 +1,3 @@
-<<<<<<< HEAD
 2.1.5
 -----
 o Solves an issue where discrete remove+add operations on an existing property
@@ -49,8 +48,6 @@
 o BatchImporter properly zeroes out reused buffers, ensuring relationship record backpoints are properly
   setup during migration
 
-2.1.0
-=======
 1.9.9
 -----
 o Fixes issue in ReferenceCache which could lead to excessive
@@ -69,8 +66,7 @@
   have been removed from the configuration as candidates for
   autoindexing
 
-1.9.8
->>>>>>> 4cd95591
+2.1.0
 -----
 o Fixes potential leak of transaction state in entity locks that could
   lead to excess GC activity
@@ -89,7 +85,6 @@
   store, allowing extraction of transactions without requiring
   new transactions to happen
 
-<<<<<<< HEAD
 2.1.0-RC2
 ---------
 o Fixes issue where store upgrade could leave relationship ids to be reused by
@@ -128,8 +123,6 @@
 o Fixes an issue with tx log reading in damaged log files
 o Adds support for labels in transaction event handlers
 
-=======
->>>>>>> 4cd95591
 2.0.2
 -----
 o Fixes an issue with tx log reading in severely damaged log files.
