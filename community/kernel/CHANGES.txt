<<<<<<< HEAD
2.0.4
=======
1.9.9
-----
o Fixes issue in ReferenceCache which could lead to excessive
  memory usage
o Fixes potential ommission of relationships of a node when
  transactions that affect them are rolled back
o Fixes potential lock leak issue with the Lock Manager
  component
o Store files now no longer expand beyond what's necessary
  during shutdown and no longer contain spans of zeroe'd
  records
o Solves issue with excessive number of Remove commands in
  the lucene logs, caused by having auto indexing enabled
  and changing properties
o Auto indexing no longer attempts to remove properties that
  have been removed from the configuration as candidates for
  autoindexing

1.9.8
>>>>>>> 9903ab87
-----
o Fixes potential leak of transaction state in entity locks that could
  lead to excess GC activity
o Fixes "illegal position" errors from persistence window pool
o Fixes potential race in XaLogicalLog that could lead to duplicate
  entries in the log
o Fixes a memory leak in DiskLayer that could happen through heavy
  properties on datasource restarts
o Index transactional state now properly distinguishes between indexes
  that refer to the same label but different properties. Previously
  it was possible to erroneously retrieve indexes that have not been
  committed yet if asking by label.
o Properly close IndexReaders, preventing potential file descriptor leaks.
o Fixes a bug that could cause locks to improperly clean up state
o Store upgrades will now migrate some transaction logs along with the
  store, allowing extraction of transactions without requiring
  new transactions to happen

2.0.2
-----
o Fixes an issue with tx log reading in severely damaged log files.
o Fixes a JVM deadlock issue between committing and a reading thread
o Can now handle more gracefully a larger set of failed index states
o Logical logs are now kept, by default, for 7 days to make backup more likely to choose incremental.
o Fix a cache poisoning issue where large properties would keep a reference to a closed
  store after a HA role switch. Manifested as NullPointerException when reading very large
  properties in rare cases.
o Logical logs are now kept, by default, for 7 days to make backup more likely to choose incremental.
o Fixes issue where store migration forgets about legacy indexes
o Datasource specific transaction application now respects global TM state
o Fixes an issue where indexes that have been dropped would fail recovery
  if commands to activate them were run in recovery.
o Fixes byte count monitoring
o Fixes issue with proper update of indexes that came from improper
  command execution order
o Fixes memory leak in XaResourceManager that could lead recovered
  transaction application to delay noticeably
o Fixes null pointer exceptions coming from LazyProperties being
  half loaded while a datasource restart happens

2.0.1
-----
o Improve speed of verifying unique constraints on constraint creation.
o Improve speed of creating label scan store in BatchInserter.
o Fixes issue with batch inserter which could lead to record not in use exception
  when adding properties
o Introduces monitoring for reads/writes to the logical log

2.0.0-RC1
---------
o BREAKING CHANGE: Reference node has been removed.
o BREAKING CHANGE: All classes under the org.neo4j.kernel package space, except
  those related to the traversal frameworks, are now deprecated and due to be moved
  into internal packages. This includes well-known classes such as EmbeddedGraphDatabase
  and HighlyAvailableGraphDatabase, both of which are replaced by GraphDatabaseFactory
  and HighlyAvailableGraphDatabaseFactory, respectively.
o BREAKING CHANGE: Removed deprecated settings from org.neo4j.graphdb.factory.GraphDatabaseSettings. These settings are
  no longer effective and can be removed without any effect.
o BREAKING CHANGE: Removed deprecated org.neo4j.graphdb.index.IndexProvider (and associated
  org.neo4j.graphdb.index.IndexIterable and org.neo4j.graphdb.index.IndexProviderKernelExtensionFactory). This has been
  replaced by the kernel extension mechanism.
o BREAKING CHANGE: Removed deprecated org.neo4j.graphdb.PropertyContainer#getPropertyValues(). Instead use
  org.neo4j.graphdb.PropertyContainer#getPropertyKeys() and org.neo4j.graphdb.PropertyContainer#getProperty(String).
o BREAKING CHANGE: Removed deprecated methods from org.neo4j.kernel.GraphDatabaseAPI: #getDiagnosticsManager(),
  #getMessageLog(), #getIdGeneratorFactory(), #getKernelData() and #getPersistenceSource(). These are internal
  components which Kernel clients should not need to access. The entire org.neo4j.kernel.GraphDatabaseAPI interface is
  deprecated and will be removed in future.
o BREAKING CHANGE: Deprecated constructors of EmbeddedReadOnlyDatabase and EmbeddedGraphDatabase have been removed,
  in favor of the long-advertised alternative GraphDatabaseFactory.
o BREAKING CHANGE: All deprecated methods in GraphDatabaseAPI have been removed in favor of getDependencyResolver().

2.0.0-M05
---------
o BREAKING CHANGE: GraphDatabaseSettings now only exposes Setting, deprecated settings classes have been removed.
o Fixed problems with array properties being updated multiple times in a single transaction
o Adds label store as an index
o Transaction now implements AutoClosable
o Distinguish between data and schema transactions
o Unique constraint validation for new data

2.0.0-M04
---------
o BREAKING CHANGE: Requires useage of Java 7
o BREAKING CHANGE: Transactions are now required for all operations throughout Java Core API,
  read operations as well as write operations.
o Defines proper equality for indexing of array properties.
o BREAKING CHANGE: Equality for indexing of number properties compares numbers independent of underlying primitive Java type.

2.0.0-M03
---------
o Read-only index results are closed properly

2.0.0-M02
---------
o Support for labels in the org.neo4j.unsafe.batchinsert APIs.
o BREAKING CHANGE: Replaced protected fields from org.neo4j.graphdb.factory.GraphDatabaseFactory with a single
  org.neo4j.graphdb.factory.GraphDatabaseFactoryState instance to avoid race conditions when creating multiple,
  lazily instantiated builders
o BREAKING CHANGE: org.neo4j.graphdb.index.BatchInserterIndex and org.neo4j.graphdb.index.BatchInserterIndexProvider
  has been removed in favor of the same interfaces available in org.neo4j.unsafe.batchinsert
o BREAKING CHANGE: The BatchInserter and the BatchGraphDatabase are not binary compatible with 1.9 due to some methods
  now taking a varargs array of labels as last argument.  Please recompile any code that depends on the BatchInserter.

2.0.0-M01
---------
o Adds support for adding, listing, removing, and testing of labels
o Adds support for creating, querying, and dropping label-based indexes

1.9.5 (2013-11-11)
------------------
o Fixed NPE in PersistenceWindowPool when concurrently loading non-mapped windows
o Fixed potential deadlock in PersistenceWindowPool cause by negative mark count
o Performance optimizations for best-first selector
o Database now waits on a timeout for transactions to finish before actually shutting
  down, while preventing new transactions from starting up

1.9.3 (2013-08-30)
------------------
o Remove hard dependency on Logback
o Introduction of logical_log_rotation_threshold to control log rotation.
o Autoconfigurator can handle cases where physical memory is less than the configured JVM heap
o Fixes index out of bounds errors when iterating over relationships
o Fixes race in persistent window pool which might lead to inconsistent data

1.9.2 (2013-07-16)
------------------
o When flushing persistent windows, do so only if dirty. This is a performance improvement
  for certain scenarios.
o Fixes bug where loading relationship chains with high ids would cause them to be
  ignored when iterating over them.

1.9.1 (2013-06-24)
------------------
o Fixes bug where creating an Index with an invalid configuration would not properly clean up
  the configuration for it.
o Fixes race condition that occasionally would make Node.getSingleRelationship() mistakenly fail.
o Fixes compliance for non-logback logging implementations
o Cleanup of transactions that fail commit happens under the same lock as the commit

1.9 (2013-05-13)
----------------
o Performance improvement on initial loading of relationship types during startup

1.9.RC2 (2013-04-30)
--------------------
o Fixes race conditions on usage of persistence windows' byte buffers that occasionally led to buffer over/underflows.

1.9.M05 (2013-03-05)
--------------------
o Concurrent modifications to relationship chains now do now lead to RecordNotInUse exceptions or
  cache poisoning
o Proper tx management will now make negative transaction counts impossible
o IndexProvider is now deprecated, replaced by KernelExtensionFactory
o Store locks are respected from read only instances too
o grab_file_lock configuration setting is now deprecated

1.9.M04 (2013-01-17)
--------------------
o Start entries are now explicitly marked as written, solves a bug that might cause recovery to fail

1.9.M02 (2012-11-30)
--------------------
o Made sure that auto-indexing removed graph elements from indexes when they are delete
o OrderByTypeExpander keeps ordering of type AND direction
o Fixed an issue where a lock on a store was sometimes not released
o Old GraphDatabaseSetting classes are now wrappers for Settings instances
o Fixes an issue where an incomplete 2PC transaction could cause recovery to not be triggered
o Optimizations for read performance
  - Cache refers to relationship types as ints instead of Strings.
  - Binary search on sorted arrays for finding properties and
    relationship types in the cache.
  - Less objects instantiated during getting and iterating relationships.
  - Reduced number of map lookups significantly for a getProperty call,
    especially outside transaction or in transactions without any changes.
    (previously 8 lookups whereof 2 synchronized, now down to as low as 2)
  - Uses ThreadLocal as mapper from thread to transaction
  - Refactored LockReleaser into TransactionState, associated with each
    transaction instead

1.9.M01 (2012-10-23)
--------------------
o XaDatasources now implement lifecycle and their registration with XaDatasourceManager triggers TxManager recovery
  on startup
o Neo4j logical log now handles running out of disk space at a critical point gracefully.
o Kernel extensions are now factories that create instances which participate in the database's lifecycle
o Fixes a race condition around relationship chain loading from multiple threads on the same node

1.8.RC1 (2012-09-05)
--------------------
o Removed contention around allocating and moving persistence windows so that a thread won't need to await
  another thread doing this refresh, instead just continue knowing that the windows will be optimally
  placed in a very near future.
o Removed contention around translating a key (as String) into the ID by using copy-on-write map instead
  of a concurrent hash map. Used in property key as well as relationship type translation.
o Fix for Node/Relationship#getPropertyValues() sometimes returning null values from the iterator.
o Important log messages from the transaction manager and the persistence window pool are now logged
  to messages.log, rather than to java.util.logging.

1.8.M07 (2012-08-08)
--------------------
o [DEPRECATION] Deprecated reference node. Indexes should be used for entry points in the graph
o Traversal framework backwards compatibility
  + Cleaned up any breaking changes
  + Removed Expander#addFilter
o Kernel JMX bean instance identifier is now reused and can optionally be set explicitly via forced_kernel_id config setting

1.8.M06 (2012-07-06)
--------------------
o Deprecated AbstractGraphDatabase.transactionRunning()
o Changed synchronization of applying transactions to prevent a deadlock scenario
o Original cause can be extracted from a transaction RollbackException

1.8.M05 (2012-06-25)
--------------------
o Configurable amount of logical logs to keep, by for example number of days or size on disk.
  keep_logical_logs configuration is extended to support values such as: "10 days", "200M size" a.s.o.
  Regardless of configuration there will always be at least the latest non-empty logical log left.
o Loosened contention in PersistenceWindowPool#acquire a bit not requiring any synchronization on the pool level.

1.8.M04 (2012-06-07)
--------------------
o Additions to the traversal framework:
  + Bidirectional traversals (with BidirectionalTraversalDescription). AllPaths/AllSimplePaths
    uses this feature and are now faster due to less relationships being traversed.
  + Multiple start nodes (as well as multiple end nodes for bidirectional traversals).
  + PathExpander (RelationshipExpander for Paths) which has the full Path passed in instead of
    just the end node of the path. It can also see and modify a user defined traversal branch state.
  + Metadata about the traversal, for the time being: number of relationships traversal and
    number paths returned.
  + Added Path#reverseNodes() and Path#reverseRelationships which gives all nodes/relationships in
    a path in reverse order (starting from the end node going back to the start node). More relevant
	in many scenarios as well as allowing for a more efficient implementation.
  + Sorting of traversal results, specify with TraversalDescription#sort(Comparable).
  + Some measure to reduce memory consumption and garbage generation during traversals.

1.8.M03 (2012-05-24)
--------------------
o Changed array map to CHM in property index manager, better multithreaded performance

1.8.M02 (2012-05-11)
--------------------
o Optimized short string and short array encoding algorithms
o Fixed problem with SpringTransactionManager during HA master switch

1.8.M01 (2012-04-26)
--------------------
o Byte array properties are handled in a more optimized way, increasing performance by a couple of times at least.
o Fix for an issue where update of cache when creating a relationship on a very dense node would take longer and longer time.
o Fix for an issue where a recovery would sometimes fail with it reporting that a start record already had been injected.

1.7 (2012-04-19)
----------------
o Moved BatchInserter to a different package.
o Fixed 'Record Not In Use' issue with creating and setting Node properties with the BatchInserter.
o Cleanup of configuration refactoring.

1.7.M03 (2012-04-11)
--------------------
o Refactoring of configuration and object instantiation.
o Removed old OSGi support in favor of the new and better one.
o Added possibility to use logback for logging.
o Renamed array cache to GC resistant cache (GCR) and moved it to enterprise.
o Fixed problem with GCR cache that could cause it to calculate incorrect size.
o Fixed problem with closing of messages.log on windows

1.7.M02 (2012-03-26)
--------------------
o Added lock free atomic array cache that avoids triggering full GCs.
o Added GC monitor that will keep track on how much the JVM blocks application threads.
o Fix for an issue where upgrading indices with an unclean shutdown.
o Replaced ArrayMap in TxManager with CHM.

1.7.M01 (2012-03-12)
--------------------
o Fixed bug in PropertyStore that during recovery would throw exception if the last record was incomplete.
o Fixes to transaction log start position caching which mitigates a performance issue and fixes a caching issue during rotation.
o Fixed a couple of issue around copying incomplete transaction to new log during a log rotation.
o Fixed a property cache poisoning bug and some stale references leaking.
o Lots of improved toString() of internal classes and better exception messages.
o Fixed a data race issue between threads removing the same property while the node is evicted from cache.
o Fixed an issue where a property record in the logical log was missing its owner.
o Added a checksum on a start record for a transaction combining Xid/master/me to get a pretty unique verification of equality.
o Log messages in messages.log are now printed in UTC time zone so that it's the same across servers.
o Fix for an issue where a full rebuild of an id generator (rebuild_idgenerators_fast=false) could result
  in exception when adding free ids.
o FileSystemAbstraction is in use everywhere instead of touch the FS directly.
o Fix for issue which would close an id generator as clean if a startup failed at the wrong time, which would make
  the id generator diverge from the store it held ids for and possible truncate that store file the next clean shutdown.

1.6 (2012-01-19)
----------------
o Minor performance optimization in property handling code.

1.6.M03 (2012-01-12)
--------------------
o Added means of introspecting locks taken by the LockManager.
o Added a diagnostics API.
o Added Index#putIfAbsent which ensures uniquely put key/value pair for an entity.
o Added UniqueFactory which gets or creates entities uniquely using Index#putIfAbsent
o Fixed an issue with upgrading an 1.5.M02 store where a "store version" record wouldn't be added and which caused problems after non-clean shutdown.
o Fixed an issue where sometimes dual start entries for a transaction would be added in the logical log.

1.6.M02 (2011-12-16)
--------------------
o Lower memory usage of ImpermanentGraphDatabase.
o Abstracted stores that stores id/name pairs into AbstractNameStore/AbstractNameRecord and removed lots of duplicated code.
o Fixed a race condition in the property cache which cuold poison the cache.
o Fixed an issue where a JVM crash in the wrong place would make the next startup rename the current logical log without
  incrementing the logVersion, making the next log rename fail.
o Start records in the logical log aren't written until the transaction starts preparing/committing. This fixes an issue
  with the logical log not being rotated sometimes.
o Added AbstractGraphDatabase#tx() which returns a TransactionBuilder possible of configuring the transaction to be "unforced"
  meaning that logical logs won't be forced when committing. Means better performance for small non-critical transactions.
o Reduced number of proxy object instantiation and node record loading in general.
o Added a wrapping graphdb abstraction, which makes instances survive even if the underlying db restarts.
o Detached LogExtractor from XaLogicaLog so that it can be used without having a db running.
o Added an API for progress indication. With a default implementation that prints dots (every 0.5%) and percentages
  (every 10%) to a PrintStream.
o Added Transaction#acquire{Read,Write}Lock for manually grabbing locks on nodes/relationships. Such locks can also be released earlier than tx.finish.

1.6.M01 (2011-11-24)
--------------------
o ImpermantentGraphDatabase now uses purely in-memory structures for speed during tests. It's done on a FileChannel level
  so that every other aspect of the database is intact, just that the bytes end up in ByteBuffers instead of files.
o Fixed an issue with evaluators not executing correctly for the start node of a traversal.
o Fixed an issue with BufferOverflowException thrown sometimes during extraction of prepared transactions.
o Added graph properties, i.e. properties that belongs to the graph itself as opposed to a specific node or relationship.
  Useful for extensions which would like to store configuration and what not.
o Better multi-line support in shell, as well as case insensitive app names.
o GraphDatabaseService#getAllNodes and #getRelationshipTypes @Deprecated and moved to GlobalGraphOperations class,
  where also #getAllRelationships is implemented.

1.5 (2011-10-18)
----------------
o Bug fixes for batch inserter and migration regarding new store format.
o Incremented log format version and added store version as a record in NeoStore for extra safety regarding migration.
o Lots of useful system/environment logging added to messages.log to help investiation of problems immensely.

1.5.M02 (2011-10-10)
--------------------
o Changes in 1.4.2
o [STORE FORMAT CHANGE] New layout of the property store(s) which results in roughly a 30% reduction in size on disk as well as fewer I/O read operations for reading properties.

1.4.2 (2011-09-27)
------------------
o Fixed bug where properties could temporarily disappear from cache if adding/removing properties on an entity in the same tx.
o Removed XaLogicalLog#getCommittedTransaction, which focused on extracting a single transaction and instead implemented getLogExtractor.
  It returns a LogExtractor which extracts transactions and keeps state after each extracted tx making it ideal to extract tx ranges.
  The implementation has got very limited and short-lived synchronization blocks.
o Fixed an issue where XaLogicalLog#applyCommittedTransaction didn't check log rotation.
o Fixed some issues with updating tx start position cache on log rotation.
o Keeping of logical logs is enabled if previous logs are discovered and configuration not explicitly disallowing it.
o Added DumpLogicalLog for index logs.
o Added an kernel panic event about TxManager set to "not OK" (and isn't able to begin any new transaction).

1.5.M01 (2011-08-31)
--------------------
o Changes in 1.4.1
o Auto indexing hooks in on each operation instead of transaction events.
o Fixed an issue where logical logs wouldn't be rotated if all transactions happened via applyPreparedTransaction (as in HA).
o Several recovery fixes which could produce an invalid state of the log files after a 2PC recovery.
o Loosened some synchronized regarding applying and getting committed transactions.
o Transaction semantics regarding call to success after failure was sync:ed with documentation.
o messages.log is rotated at 100Mb (configurable) and keeps at most three history files.
o Fixed bug where XaLogicalLog#applyTxWithoutTxId wouldn't force the logical log.
o Removed synchronization on TransactionImpl#toString() to avoid a deadlock issue.
o Fixed bug in StringLogger where it would stop logging to the underlying writer if an I/O error occurred or it was intermittently closed.

1.4.1 (2011-08-02)
------------------
o Improved file lock for an open database. Previously the file lock could be released after a full backup.
o Fixed a NPE exception during committing relationships to a NodeImpl representation.
o Fixed a data visibility issue for properties on newly created entities.
o Fixed a data visibility issue for relationships for nodes that didn't have the full relationship chain loaded.
o Fixed an issue where deleted relationships could be visible too long within the transaction deleting them.
o More relevant logging in messages.log.

1.4 (2011-07-08)
----------------
o Fixed a bug in TxLog which sometimes wouldn't write out data to the log file properly during shutdown.

1.4.M05 (2011-06-22)
--------------------
o Improved performance for recovery and extract of transaction when running HA using buffered reads to log.
o Fixed bug that returned wrong representation of cached values for longs and ints.
o Fixed bug with spurious wakeups that could cause threads to receive interrupts by the kernel in wrong context.
o Fixed invalidation problem where there were more than one iterator loading a relationship chain lazily.
o Changed ordering of writes for records during commit to make sure other transactions can't read inconsistent state.
o Fixed performance bug when loading relationship chains that caused the arrays to be resized to many times.

1.4.M04 (2011-06-10)
--------------------
o Added the ability to auto index properties for database primitives
o Locks on database primitives acquired by neostore XAResources are now released during afterCompletion()
  of the global transaction. This allows for nodes and relationships to be used as monitors in distributed
  settings. 

1.4.M03 (2011-05-26)
--------------------
o Kernel now supports self relationships or "loops".
o Added new relationship direction aware cache on nodes speeding up traversals by direction.
o Reduced memory usage by relationships.
o Reduced call stack removing the EventConsumer/ResourceConnection wrappers glue between nioneo and kernel.
o Fixed bug in global tx log that did not mark transactions finished when closed then crashed.
o Fixed cache invalidation when applying external transaction.

1.4.M02 (2011-05-12)
--------------------
o Changed the default implementation of the logical log to a DirectMappedLogBuffer.
o Changed the TxLog to use a DirectMappedLogBuffer instead of its ad hoc implementation.
o Added a configuration parameter (Config.USE_MEMORY_MAPPED_LOG) for controlling the log implementation (mmapped vs buffered)
  separately from the store files with a default value of 'false'.
  
1.3.M05 (2011-03-24)
--------------------
o Added support for HA and backup on Windows.
o Updated index API documentation.

1.3.M04 (2011-03-10)
--------------------
o A database can now contain 32 billion nodes/relationships and 64 billion properties.
o Fixed some issues with files not being closed, which also makes all tests pass on Windows.

1.3.M03 (2011-02-24)
--------------------
o Incremental and full backups can now be performed over the network (configurable port) using backup tool.
o Added optimized (compressed) storage for short strings.
o Refactored KernelExtension to make it easier to write implementations that follow the contract.
o Some refactorings and improvements around logging.

1.3.M02 (2011-02-10)
-----------------------
o Fixed a write performance bug in rotate of logical log.
o Modified persistence window allocation to be more optimistic when expanding a store file.

1.3-1.3 (2011-01-27)
--------------------

o Fix for a traverser issue where the first relationship could sometimes be skipped when choosing to traverse over relationships.
o Added SubProcess concept to ease development of tests which spawns other JVMs.
o More memory efficient extraction of transaction streams from logs.
o Better and safer upgrades from older index store formats.

1.2-1.2 (2010-12-29)
--------------------
o Made it possible to detect if recovery was performed as part of startup of the current instance.
o Fix for an issue that sometimes excluded the first relationship when iterating over the relationships of a traversal.

1.2-1.2.M06 (2010-12-21)
------------------------
- Fixed an issues with PruneEvaluators getting invoked with the start node as argument.
PruneEvaluators was never invoked with the start node before the arrival of Evaluator interface.
- Added logging of recovery completion.
- Added TransactionData#isDeleted(Node) and #isDeleted(Relationship) and also made
the collection to hold these a HashSet instead of ArrayList. This allows fast
lookups for asking if a node/relationship is deleted in a transaction.
- More flexible caching (can instantiate an arbitrary Cache object).

1.2-1.2.M05 (2010-12-02)
------------------------

-API
o Added a BatchInserterIndex.setCacheCapacity(String key, int size) method
  which can be used to enable cache for certain keys for a batch inserter
  index so that lookups will be significantly faster.
o Traversal: Added Evaluator which is a merge between PruneEvaluator and
  filter (Predicate<Path> during traversal). This allows for more flexible
  evaluators and also more performant because a pruner/filter can be merged
  together where it has a full view of the decision making.

-Optimizations
o A memory leak was fixed, leading to decreased memory usage.

1.2-1.2.M04 (2010-11-18)
------------------------

o Added ImpermanentDatabase to aid in testing

o Better toString method

1.2-1.2.M03 (2010-11-04)
------------------------

o Monitoring/management over JMX was moved to the neo4j-management component.

-API
o Added ability to get the names of existing integrated indexes:
  o Index#getName() and Index#getConfiguration()
  o IndexManager#nodeIndexNames() and #relationshipIndexNames()
o Added utility to expand traversals using a relationship type in any direction:
  o Traversal.expanderForTypes(RelationshipType)

1.2-1.2.M02 (2010-10-21)
------------------------

o HA branch merged into trunk
o Made the "soft reference" cache type default.

-New features
o Added GraphDatabaseService#index() which exposes an integrated index framework.

-Optimizations
o Getting relationships requires less cache lookups and is therefore faster.

1.2-1.2.M01 (2010-10-08)
------------------------

-New features
o Kernel extensions - additional services for the Neo4j Kernel are loaded
  automatically if they are present on the classpath.
o The ability to inject Kernel extensions in a running instance through JVM
  agents. This is used for loading the shell on an running instance.

-API
o Traversal: Uniqueness is now instantiated through a factory, with
  the previous enum (moved to org.neo4j.kernel) as default implementation.
o Filters in a traversal description are additive (just as PruneEvaluators).

-Bug fixes
o Circumvented the fact that Class.forName() sometimes throws a
  NoClassDefFoundError instead of ClassNotFoundException.

-Optimizations
o NodeImpl/RelationshipImpl takes less memory since they no longer have
  reference to NodeManager.
o Fixed some low-level throughput/concurrency issues.
o Added (default) weak reference cache option. Control with f.ex. "cache_type=weak"

1.1 (2010-07-29)
----------------

-New features
o Auto configuration by looking at available RAM and heap.
o New event framework, see http://wiki.neo4j.org/content/Event_framework
o JMX enabled kernel.
o New traversal framework, see http://wiki.neo4j.org/content/Traversal_Framework
o Block size for strings and arrays are now configurable when creating a new db.
o Read only operations can now execute without a transaction.

-API
o Added a method to get the GraphDatabaseService on Node and Relationship.
o Moved the commons component utilities into kernel component, 
  see helpers package.

-Bug fixes
o Fixed issues with logical log and active log that could cause recovery 
  to throw an exception.
o Fixed buffer overflow for large string/array properties.
o Fixed bug that could cause leak of NodeImpl.


1.0 (2010-02-16)
----------------

-API 
o Updated javadoc.

-Bug fixes
o Fixed leak of non committed property changes to other transactions.
o Fixed cache duplication bug of relationships.
o Fixed problem that could cause other exception to be thrown than 
  NotFoundException on getNodeById/RelationshipById.
o Fixed problem with recovery when LuceneFulltextIndex entries existed 
  in global transaction log.
o BatchInserter now throws exception when trying to create a relationship
  with same start and end node.
o Fixed problem with broken entries in logical log that could cause recovery 
  to throw an exception.

1.0-rc (2010-01-10)
------------------

o API: moved API to org.neo4j.grapdb and implementation to 
  org.neo4j.kernel.impl

1.0-b11 (2009-12-27)
--------------------

- Minor Enhancements, changes and tweaks
o Removed compile-time dependency on shell component.
o Batch inserter now has a NeoService version.
o Minor tweak of concurrency characteristics of array map implementation.

-Bug fixes
o Fixed problem with half entries in global tx log (due to full disk).
o Fixed some bugs in batch inserter.

1.0-b10 (2009-11-02)
--------------------

-Enhancements, new features and major changes
o Core: Read-only mode. It is now possible to start multiple read only 
  NeoServices to the same store (using EmbeddedReadOnlyNeo).
o Core:  Improved depth first traversal speed on nodes with many 
  relationships by loading relationships on demand. This will also
  reduce the stress on GC when traversing over a node with many
  relationships since much fewer objects will be created.

-Minor enhancements, changes and tweaks
o Core: Faster rebuild of id generators after a crash
o Core: Exception cleanup removing bad code either catching Throwable or 
  throwing RuntimeException.
o Core: Fixed so a read only NeoService can apply a logical log from a 
  backup.

-Bug Fixes
o Fixed a bug when using plain buffers instead of memory mapped ones that 
  could case recovery to fail due to buffers not being flushed properly.


1.0-b9 (2009-08-14)
-------------------

-Enhancements
o Core: New 'batch insert' mode, see http://wiki.neo4j.org/content/Batch_Insert,
  typically used for initial import of bulk data.
o Core: Added a "Windows mode" that uses plain Java buffers instead of mmap().
o Core: Expanded id space for all primitives by adding one more bit.
o Core: Read only transactions have been optimized to have much less overhead.
o Core: New cache implementation based on soft references, which employs faster
  gets and is more concurrent and memory efficient.
o Core: OSGi enabled [thanks Andreas Kollegger]

-Minor enhancements, changes and tweaks
o Shell: Added a traverser command for creating custom traversers.
o Shell: Added support of setting and listing array types.
o Shell: "cd" command can now position itself on a relationship.
o Shell: Output of "man" command has been improved.

-Bug fixes
o Core: Fixed all known batch inserter bugs.
o Core: Fixed a bug that could cause multiple remove of same property to fail
  (should just return null if it doesn't exist).


1.0-b8 (2009-05-03)
-------------------

-Enhancements, new features and major changes
o API: Added NeoService.getAllNodes for iterating across the entire node space
  and getRelationshipTypes() to get all reltypes in the underlying store.
o Core: Added logical log rotation and online-backup core features.
o Core: Reduced memory footprint and object allocation.
o Core: Moved all constraint checks to nioneo resulting in performance increase.
o Core: Improved traversal speed reworking set oriented caches to use arrays.

-Smaller enhancements, changes and tweaks
o API: Added a convenience implementation ofRelationshipType for dynamically
  created and named relationship types: DynamicRelationshipType.
o API: Deprecated PropertyContainer.getPropertyValues() to be removed in later
  releases.
o Core: Removed event manager dependency since it needs a rewrite (event
  generation still to be completely specified).
o Core: Transaction events have been removed, need proper specification.
o Core: Removed read lock on loading of non-cached node/relationship,
  replaced with reentrant lock stripe.
o Core: Persistence row windows in nioneo now only load data if acquired for 
  read operation.
o Core: Upgraded to JTA 1.1
o Core: Improved some error messages.
o Core: EmbeddedNeo.toString now reports object id and neo store path.
o Core: Cleaned up logging messages during recovery.
o Core: Increased default block size for string and array stores to better
  fit avg. data sets out there.

-Bug fixes
o Core: Fixed missing close on TM's active log file.
o Core: A bug with copy on write "diff" maps that could cause wrong cached value 
  to be read (for both properties and relationships) has been fixed.
o Core: Fixed an issue with non committed properties/relationships
  modifications leaking to other transactions (in cache layer during cache 
  resize).
o Core: Fixed bug in property index manager that could cause created index
  not to be published at the right time.
o Core: Fixed bug that allowed for relationship/property loads on deleted
  node (in same tx).
o Core: Fixed some bugs caused by use of JTA tx synchronization hooks (we can't 
  use them when ordering is required).
o Core: Fixed bug with relationship type store not handling "holes" correctly.
o Core: Fixed problem with multiple calls to close() on XaDataSources
o Core: Removed use IOException( Throwable ) since it is not in Java 1.5
o Core: Parsing of memory mapped settings can now handle G (1024*1024*1024).
o Core: Fixed silent catch of NotFoundException in traverser implementation.

-Notes
o Testing on Windows Vista platform has revealed a strange performance
  degradation for b8 that we've yet to find the cause of. The problem becomes
  more visible when running many concurrent transactions/threads hammering
  requests to Neo (10x performance decrease has been observed on same hardware).
  For production systems we recommend using GNU Linux or Solaris OS with Sun's
  1.6 JVM for best performance.


1.0-b7 (2008-09-29)
------------------

o API: Removed a number of deprecated methods (primarily for relationship type
  management) from EmbeddedNeo as per warning in the previous release.
o API: Transaction is now an interface.
o API: TraversalPosition now has an isStartNode() method.
o API: NotFound and NotInTransaction runtime exceptions have been moved from
  internal impl package to the api package.
o API: getRelationshipById is now exposed in NeoService.
o API: A common base interface for Node and Relationship has been added that
  contains the set/get/remove property operations.
o Core: Made it easy to embed Neo4j in a Spring application. Spring can also be 
  configured to use Neo4j's transaction manager.
o Core: All known bugs have been fixed.
o Core: Removed singletons and made everything IoC.
o Core: Lots of minor optimization and improvements above native store
  layer (nioneo).
o Core: Cleanup of code (removed non used code) and improved exception handling.
o Core: Improved read performance and parallelism by implementing MVCC-like 
  features. No locks are now taken during read-only operations, instead
  concurrent operations are working against snapshot versions. Rather than full
  versioning, for higher performance diffs are kept and applied to the right
  transactions (those that have modified data). Result is that read operations
  will execute taking no locks, make full use of what has already been cached
  and can execute concurrently with a transaction that modify the same data.
  Write operations will take locks and use diffs instead of full copy on write
  (this proved to be faster and scale better than actually doing a in memory
  copy of the required data).


1.0-b6 (2007-11-19)
-------------------

o API: Added a NeoService interface that EmbededNeo implements. Left a number
  of methods in EmbeddedNeo for backwards compatibility. They will be removed
  the next release.
o API: Changed relationship types to be dynamic, i.e. created in underlying
  store when they are first used. This means that clients won't have to
  register them with EmbeddedNeo at startup.
o API: The semantics of relationship type equivalence has changed from being
  based strictly on object identity to being based on name() equality.
o API: A a new method isType() has been added to Relatinship. Due to the less
  intuitive ways to check reltype equivalence, it's the prefered way to check
  whether a relationship is of a particular type.
o API: Added convenience methods hasRelationship(...) to Node.
o API: Added a convenience method notStartNode() to TraversalPositions to
  clean up the code (less cumbersome null-checks for edge cases) for evaluator
  implementations.
o Shell: Now detects and lists all available commands dynamically.
o Shell: Integration with Groovy for easy evaluation of Groovy scripts.
o Shell: Now auto-reconnects to server.
o Shell: Polish like cleaner output, filters to ls and bash-style prompt with
  variable expansion.
o Core: Lots of performance tweaks and improvements.
o Core: The internal version of the datastores have been changed. This release
  will transparently upgrade old versions of the store files so there's nothing
  manual involved. But after that, previous releases of Neo won't be able to
  read the store files.
o Core: Testing and robustification on Windows.
o Core: Now fully supports array properties for all primitives and Strings.<|MERGE_RESOLUTION|>--- conflicted
+++ resolved
@@ -1,6 +1,3 @@
-<<<<<<< HEAD
-2.0.4
-=======
 1.9.9
 -----
 o Fixes issue in ReferenceCache which could lead to excessive
@@ -20,7 +17,6 @@
   autoindexing
 
 1.9.8
->>>>>>> 9903ab87
 -----
 o Fixes potential leak of transaction state in entity locks that could
   lead to excess GC activity
