/**
 * Copyright (c) 2002-2014 "Neo Technology,"
 * Network Engine for Objects in Lund AB [http://neotechnology.com]
 *
 * This file is part of Neo4j.
 *
 * Neo4j is free software: you can redistribute it and/or modify
 * it under the terms of the GNU General Public License as published by
 * the Free Software Foundation, either version 3 of the License, or
 * (at your option) any later version.
 *
 * This program is distributed in the hope that it will be useful,
 * but WITHOUT ANY WARRANTY; without even the implied warranty of
 * MERCHANTABILITY or FITNESS FOR A PARTICULAR PURPOSE.  See the
 * GNU General Public License for more details.
 *
 * You should have received a copy of the GNU General Public License
 * along with this program.  If not, see <http://www.gnu.org/licenses/>.
 */
package org.neo4j.kernel.impl.transaction;

import java.io.File;
<<<<<<< HEAD
=======
import java.util.concurrent.atomic.AtomicInteger;

>>>>>>> 16b3ad05
import javax.transaction.SystemException;

import org.junit.After;
import org.junit.Rule;
import org.junit.Test;

import org.neo4j.helpers.Factory;
import org.neo4j.helpers.UTF8;
import org.neo4j.kernel.KernelEventHandlers;
import org.neo4j.kernel.configuration.Config;
import org.neo4j.kernel.impl.core.KernelPanicEventGenerator;
import org.neo4j.kernel.impl.core.NodeManager;
import org.neo4j.kernel.impl.core.PropertyIndexManager;
import org.neo4j.kernel.impl.transaction.xaframework.TxIdGenerator;
import org.neo4j.kernel.impl.transaction.xaframework.XaDataSource;
import org.neo4j.kernel.impl.transaction.xaframework.XaFactory;
import org.neo4j.kernel.impl.util.StringLogger;
import org.neo4j.kernel.lifecycle.LifeSupport;
import org.neo4j.kernel.logging.Logging;
import org.neo4j.kernel.monitoring.Monitors;
import org.neo4j.test.BufferingLogging;
import org.neo4j.test.EphemeralFileSystemRule;
import org.neo4j.test.TargetDirectory;

import static org.hamcrest.CoreMatchers.containsString;
import static org.hamcrest.CoreMatchers.is;
import static org.junit.Assert.assertThat;
import static org.junit.Assert.fail;
import static org.mockito.Matchers.any;
import static org.mockito.Matchers.anyInt;
import static org.mockito.Matchers.anyLong;
import static org.mockito.Mockito.doNothing;
import static org.mockito.Mockito.doThrow;
import static org.mockito.Mockito.mock;

import static org.neo4j.kernel.impl.transaction.xaframework.LogPruneStrategies.NO_PRUNING;
import static org.neo4j.kernel.impl.transaction.xaframework.RecoveryVerifier.ALWAYS_VALID;
import static org.neo4j.kernel.impl.util.StringLogger.DEV_NULL;

public class TxManagerTest
{
<<<<<<< HEAD
    @Rule
    public EphemeralFileSystemRule fs = new EphemeralFileSystemRule();

    private final KernelPanicEventGenerator panicGenerator = new KernelPanicEventGenerator(
            new KernelEventHandlers( DEV_NULL) );
    private final XaDataSourceManager mockXaManager = mock( XaDataSourceManager.class );

=======
>>>>>>> 16b3ad05
    @Test
    public void settingTmNotOkShouldAttachCauseToSubsequentErrors() throws Exception
    {
        // Given
<<<<<<< HEAD
        File txLogDir = TargetDirectory.forTest( fs.get(), getClass() ).cleanDirectory( "log" );
        KernelHealth kernelHealth = new KernelHealth( panicGenerator, new SingleLoggingService( DEV_NULL ) );
        TxManager txm = new TxManager( txLogDir, mockXaManager, DEV_NULL, fs.get(), null,
                null, kernelHealth, new Monitors() );
=======
        XaDataSourceManager mockXaManager = mock( XaDataSourceManager.class );
        File txLogDir = TargetDirectory.forTest( fs.get(), getClass() ).directory( "log", true );
        KernelHealth kernelHealth = new KernelHealth( panicGenerator, logging );
        TxManager txm = new TxManager( txLogDir, mockXaManager, DEV_NULL, fs.get(), null, null,
                kernelHealth, monitors );
>>>>>>> 16b3ad05
        txm.doRecovery(); // Make the txm move to an ok state

        String msg = "These kinds of throwables, breaking our transaction managers, are why we can't have nice things.";

        // When
        txm.setTmNotOk( new Throwable( msg ) );

        // Then
        try
        {
            txm.begin();
            fail( "Should have thrown SystemException." );
        }
        catch ( SystemException topLevelException )
        {
            assertThat( "TM should forward a cause.", topLevelException.getCause(), is( Throwable.class ) );
            assertThat( "Cause should be the original cause", topLevelException.getCause().getMessage(), is( msg ) );
        }
    }

    @Test
    public void shouldNotSetTmNotOKForFailureInCommitted() throws Throwable
    {
        /*
         * I.e. when the commit has been done and the TxIdGenerator#committed method is called and fails,
         * it should not put the TM in not OK state. However that exception should still be propagated to
         * the user.
         */

        // GIVEN
        File directory = TargetDirectory.forTest( fs.get(), getClass() ).directory( "dir" );
        TransactionStateFactory stateFactory = new TransactionStateFactory( logging );
        TxIdGenerator txIdGenerator = mock( TxIdGenerator.class );
        doThrow( RuntimeException.class ).when( txIdGenerator )
                .committed( any( XaDataSource.class ), anyInt(), anyLong(), any( Integer.class ) );
        stateFactory.setDependencies( mock( LockManager.class ), mock( PropertyIndexManager.class ),
                mock( NodeManager.class ), mock( RemoteTxHook.class ), txIdGenerator );
        XaDataSourceManager xaDataSourceManager = life.add( new XaDataSourceManager( DEV_NULL ) );
        KernelHealth kernelHealth = new KernelHealth( panicGenerator, logging );
        AbstractTransactionManager txManager = life.add( new TxManager( directory, xaDataSourceManager,
                logging.getMessagesLog( TxManager.class ), fs.get(), stateFactory, xidFactory, kernelHealth, monitors ) );
        XaFactory xaFactory = new XaFactory( new Config(), txIdGenerator, txManager, fs.get(), monitors,
                logging, ALWAYS_VALID, NO_PRUNING, kernelHealth );
        DummyXaDataSource dataSource = new DummyXaDataSource( UTF8.encode( "0xDDDDDE" ), "dummy", xaFactory,
                stateFactory, new File( directory, "log" ) );
        xaDataSourceManager.registerDataSource( dataSource );
        life.start();
        txManager.doRecovery();

        // WHEN
        txManager.begin();
        dataSource.getXaConnection().enlistResource( txManager.getTransaction() );
        txManager.commit();

        // THEN tx manager should still work here
        assertThat( logging.toString(), containsString( "Commit notification failed" ) );
        doNothing().when( txIdGenerator )
                .committed( any( XaDataSource.class ), anyInt(), anyLong(), any( Integer.class ) );
        txManager.begin();
        txManager.rollback();
        // and of course kernel should be healthy
        kernelHealth.assertHealthy( AssertionError.class );
    }

    @Rule
    public EphemeralFileSystemRule fs = new EphemeralFileSystemRule();
    private final KernelPanicEventGenerator panicGenerator = new KernelPanicEventGenerator(
            new KernelEventHandlers(StringLogger.DEV_NULL) );
    private final Monitors monitors = new Monitors();
    private final Logging logging = new BufferingLogging();
    private final Factory<byte[]> xidFactory = new Factory<byte[]>()
    {
        private final AtomicInteger id = new AtomicInteger();

        @Override
        public byte[] newInstance()
        {
            return ("test" + id.incrementAndGet()).getBytes();
        }
    };
    private final LifeSupport life = new LifeSupport();

    @After
    public void after()
    {
        life.shutdown();
    }
}<|MERGE_RESOLUTION|>--- conflicted
+++ resolved
@@ -20,11 +20,8 @@
 package org.neo4j.kernel.impl.transaction;
 
 import java.io.File;
-<<<<<<< HEAD
-=======
 import java.util.concurrent.atomic.AtomicInteger;
 
->>>>>>> 16b3ad05
 import javax.transaction.SystemException;
 
 import org.junit.After;
@@ -37,7 +34,6 @@
 import org.neo4j.kernel.configuration.Config;
 import org.neo4j.kernel.impl.core.KernelPanicEventGenerator;
 import org.neo4j.kernel.impl.core.NodeManager;
-import org.neo4j.kernel.impl.core.PropertyIndexManager;
 import org.neo4j.kernel.impl.transaction.xaframework.TxIdGenerator;
 import org.neo4j.kernel.impl.transaction.xaframework.XaDataSource;
 import org.neo4j.kernel.impl.transaction.xaframework.XaFactory;
@@ -66,32 +62,15 @@
 
 public class TxManagerTest
 {
-<<<<<<< HEAD
-    @Rule
-    public EphemeralFileSystemRule fs = new EphemeralFileSystemRule();
-
-    private final KernelPanicEventGenerator panicGenerator = new KernelPanicEventGenerator(
-            new KernelEventHandlers( DEV_NULL) );
-    private final XaDataSourceManager mockXaManager = mock( XaDataSourceManager.class );
-
-=======
->>>>>>> 16b3ad05
     @Test
     public void settingTmNotOkShouldAttachCauseToSubsequentErrors() throws Exception
     {
         // Given
-<<<<<<< HEAD
+        XaDataSourceManager mockXaManager = mock( XaDataSourceManager.class );
         File txLogDir = TargetDirectory.forTest( fs.get(), getClass() ).cleanDirectory( "log" );
-        KernelHealth kernelHealth = new KernelHealth( panicGenerator, new SingleLoggingService( DEV_NULL ) );
-        TxManager txm = new TxManager( txLogDir, mockXaManager, DEV_NULL, fs.get(), null,
-                null, kernelHealth, new Monitors() );
-=======
-        XaDataSourceManager mockXaManager = mock( XaDataSourceManager.class );
-        File txLogDir = TargetDirectory.forTest( fs.get(), getClass() ).directory( "log", true );
         KernelHealth kernelHealth = new KernelHealth( panicGenerator, logging );
         TxManager txm = new TxManager( txLogDir, mockXaManager, DEV_NULL, fs.get(), null, null,
                 kernelHealth, monitors );
->>>>>>> 16b3ad05
         txm.doRecovery(); // Make the txm move to an ok state
 
         String msg = "These kinds of throwables, breaking our transaction managers, are why we can't have nice things.";
@@ -122,12 +101,12 @@
          */
 
         // GIVEN
-        File directory = TargetDirectory.forTest( fs.get(), getClass() ).directory( "dir" );
+        File directory = TargetDirectory.forTest( fs.get(), getClass() ).cleanDirectory( "dir" );
         TransactionStateFactory stateFactory = new TransactionStateFactory( logging );
         TxIdGenerator txIdGenerator = mock( TxIdGenerator.class );
         doThrow( RuntimeException.class ).when( txIdGenerator )
                 .committed( any( XaDataSource.class ), anyInt(), anyLong(), any( Integer.class ) );
-        stateFactory.setDependencies( mock( LockManager.class ), mock( PropertyIndexManager.class ),
+        stateFactory.setDependencies( mock( LockManager.class ),
                 mock( NodeManager.class ), mock( RemoteTxHook.class ), txIdGenerator );
         XaDataSourceManager xaDataSourceManager = life.add( new XaDataSourceManager( DEV_NULL ) );
         KernelHealth kernelHealth = new KernelHealth( panicGenerator, logging );
