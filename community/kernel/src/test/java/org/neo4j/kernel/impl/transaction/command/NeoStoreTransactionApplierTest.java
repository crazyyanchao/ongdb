/*
 * Copyright (c) 2002-2018 "Neo4j,"
 * Neo4j Sweden AB [http://neo4j.com]
 *
 * This file is part of Neo4j.
 *
 * Neo4j is free software: you can redistribute it and/or modify
 * it under the terms of the GNU General Public License as published by
 * the Free Software Foundation, either version 3 of the License, or
 * (at your option) any later version.
 *
 * This program is distributed in the hope that it will be useful,
 * but WITHOUT ANY WARRANTY; without even the implied warranty of
 * MERCHANTABILITY or FITNESS FOR A PARTICULAR PURPOSE.  See the
 * GNU General Public License for more details.
 *
 * You should have received a copy of the GNU General Public License
 * along with this program.  If not, see <http://www.gnu.org/licenses/>.
 */
package org.neo4j.kernel.impl.transaction.command;

import org.junit.Before;
import org.junit.Test;

import java.util.Collection;
import java.util.Collections;
import java.util.function.Supplier;

import org.neo4j.internal.kernel.api.NamedToken;
import org.neo4j.internal.kernel.api.exceptions.schema.IndexNotFoundKernelException;
import org.neo4j.internal.kernel.api.schema.IndexProviderDescriptor;
import org.neo4j.kernel.api.exceptions.index.IndexActivationFailedKernelException;
import org.neo4j.kernel.api.exceptions.index.IndexPopulationFailedKernelException;
import org.neo4j.kernel.api.labelscan.LabelScanWriter;
import org.neo4j.kernel.api.schema.constraints.ConstraintDescriptorFactory;
import org.neo4j.kernel.impl.api.BatchTransactionApplier;
import org.neo4j.kernel.impl.api.BatchTransactionApplierFacade;
import org.neo4j.kernel.impl.api.TransactionToApply;
import org.neo4j.kernel.impl.api.index.IndexingService;
import org.neo4j.kernel.impl.api.index.IndexingUpdateService;
import org.neo4j.kernel.impl.api.index.PropertyPhysicalToLogicalConverter;
import org.neo4j.kernel.impl.core.CacheAccessBackDoor;
import org.neo4j.kernel.impl.locking.LockService;
import org.neo4j.kernel.impl.store.DynamicArrayStore;
import org.neo4j.kernel.impl.store.LabelTokenStore;
import org.neo4j.kernel.impl.store.MetaDataStore;
import org.neo4j.kernel.impl.store.NeoStores;
import org.neo4j.kernel.impl.store.NodeStore;
import org.neo4j.kernel.impl.store.PropertyKeyTokenStore;
import org.neo4j.kernel.impl.store.PropertyStore;
import org.neo4j.kernel.impl.store.RelationshipGroupStore;
import org.neo4j.kernel.impl.store.RelationshipStore;
import org.neo4j.kernel.impl.store.RelationshipTypeTokenStore;
import org.neo4j.kernel.impl.store.SchemaStore;
import org.neo4j.kernel.impl.store.record.ConstraintRule;
import org.neo4j.kernel.impl.store.record.DynamicRecord;
import org.neo4j.kernel.impl.store.record.LabelTokenRecord;
import org.neo4j.kernel.impl.store.record.NeoStoreRecord;
import org.neo4j.kernel.impl.store.record.NodeRecord;
import org.neo4j.kernel.impl.store.record.PropertyKeyTokenRecord;
import org.neo4j.kernel.impl.store.record.PropertyRecord;
import org.neo4j.kernel.impl.store.record.RelationshipGroupRecord;
import org.neo4j.kernel.impl.store.record.RelationshipRecord;
import org.neo4j.kernel.impl.store.record.RelationshipTypeTokenRecord;
import org.neo4j.kernel.impl.transaction.command.Command.LabelTokenCommand;
import org.neo4j.kernel.impl.transaction.command.Command.PropertyKeyTokenCommand;
import org.neo4j.kernel.impl.transaction.command.Command.RelationshipTypeTokenCommand;
<<<<<<< HEAD
import org.neo4j.storageengine.api.schema.IndexDescriptorFactory;
import org.neo4j.storageengine.api.schema.StoreIndexDescriptor;
import org.neo4j.util.concurrent.WorkSync;
=======
import org.neo4j.kernel.impl.transaction.command.CommandHandlerContract.ApplyFunction;
import org.neo4j.storageengine.api.Token;
>>>>>>> c92f8916

import static java.util.Arrays.asList;
import static java.util.Collections.singletonList;
import static org.junit.Assert.assertFalse;
import static org.junit.Assert.assertTrue;
import static org.junit.Assert.fail;
import static org.mockito.ArgumentMatchers.any;
import static org.mockito.ArgumentMatchers.anyLong;
import static org.mockito.Mockito.doThrow;
import static org.mockito.Mockito.mock;
import static org.mockito.Mockito.never;
import static org.mockito.Mockito.times;
import static org.mockito.Mockito.verify;
import static org.mockito.Mockito.when;
<<<<<<< HEAD
import static org.neo4j.kernel.api.schema.SchemaDescriptorFactory.forLabel;
import static org.neo4j.kernel.impl.transaction.command.CommandHandlerContract.apply;
=======
>>>>>>> c92f8916

public class NeoStoreTransactionApplierTest
{
    private final NeoStores neoStores = mock( NeoStores.class );
    private final IndexingService indexingService = mock( IndexingService.class );
    @SuppressWarnings( "unchecked" )
    private final Supplier<LabelScanWriter> labelScanStore = mock( Supplier.class );
    private final CacheAccessBackDoor cacheAccess = mock( CacheAccessBackDoor.class );
    private final LockService lockService = mock( LockService.class );

    private final MetaDataStore metaDataStore = mock( MetaDataStore.class );
    private final NodeStore nodeStore = mock( NodeStore.class );
    private final RelationshipStore relationshipStore = mock( RelationshipStore.class );
    private final PropertyStore propertyStore = mock( PropertyStore.class );
    private final RelationshipGroupStore relationshipGroupStore = mock( RelationshipGroupStore.class );
    private final RelationshipTypeTokenStore relationshipTypeTokenStore = mock( RelationshipTypeTokenStore.class );
    private final LabelTokenStore labelTokenStore = mock( LabelTokenStore.class );
    private final PropertyKeyTokenStore propertyKeyTokenStore = mock( PropertyKeyTokenStore.class );
    private final SchemaStore schemaStore = mock( SchemaStore.class );
    private final DynamicArrayStore dynamicLabelStore = mock( DynamicArrayStore.class );

    private final long transactionId = 55555;
    private final DynamicRecord one = DynamicRecord.dynamicRecord( 1, true );
    private final DynamicRecord two = DynamicRecord.dynamicRecord( 2, true );
    private final DynamicRecord three = DynamicRecord.dynamicRecord( 3, true );
    private final WorkSync<Supplier<LabelScanWriter>,LabelUpdateWork>
            labelScanStoreSynchronizer = new WorkSync<>( labelScanStore );
    private final TransactionToApply transactionToApply = mock( TransactionToApply.class );
    private final WorkSync<IndexingUpdateService,IndexUpdatesWork> indexUpdatesSync = new WorkSync<>( indexingService );
    private final IndexActivator indexActivator = new IndexActivator( indexingService );

    @Before
    public void setup()
    {
        when( neoStores.getMetaDataStore() ).thenReturn( metaDataStore );
        when( neoStores.getNodeStore() ).thenReturn( nodeStore );
        when( neoStores.getRelationshipStore() ).thenReturn( relationshipStore );
        when( neoStores.getPropertyStore() ).thenReturn( propertyStore );
        when( neoStores.getRelationshipGroupStore() ).thenReturn( relationshipGroupStore );
        when( neoStores.getRelationshipTypeTokenStore() ).thenReturn( relationshipTypeTokenStore );
        when( neoStores.getLabelTokenStore() ).thenReturn( labelTokenStore );
        when( neoStores.getPropertyKeyTokenStore() ).thenReturn( propertyKeyTokenStore );
        when( neoStores.getSchemaStore() ).thenReturn( schemaStore );
        when( nodeStore.getDynamicLabelStore() ).thenReturn( dynamicLabelStore );
        when( lockService.acquireNodeLock( anyLong(), any() ) )
                .thenReturn( LockService.NO_LOCK );
        when( lockService.acquireRelationshipLock( anyLong(), any() ) )
                .thenReturn( LockService.NO_LOCK );
        when( transactionToApply.transactionId() ).thenReturn( transactionId );
    }

    // NODE COMMAND

    @Test
    public void shouldApplyNodeCommandToTheStore() throws Exception
    {
        // given
        final BatchTransactionApplier applier = newApplier( false );
        final NodeRecord before = new NodeRecord( 11 );
        before.setLabelField( 42, asList( one, two ) );
        final NodeRecord after = new NodeRecord( 12 );
        after.setInUse( true );
        after.setLabelField( 42, asList( one, two, three ) );
        final Command.NodeCommand command = new Command.NodeCommand( before, after );

        // when
        boolean result = apply( applier, command::handle, transactionToApply );

        // then
        assertFalse( result );

        verify( lockService, times( 1 ) ).acquireNodeLock( command.getKey(), LockService.LockType.WRITE_LOCK );
        verify( nodeStore, times( 1 ) ).updateRecord( after );
    }

    @Test
    public void shouldApplyNodeCommandToTheStoreAndInvalidateTheCache() throws Exception
    {
        // given
        final BatchTransactionApplier applier = newApplier( false );
        final NodeRecord before = new NodeRecord( 11 );
        before.setLabelField( 42, asList( one, two ) );
        final NodeRecord after = new NodeRecord( 12 );
        after.setInUse( false );
        after.setLabelField( 42, asList( one, two, three ) );
        final Command.NodeCommand command = new Command.NodeCommand( before, after );

        // when
        boolean result = apply( applier, command::handle, transactionToApply );

        // then
        assertFalse( result );

        verify( lockService, times( 1 ) ).acquireNodeLock( command.getKey(), LockService.LockType.WRITE_LOCK );
        verify( nodeStore, times( 1 ) ).updateRecord( after );
    }

    @Test
    public void shouldApplyNodeCommandToTheStoreInRecoveryMode() throws Exception
    {
        // given
        final BatchTransactionApplier applier = newApplier( true );
        final NodeRecord before = new NodeRecord( 11 );
        before.setLabelField( 42, asList( one, two ) );
        final NodeRecord after = new NodeRecord( 12 );
        after.setInUse( true );
        after.setLabelField( 42, asList( one, two, three ) );
        final Command.NodeCommand command = new Command.NodeCommand( before, after );

        // when
        boolean result = apply( applier, command::handle, transactionToApply );

        // then
        assertFalse( result );

        verify( lockService, times( 1 ) ).acquireNodeLock( command.getKey(), LockService.LockType.WRITE_LOCK );
        verify( nodeStore, times( 1 ) ).setHighestPossibleIdInUse( after.getId() );
        verify( nodeStore, times( 1 ) ).updateRecord( after );
        verify( dynamicLabelStore, times( 1 ) ).setHighestPossibleIdInUse( three.getId() );
    }

    @Test
    public void shouldInvalidateTheCacheWhenTheNodeBecomesDense() throws Exception
    {
        // given
        final BatchTransactionApplier applier = newApplier( false );
        final NodeRecord before = new NodeRecord( 11 );
        before.setLabelField( 42, singletonList( one ) );
        before.setInUse( true );
        before.setDense( false );
        final NodeRecord after = new NodeRecord( 12 );
        after.setInUse( true );
        after.setDense( true );
        after.setLabelField( 42, asList( one, two, three ) );
        final Command.NodeCommand command = new Command.NodeCommand( before, after );

        // when
        boolean result = apply( applier, command::handle, transactionToApply );

        // then
        assertFalse( result );

        verify( lockService, times( 1 ) ).acquireNodeLock( command.getKey(), LockService.LockType.WRITE_LOCK );
        verify( nodeStore, times( 1 ) ).updateRecord( after );
    }

    // RELATIONSHIP COMMAND

    @Test
    public void shouldApplyRelationshipCommandToTheStore() throws Exception
    {
        // given
        final BatchTransactionApplier applier = newApplier( false );
        final RelationshipRecord before = new RelationshipRecord( 12 );
        final RelationshipRecord record = new RelationshipRecord( 12, 3, 4, 5 );
        record.setInUse( true );

        final Command command = new Command.RelationshipCommand( before, record );
        // when
        boolean result = apply( applier, command::handle, transactionToApply );

        // then
        assertFalse( result );

        verify( relationshipStore, times( 1 ) ).updateRecord( record );
    }

    @Test
    public void shouldApplyRelationshipCommandToTheStoreAndInvalidateTheCache() throws Exception
    {
        // given
        final BatchTransactionApplier applier = newApplier( false );
        final RelationshipRecord before = new RelationshipRecord( 12 );
        final RelationshipRecord record = new RelationshipRecord( 12, 3, 4, 5 );
        record.setInUse( false );

        final Command command = new Command.RelationshipCommand( before, record );

        // when
        boolean result = apply( applier, command::handle, transactionToApply );

        // then
        assertFalse( result );

        verify( relationshipStore, times( 1 ) ).updateRecord( record );
    }

    @Test
    public void shouldApplyRelationshipCommandToTheStoreInRecovery() throws Exception
    {
        // given
        final BatchTransactionApplier applier = newApplier( true );
        final RelationshipRecord before = new RelationshipRecord( 12 );
        final RelationshipRecord record = new RelationshipRecord( 12, 3, 4, 5 );
        record.setInUse( true );
        final Command command = new Command.RelationshipCommand( before, record );

        // when
        boolean result = apply( applier, command::handle, transactionToApply );

        // then
        assertFalse( result );

        verify( relationshipStore, times( 1 ) ).setHighestPossibleIdInUse( record.getId() );
        verify( relationshipStore, times( 1 ) ).updateRecord( record );
    }

    // PROPERTY COMMAND

    @Test
    public void shouldApplyNodePropertyCommandToTheStore() throws Exception
    {
        // given
        final BatchTransactionApplier applier = newApplier( false );
        final PropertyRecord before = new PropertyRecord( 11 );
        final PropertyRecord after = new PropertyRecord( 12 );
        after.setNodeId( 42 );
        final Command command = new Command.PropertyCommand( before, after );

        // when
        boolean result = apply( applier, command::handle, transactionToApply );

        // then
        assertFalse( result );

        verify( lockService, times( 1 ) ).acquireNodeLock( 42, LockService.LockType.WRITE_LOCK );
        verify( propertyStore, times( 1 ) ).updateRecord( after );
    }

    @Test
    public void shouldApplyNodePropertyCommandToTheStoreInRecovery() throws Exception
    {
        // given
        final BatchTransactionApplier applier = newApplier( true );
        final PropertyRecord before = new PropertyRecord( 11 );
        final PropertyRecord after = new PropertyRecord( 12 );
        after.setNodeId( 42 );
        final Command command = new Command.PropertyCommand( before, after );

        // when
        boolean result = apply( applier, command::handle, transactionToApply );

        // then
        assertFalse( result );

        verify( lockService, times( 1 ) ).acquireNodeLock( 42, LockService.LockType.WRITE_LOCK );
        verify( propertyStore, times( 1 ) ).setHighestPossibleIdInUse( after.getId() );
        verify( propertyStore, times( 1 ) ).updateRecord( after );
    }

    @Test
    public void shouldApplyRelPropertyCommandToTheStore() throws Exception
    {
        // given
        final BatchTransactionApplier applier = newApplier( false );
        final PropertyRecord before = new PropertyRecord( 11 );
        final PropertyRecord after = new PropertyRecord( 12 );
        after.setRelId( 42 );
        final Command command = new Command.PropertyCommand( before, after );

        // when
        boolean result = apply( applier, command::handle, transactionToApply );

        // then
        assertFalse( result );

        verify( propertyStore, times( 1 ) ).updateRecord( after );
    }

    @Test
    public void shouldApplyRelPropertyCommandToTheStoreInRecovery() throws Exception
    {
        // given
        final BatchTransactionApplier applier = newApplier( true );
        final PropertyRecord before = new PropertyRecord( 11 );
        final PropertyRecord after = new PropertyRecord( 12 );
        after.setRelId( 42 );
        final Command command = new Command.PropertyCommand( before, after );

        // when
        boolean result = apply( applier, command::handle, transactionToApply );

        // then
        assertFalse( result );

        verify( propertyStore, times( 1 ) ).setHighestPossibleIdInUse( 12 );
        verify( propertyStore, times( 1 ) ).updateRecord( after );
    }

    // RELATIONSHIP GROUP COMMAND

    @Test
    public void shouldApplyRelationshipGroupCommandToTheStore() throws Exception
    {
        // given
        final BatchTransactionApplier applier = newApplier( false );
        // when
        final RelationshipGroupRecord before = new RelationshipGroupRecord( 42, 1 );
        final RelationshipGroupRecord after = new RelationshipGroupRecord( 42, 1, 2, 3, 4, 5, 6, true );
        final Command command = new Command.RelationshipGroupCommand( before, after );
        final boolean result = apply( applier, command::handle, transactionToApply );

        // then
        assertFalse( result );

        verify( relationshipGroupStore, times( 1 ) ).updateRecord( after );
    }

    @Test
    public void shouldApplyRelationshipGroupCommandToTheStoreInRecovery() throws Exception
    {
        // given
        final BatchTransactionApplier applier = newApplier( true );
        // when
        final RelationshipGroupRecord before = new RelationshipGroupRecord( 42, 1 );
        final RelationshipGroupRecord after = new RelationshipGroupRecord( 42, 1, 2, 3, 4, 5, 6, true );
        final Command command = new Command.RelationshipGroupCommand( before, after );

        boolean result = apply( applier, command::handle, transactionToApply );

        // then
        assertFalse( result );

        verify( relationshipGroupStore, times( 1 ) ).setHighestPossibleIdInUse( after.getId() );
        verify( relationshipGroupStore, times( 1 ) ).updateRecord( after );
    }

    // RELATIONSHIP TYPE TOKEN COMMAND

    @Test
    public void shouldApplyRelationshipTypeTokenCommandToTheStore() throws Exception
    {
        // given
        final BatchTransactionApplier applier = newApplier( false );
        final RelationshipTypeTokenRecord before = new RelationshipTypeTokenRecord( 42 );
        final RelationshipTypeTokenRecord after = new RelationshipTypeTokenRecord( 42 );
        after.setInUse( true );
        after.setNameId( 323 );
        final Command command = new RelationshipTypeTokenCommand( before, after );

        // when
        boolean result = apply( applier, command::handle, transactionToApply );

        // then
        assertFalse( result );

        verify( relationshipTypeTokenStore, times( 1 ) ).updateRecord( after );
    }

    @Test
    public void shouldApplyRelationshipTypeTokenCommandToTheStoreInRecovery() throws Exception
    {
        // given
        final BatchTransactionApplier applier = newApplier( true );

        final RelationshipTypeTokenRecord before = new RelationshipTypeTokenRecord( 42 );
        final RelationshipTypeTokenRecord after = new RelationshipTypeTokenRecord( 42 );
        after.setInUse( true );
        after.setNameId( 323 );
        final Command.RelationshipTypeTokenCommand command =
                new Command.RelationshipTypeTokenCommand( before, after );
        final NamedToken token = new NamedToken( "token", 21 );
        when( relationshipTypeTokenStore.getToken( (int) command.getKey() ) ).thenReturn( token );

        // when
        boolean result = apply( applier, command::handle, transactionToApply );

        // then
        assertFalse( result );

        verify( relationshipTypeTokenStore, times( 1 ) ).setHighestPossibleIdInUse( after.getId() );
        verify( relationshipTypeTokenStore, times( 1 ) ).updateRecord( after );
        verify( cacheAccess, times( 1 ) ).addRelationshipTypeToken( token );
    }

    // LABEL TOKEN COMMAND

    @Test
    public void shouldApplyLabelTokenCommandToTheStore() throws Exception
    {
        // given
        final BatchTransactionApplier applier = newApplier( false );
        final LabelTokenRecord before = new LabelTokenRecord( 42 );
        final LabelTokenRecord after = new LabelTokenRecord( 42 );
        after.setInUse( true );
        after.setNameId( 323 );
        final Command command = new LabelTokenCommand( before, after );

        // when
        boolean result = apply( applier, command::handle, transactionToApply );

        // then
        assertFalse( result );

        verify( labelTokenStore, times( 1 ) ).updateRecord( after );
    }

    @Test
    public void shouldApplyLabelTokenCommandToTheStoreInRecovery() throws Exception
    {
        // given
        final BatchTransactionApplier applier = newApplier( true );
        final LabelTokenRecord before = new LabelTokenRecord( 42 );
        final LabelTokenRecord after = new LabelTokenRecord( 42 );
        after.setInUse( true );
        after.setNameId( 323 );
        final Command.LabelTokenCommand command =
                new Command.LabelTokenCommand( before, after );
        final NamedToken token = new NamedToken( "token", 21 );
        when( labelTokenStore.getToken( (int) command.getKey() ) ).thenReturn( token );

        // when
        boolean result = apply( applier, command::handle, transactionToApply );

        // then
        assertFalse( result );

        verify( labelTokenStore, times( 1 ) ).setHighestPossibleIdInUse( after.getId() );
        verify( labelTokenStore, times( 1 ) ).updateRecord( after );
        verify( cacheAccess, times( 1 ) ).addLabelToken( token );
    }

    // PROPERTY KEY TOKEN COMMAND

    @Test
    public void shouldApplyPropertyKeyTokenCommandToTheStore() throws Exception
    {
        // given
        final BatchTransactionApplier applier = newApplier( false );
        final PropertyKeyTokenRecord before = new PropertyKeyTokenRecord( 42 );
        final PropertyKeyTokenRecord after = new PropertyKeyTokenRecord( 42 );
        after.setInUse( true );
        after.setNameId( 323 );
        final Command command = new PropertyKeyTokenCommand( before, after );

        // when
        boolean result = apply( applier, command::handle, transactionToApply );

        // then
        assertFalse( result );

        verify( propertyKeyTokenStore, times( 1 ) ).updateRecord( after );
    }

    @Test
    public void shouldApplyPropertyKeyTokenCommandToTheStoreInRecovery() throws Exception
    {
        // given
        final BatchTransactionApplier applier = newApplier( true );

        final PropertyKeyTokenRecord before = new PropertyKeyTokenRecord( 42 );
        final PropertyKeyTokenRecord after = new PropertyKeyTokenRecord( 42 );
        after.setInUse( true );
        after.setNameId( 323 );
        final Command.PropertyKeyTokenCommand command =
                new Command.PropertyKeyTokenCommand( before, after );
        final NamedToken token = new NamedToken( "token", 21 );
        when( propertyKeyTokenStore.getToken( (int) command.getKey() ) ).thenReturn( token );

        // when
        boolean result = apply( applier, command::handle, transactionToApply );

        // then
        assertFalse( result );

        verify( propertyKeyTokenStore, times( 1 ) ).setHighestPossibleIdInUse( after.getId() );
        verify( propertyKeyTokenStore, times( 1 ) ).updateRecord( after );
        verify( cacheAccess, times( 1 ) ).addPropertyKeyToken( token );
    }

    @Test
    public void shouldApplyCreateIndexRuleSchemaRuleCommandToTheStore() throws Exception
    {
        // given
        final BatchTransactionApplier applier = newApplierFacade( newApplier( false ), newIndexApplier() );
        final DynamicRecord record = DynamicRecord.dynamicRecord( 21, true );
        record.setCreated();
        final Collection<DynamicRecord> recordsAfter = singletonList( record );
        final StoreIndexDescriptor rule = indexRule( 0, 1, 2, new IndexProviderDescriptor( "K", "X.Y" ) );
        final Command.SchemaRuleCommand command = new Command.SchemaRuleCommand( Collections.emptyList(), recordsAfter, rule );

        // when
        boolean result = apply( applier, command::handle, transactionToApply );

        // then
        assertFalse( result );

        verify( schemaStore, times( 1 ) ).updateRecord( record );
        verify( indexingService, times( 1 ) ).createIndexes( rule );
        verify( cacheAccess, times( 1 ) ).addSchemaRule( rule );
    }

    @Test
    public void shouldApplyCreateIndexRuleSchemaRuleCommandToTheStoreInRecovery() throws Exception
    {
        // given
        final BatchTransactionApplier applier = newApplierFacade( newIndexApplier(), newApplier( true ) );
        final DynamicRecord record = DynamicRecord.dynamicRecord( 21, true );
        record.setCreated();
        final Collection<DynamicRecord> recordsAfter = singletonList( record );
        final StoreIndexDescriptor rule = indexRule( 0, 1, 2, new IndexProviderDescriptor( "K", "X.Y" ) );
        final Command.SchemaRuleCommand command = new Command.SchemaRuleCommand( Collections.emptyList(), recordsAfter, rule );

        // when
        boolean result = apply( applier, command::handle, transactionToApply );

        // then
        assertFalse( result );

        verify( schemaStore, times( 1 ) ).setHighestPossibleIdInUse( record.getId() );
        verify( schemaStore, times( 1 ) ).updateRecord( record );
        verify( indexingService, times( 1 ) ).createIndexes( rule );
        verify( cacheAccess, times( 1 ) ).addSchemaRule( rule );
    }

    @Test
    public void shouldApplyUpdateIndexRuleSchemaRuleCommandToTheStore() throws Exception
    {
        // given
        final BatchTransactionApplier applier = newApplierFacade( newIndexApplier(), newApplier( false ) );
        final DynamicRecord record = DynamicRecord.dynamicRecord( 21, true );
        final Collection<DynamicRecord> recordsAfter = singletonList( record );
        final StoreIndexDescriptor rule = constraintIndexRule( 0, 1, 2, new IndexProviderDescriptor( "K", "X.Y" ), 42L );
        final Command.SchemaRuleCommand command = new Command.SchemaRuleCommand( Collections.emptyList(), recordsAfter, rule );

        // when
        boolean result = apply( applier, command::handle, transactionToApply );

        // then
        assertFalse( result );

        verify( schemaStore, times( 1 ) ).updateRecord( record );
        verify( indexingService, times( 1 ) ).activateIndex( rule.getId() );
        verify( cacheAccess, times( 1 ) ).addSchemaRule( rule );
    }

    @Test
    public void shouldApplyUpdateIndexRuleSchemaRuleCommandToTheStoreInRecovery() throws Exception
    {
        // given
        final BatchTransactionApplier applier = newApplierFacade( newIndexApplier(), newApplier( true ) );
        final DynamicRecord record = DynamicRecord.dynamicRecord( 21, true );
        final Collection<DynamicRecord> recordsAfter = singletonList( record );
        final StoreIndexDescriptor rule = constraintIndexRule( 0, 1, 2, new IndexProviderDescriptor( "K", "X.Y" ), 42L );
        final Command.SchemaRuleCommand command = new Command.SchemaRuleCommand( Collections.emptyList(), recordsAfter, rule );

        // when
        boolean result = apply( applier, command::handle, transactionToApply );

        // then
        assertFalse( result );

        verify( schemaStore, times( 1 ) ).setHighestPossibleIdInUse( record.getId() );
        verify( schemaStore, times( 1 ) ).updateRecord( record );
        verify( indexingService, times( 1 ) ).activateIndex( rule.getId() );
        verify( cacheAccess, times( 1 ) ).addSchemaRule( rule );
    }

    @Test
    public void shouldApplyUpdateIndexRuleSchemaRuleCommandToTheStoreThrowingIndexProblem()
            throws IndexNotFoundKernelException,
            IndexPopulationFailedKernelException, IndexActivationFailedKernelException
    {
        // given
        final BatchTransactionApplier applier = newIndexApplier( );
        doThrow( new IndexNotFoundKernelException( "" ) ).when( indexingService ).activateIndex( anyLong() );

        final DynamicRecord record = DynamicRecord.dynamicRecord( 21, true );
        final Collection<DynamicRecord> recordsAfter = singletonList( record );
        final StoreIndexDescriptor rule = constraintIndexRule( 0, 1, 2, new IndexProviderDescriptor( "K", "X.Y" ), 42L );
        final Command.SchemaRuleCommand command = new Command.SchemaRuleCommand( Collections.emptyList(), recordsAfter, rule );

        // when
        try
        {
            apply( applier, command::handle, transactionToApply );
            fail( "should have thrown" );
        }
        catch ( Exception e )
        {
            // then
            assertTrue( e.getCause() instanceof IndexNotFoundKernelException );
        }
    }

    @Test
    public void shouldApplyDeleteIndexRuleSchemaRuleCommandToTheStore() throws Exception
    {
        // given
        final BatchTransactionApplier base = newApplier( false );
        final BatchTransactionApplier indexApplier = newIndexApplier();
        final BatchTransactionApplierFacade applier = new BatchTransactionApplierFacade( base, indexApplier );
        final DynamicRecord record = DynamicRecord.dynamicRecord( 21, true );
        record.setInUse( false );
        final Collection<DynamicRecord> recordsAfter = singletonList( record );
        final StoreIndexDescriptor rule = indexRule( 0, 1, 2, new IndexProviderDescriptor( "K", "X.Y" ) );
        final Command.SchemaRuleCommand command = new Command.SchemaRuleCommand( Collections.emptyList(), recordsAfter, rule );

        // when
        boolean result = apply( applier, command::handle, transactionToApply );

        // then
        assertFalse( result );

        verify( schemaStore, times( 1 ) ).updateRecord( record );
        verify( indexingService, times( 1 ) ).dropIndex( rule );
        verify( cacheAccess, times( 1 ) ).removeSchemaRuleFromCache( command.getKey() );
    }

    @Test
    public void shouldApplyDeleteIndexRuleSchemaRuleCommandToTheStoreInRecovery() throws Exception
    {
        // given
        final BatchTransactionApplier applier = newApplierFacade( newIndexApplier(), newApplier( true ) );
        final DynamicRecord record = DynamicRecord.dynamicRecord( 21, true );
        record.setInUse( false );
        final Collection<DynamicRecord> recordsAfter = singletonList( record );
        final StoreIndexDescriptor rule = indexRule( 0, 1, 2, new IndexProviderDescriptor( "K", "X.Y" ) );
        final Command.SchemaRuleCommand command = new Command.SchemaRuleCommand( Collections.emptyList(), recordsAfter, rule );

        // when
        boolean result = apply( applier, command::handle, transactionToApply );

        // then
        assertFalse( result );

        verify( schemaStore, times( 1 ) ).setHighestPossibleIdInUse( record.getId() );
        verify( schemaStore, times( 1 ) ).updateRecord( record );
        verify( indexingService, times( 1 ) ).dropIndex( rule );
        verify( cacheAccess, times( 1 ) ).removeSchemaRuleFromCache( command.getKey() );
    }

    @Test
    public void shouldApplyCreateUniquenessConstraintRuleSchemaRuleCommandToTheStore() throws Exception
    {
        // given
        final BatchTransactionApplier applier = newApplier( false );
        final DynamicRecord record = DynamicRecord.dynamicRecord( 21, true );
        record.setCreated();
        final Collection<DynamicRecord> recordsAfter = singletonList( record );
        final ConstraintRule rule = uniquenessConstraintRule( 0L, 1, 2, 3L );
        final Command.SchemaRuleCommand command = new Command.SchemaRuleCommand( Collections.emptyList(), recordsAfter, rule );

        // when
        boolean result = apply( applier, command::handle, transactionToApply );

        // then
        assertFalse( result );

        verify( schemaStore, times( 1 ) ).updateRecord( record );
        verify( metaDataStore, times( 1 ) ).setLatestConstraintIntroducingTx( transactionId );
        verify( cacheAccess, times( 1 ) ).addSchemaRule( rule );
    }

    @Test
    public void shouldApplyCreateUniquenessConstraintRuleSchemaRuleCommandToTheStoreInRecovery() throws Exception
    {
        // given
        final BatchTransactionApplier applier = newApplier( true );
        final DynamicRecord record = DynamicRecord.dynamicRecord( 21, true );
        record.setCreated();
        final Collection<DynamicRecord> recordsAfter = singletonList( record );
        final ConstraintRule rule = uniquenessConstraintRule( 0L, 1, 2, 3L );
        final Command.SchemaRuleCommand command = new Command.SchemaRuleCommand( Collections.emptyList(), recordsAfter, rule );

        // when
        boolean result = apply( applier, command::handle, transactionToApply );

        // then
        assertFalse( result );

        verify( schemaStore, times( 1 ) ).setHighestPossibleIdInUse( record.getId() );
        verify( schemaStore, times( 1 ) ).updateRecord( record );
        verify( metaDataStore, times( 1 ) ).setLatestConstraintIntroducingTx( transactionId );
        verify( cacheAccess, times( 1 ) ).addSchemaRule( rule );
    }

    @Test
    public void shouldApplyUpdateUniquenessConstraintRuleSchemaRuleCommandToTheStore() throws Exception
    {
        // given
        final BatchTransactionApplier applier = newApplier( false );
        final DynamicRecord record = DynamicRecord.dynamicRecord( 21, true );
        final Collection<DynamicRecord> recordsAfter = singletonList( record );
        final ConstraintRule rule = uniquenessConstraintRule( 0L, 1, 2, 3L );
        final Command.SchemaRuleCommand command = new Command.SchemaRuleCommand( Collections.emptyList(), recordsAfter, rule );

        // when
        boolean result = apply( applier, command::handle, transactionToApply );

        // then
        assertFalse( result );

        verify( schemaStore, times( 1 ) ).updateRecord( record );
        verify( metaDataStore, times( 1 ) ).setLatestConstraintIntroducingTx( transactionId );
        verify( cacheAccess, times( 1 ) ).addSchemaRule( rule );
    }

    @Test
    public void shouldApplyUpdateUniquenessConstraintRuleSchemaRuleCommandToTheStoreInRecovery() throws Exception
    {
        // given
        final BatchTransactionApplier applier = newApplier( true );
        final DynamicRecord record = DynamicRecord.dynamicRecord( 21, true );
        final Collection<DynamicRecord> recordsAfter = singletonList( record );
        final ConstraintRule rule = uniquenessConstraintRule( 0L, 1, 2, 3L );
        final Command.SchemaRuleCommand command = new Command.SchemaRuleCommand( Collections.emptyList(), recordsAfter, rule );

        // when
        boolean result = apply( applier, command::handle, transactionToApply );

        // then
        assertFalse( result );

        verify( schemaStore, times( 1 ) ).setHighestPossibleIdInUse( record.getId() );
        verify( schemaStore, times( 1 ) ).updateRecord( record );
        verify( metaDataStore, times( 1 ) ).setLatestConstraintIntroducingTx( transactionId );
        verify( cacheAccess, times( 1 ) ).addSchemaRule( rule );
    }

    @Test
    public void shouldApplyDeleteUniquenessConstraintRuleSchemaRuleCommandToTheStore() throws Exception
    {
        // given
        final BatchTransactionApplier applier = newApplier( false );
        final DynamicRecord record = DynamicRecord.dynamicRecord( 21, true );
        record.setInUse( false );
        final Collection<DynamicRecord> recordsAfter = singletonList( record );
        final ConstraintRule rule = uniquenessConstraintRule( 0L, 1, 2, 3L );
        final Command.SchemaRuleCommand command = new Command.SchemaRuleCommand( Collections.emptyList(), recordsAfter, rule );

        // when
        boolean result = apply( applier, command::handle, transactionToApply );

        // then
        assertFalse( result );

        verify( schemaStore, times( 1 ) ).updateRecord( record );
        verify( metaDataStore, never() ).setLatestConstraintIntroducingTx( transactionId );
        verify( cacheAccess, times( 1 ) ).removeSchemaRuleFromCache( command.getKey() );
    }

    @Test
    public void shouldApplyDeleteUniquenessConstraintRuleSchemaRuleCommandToTheStoreInRecovery() throws Exception
    {
        // given
        final BatchTransactionApplier applier = newApplier( true );
        final DynamicRecord record = DynamicRecord.dynamicRecord( 21, true );
        record.setInUse( false );
        final Collection<DynamicRecord> recordsAfter = singletonList( record );
        final ConstraintRule rule = uniquenessConstraintRule( 0L, 1, 2, 3L );
        final Command.SchemaRuleCommand command = new Command.SchemaRuleCommand( Collections.emptyList(), recordsAfter, rule );

        // when
        boolean result = apply( applier, command::handle, transactionToApply );

        // then
        assertFalse( result );

        verify( schemaStore, times( 1 ) ).setHighestPossibleIdInUse( record.getId() );
        verify( schemaStore, times( 1 ) ).updateRecord( record );
        verify( metaDataStore, never() ).setLatestConstraintIntroducingTx( transactionId );
        verify( cacheAccess, times( 1 ) ).removeSchemaRuleFromCache( command.getKey() );
    }

    // NEO STORE COMMAND

    @Test
    public void shouldApplyNeoStoreCommandToTheStore() throws Exception
    {
        // given
        final BatchTransactionApplier applier = newApplier( false );
        final NeoStoreRecord before = new NeoStoreRecord();
        final NeoStoreRecord after = new NeoStoreRecord();
        after.setNextProp( 42 );
        final Command command = new Command.NeoStoreCommand( before, after );

        // when
        boolean result = apply( applier, command::handle, transactionToApply );

        // then
        assertFalse( result );

        verify( metaDataStore, times( 1 ) ).setGraphNextProp( after.getNextProp() );
    }

    @Test
    public void shouldApplyNeoStoreCommandToTheStoreInRecovery() throws Exception
    {
        // given
        final BatchTransactionApplier applier = newApplier( true );
        final NeoStoreRecord before = new NeoStoreRecord();
        final NeoStoreRecord after = new NeoStoreRecord();
        after.setNextProp( 42 );
        final Command command = new Command.NeoStoreCommand( before, after );

        // when
        boolean result = apply( applier, command::handle, transactionToApply );

        // then
        assertFalse( result );

        verify( metaDataStore, times( 1 ) ).setGraphNextProp( after.getNextProp() );
    }

    private BatchTransactionApplier newApplier( boolean recovery )
    {
        BatchTransactionApplier applier = new NeoStoreBatchTransactionApplier( neoStores, cacheAccess, lockService );
        if ( recovery )
        {
            applier = newApplierFacade( new HighIdBatchTransactionApplier( neoStores ), applier,
                    new CacheInvalidationBatchTransactionApplier( neoStores, cacheAccess ) );
        }
        return applier;
    }

    private BatchTransactionApplier newApplierFacade( BatchTransactionApplier... appliers )
    {
        return new BatchTransactionApplierFacade( appliers );
    }

    private BatchTransactionApplier newIndexApplier()
    {
        return new IndexBatchTransactionApplier( indexingService, labelScanStoreSynchronizer,
<<<<<<< HEAD
                indexUpdatesSync, nodeStore, neoStores.getRelationshipStore(), new PropertyPhysicalToLogicalConverter( propertyStore ) );
=======
                indexUpdatesSync, nodeStore,
                new PropertyPhysicalToLogicalConverter( propertyStore ), indexActivator );
    }

    private boolean apply( BatchTransactionApplier applier, ApplyFunction function, TransactionToApply transactionToApply ) throws Exception
    {
        try
        {
            return CommandHandlerContract.apply( applier, function, transactionToApply );
        }
        finally
        {
            indexActivator.close();
        }
>>>>>>> c92f8916
    }

    // SCHEMA RULE COMMAND

    public static StoreIndexDescriptor indexRule( long id, int label, int propertyKeyId, IndexProviderDescriptor providerDescriptor )
    {
        return IndexDescriptorFactory.forSchema( forLabel( label, propertyKeyId ), providerDescriptor ).withId( id );
    }

    private static StoreIndexDescriptor constraintIndexRule( long id, int label, int propertyKeyId, IndexProviderDescriptor providerDescriptor,
            Long owningConstraint )
    {
        return IndexDescriptorFactory.uniqueForSchema( forLabel( label, propertyKeyId ), providerDescriptor ).withIds( id, owningConstraint );
    }

    private static ConstraintRule uniquenessConstraintRule( long id, int labelId, int propertyKeyId, long ownedIndexRule )
    {
        return ConstraintRule.constraintRule( id, ConstraintDescriptorFactory.uniqueForLabel( labelId, propertyKeyId ), ownedIndexRule );
    }
}<|MERGE_RESOLUTION|>--- conflicted
+++ resolved
@@ -65,14 +65,10 @@
 import org.neo4j.kernel.impl.transaction.command.Command.LabelTokenCommand;
 import org.neo4j.kernel.impl.transaction.command.Command.PropertyKeyTokenCommand;
 import org.neo4j.kernel.impl.transaction.command.Command.RelationshipTypeTokenCommand;
-<<<<<<< HEAD
+import org.neo4j.kernel.impl.transaction.command.CommandHandlerContract.ApplyFunction;
 import org.neo4j.storageengine.api.schema.IndexDescriptorFactory;
 import org.neo4j.storageengine.api.schema.StoreIndexDescriptor;
 import org.neo4j.util.concurrent.WorkSync;
-=======
-import org.neo4j.kernel.impl.transaction.command.CommandHandlerContract.ApplyFunction;
-import org.neo4j.storageengine.api.Token;
->>>>>>> c92f8916
 
 import static java.util.Arrays.asList;
 import static java.util.Collections.singletonList;
@@ -87,11 +83,7 @@
 import static org.mockito.Mockito.times;
 import static org.mockito.Mockito.verify;
 import static org.mockito.Mockito.when;
-<<<<<<< HEAD
 import static org.neo4j.kernel.api.schema.SchemaDescriptorFactory.forLabel;
-import static org.neo4j.kernel.impl.transaction.command.CommandHandlerContract.apply;
-=======
->>>>>>> c92f8916
 
 public class NeoStoreTransactionApplierTest
 {
@@ -916,11 +908,7 @@
     private BatchTransactionApplier newIndexApplier()
     {
         return new IndexBatchTransactionApplier( indexingService, labelScanStoreSynchronizer,
-<<<<<<< HEAD
-                indexUpdatesSync, nodeStore, neoStores.getRelationshipStore(), new PropertyPhysicalToLogicalConverter( propertyStore ) );
-=======
-                indexUpdatesSync, nodeStore,
-                new PropertyPhysicalToLogicalConverter( propertyStore ), indexActivator );
+                indexUpdatesSync, nodeStore, neoStores.getRelationshipStore(), new PropertyPhysicalToLogicalConverter( propertyStore ), indexActivator );
     }
 
     private boolean apply( BatchTransactionApplier applier, ApplyFunction function, TransactionToApply transactionToApply ) throws Exception
@@ -933,7 +921,6 @@
         {
             indexActivator.close();
         }
->>>>>>> c92f8916
     }
 
     // SCHEMA RULE COMMAND
