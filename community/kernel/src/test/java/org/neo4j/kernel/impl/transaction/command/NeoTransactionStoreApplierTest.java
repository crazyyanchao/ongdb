/*
 * Copyright (c) 2002-2015 "Neo Technology,"
 * Network Engine for Objects in Lund AB [http://neotechnology.com]
 *
 * This file is part of Neo4j.
 *
 * Neo4j is free software: you can redistribute it and/or modify
 * it under the terms of the GNU General Public License as published by
 * the Free Software Foundation, either version 3 of the License, or
 * (at your option) any later version.
 *
 * This program is distributed in the hope that it will be useful,
 * but WITHOUT ANY WARRANTY; without even the implied warranty of
 * MERCHANTABILITY or FITNESS FOR A PARTICULAR PURPOSE.  See the
 * GNU General Public License for more details.
 *
 * You should have received a copy of the GNU General Public License
 * along with this program.  If not, see <http://www.gnu.org/licenses/>.
 */
package org.neo4j.kernel.impl.transaction.command;

import org.junit.Before;
import org.junit.Test;
import org.mockito.Matchers;

import java.io.IOException;
import java.util.Arrays;
import java.util.Collection;
import java.util.Collections;

import org.neo4j.concurrent.WorkSync;
import org.neo4j.helpers.Provider;
import org.neo4j.kernel.api.exceptions.index.IndexActivationFailedKernelException;
import org.neo4j.kernel.api.exceptions.index.IndexNotFoundKernelException;
import org.neo4j.kernel.api.exceptions.index.IndexPopulationFailedKernelException;
import org.neo4j.kernel.api.index.SchemaIndexProvider;
import org.neo4j.kernel.impl.api.TransactionApplicationMode;
import org.neo4j.kernel.impl.api.index.IndexingService;
import org.neo4j.kernel.impl.api.index.ValidatedIndexUpdates;
import org.neo4j.kernel.impl.core.CacheAccessBackDoor;
import org.neo4j.kernel.impl.core.RelationshipTypeToken;
import org.neo4j.kernel.impl.core.Token;
import org.neo4j.kernel.impl.locking.LockGroup;
import org.neo4j.kernel.impl.locking.LockService;
import org.neo4j.kernel.impl.store.DynamicArrayStore;
import org.neo4j.kernel.impl.store.LabelTokenStore;
import org.neo4j.kernel.impl.store.NeoStores;
import org.neo4j.kernel.impl.store.MetaDataStore;
import org.neo4j.kernel.impl.store.NodeStore;
import org.neo4j.kernel.impl.store.PropertyKeyTokenStore;
import org.neo4j.kernel.impl.store.PropertyStore;
import org.neo4j.kernel.impl.store.RelationshipGroupStore;
import org.neo4j.kernel.impl.store.RelationshipStore;
import org.neo4j.kernel.impl.store.RelationshipTypeTokenStore;
import org.neo4j.kernel.impl.store.SchemaStore;
import org.neo4j.kernel.impl.store.record.DynamicRecord;
import org.neo4j.kernel.impl.store.record.IndexRule;
import org.neo4j.kernel.impl.store.record.LabelTokenRecord;
import org.neo4j.kernel.impl.store.record.NeoStoreRecord;
import org.neo4j.kernel.impl.store.record.NodeRecord;
import org.neo4j.kernel.impl.store.record.PropertyKeyTokenRecord;
import org.neo4j.kernel.impl.store.record.PropertyRecord;
import org.neo4j.kernel.impl.store.record.RelationshipGroupRecord;
import org.neo4j.kernel.impl.store.record.RelationshipRecord;
import org.neo4j.kernel.impl.store.record.RelationshipTypeTokenRecord;
import org.neo4j.kernel.impl.store.record.UniquePropertyConstraintRule;
import org.neo4j.kernel.impl.transaction.command.Command.LabelTokenCommand;
import org.neo4j.kernel.impl.transaction.command.Command.PropertyKeyTokenCommand;
import org.neo4j.kernel.impl.transaction.command.Command.RelationshipTypeTokenCommand;
import org.neo4j.unsafe.batchinsert.LabelScanWriter;

import static org.junit.Assert.assertFalse;
import static org.junit.Assert.assertTrue;
import static org.junit.Assert.fail;
import static org.mockito.Matchers.anyLong;
import static org.mockito.Mockito.doThrow;
import static org.mockito.Mockito.mock;
import static org.mockito.Mockito.never;
import static org.mockito.Mockito.times;
import static org.mockito.Mockito.verify;
import static org.mockito.Mockito.when;

public class NeoTransactionStoreApplierTest
{
    private final NeoStores neoStores = mock( NeoStores.class );
    private final IndexingService indexingService = mock( IndexingService.class );
    @SuppressWarnings( "unchecked" )
    private final Provider<LabelScanWriter> labelScanStore = mock( Provider.class );
    private final CacheAccessBackDoor cacheAccess = mock( CacheAccessBackDoor.class );
    private final LockService lockService = mock( LockService.class );

    private final MetaDataStore metaDataStore = mock( MetaDataStore.class );
    private final NodeStore nodeStore = mock( NodeStore.class );
    private final RelationshipStore relationshipStore = mock( RelationshipStore.class );
    private final PropertyStore propertyStore = mock( PropertyStore.class );
    private final RelationshipGroupStore relationshipGroupStore = mock( RelationshipGroupStore.class );
    private final RelationshipTypeTokenStore relationshipTypeTokenStore = mock( RelationshipTypeTokenStore.class );
    private final LabelTokenStore labelTokenStore = mock( LabelTokenStore.class );
    private final PropertyKeyTokenStore propertyKeyTokenStore = mock( PropertyKeyTokenStore.class );
    private final SchemaStore schemaStore = mock( SchemaStore.class );
    private final DynamicArrayStore dynamicLabelStore = mock( DynamicArrayStore.class );

    private final int transactionId = 55555;
    private final DynamicRecord one = DynamicRecord.dynamicRecord( 1, true );
    private final DynamicRecord two = DynamicRecord.dynamicRecord( 2, true );
    private final DynamicRecord three = DynamicRecord.dynamicRecord( 3, true );
    private final WorkSync<Provider<LabelScanWriter>,IndexTransactionApplier.LabelUpdateWork>
            labelScanStoreSynchronizer = new WorkSync<>( labelScanStore );

    @Before
    public void setup()
    {
        when( neoStores.getMetaDataStore() ).thenReturn( metaDataStore );
        when( neoStores.getNodeStore() ).thenReturn( nodeStore );
        when( neoStores.getRelationshipStore() ).thenReturn( relationshipStore );
        when( neoStores.getPropertyStore() ).thenReturn( propertyStore );
        when( neoStores.getRelationshipGroupStore() ).thenReturn( relationshipGroupStore );
        when( neoStores.getRelationshipTypeTokenStore() ).thenReturn( relationshipTypeTokenStore );
        when( neoStores.getLabelTokenStore() ).thenReturn( labelTokenStore );
        when( neoStores.getPropertyKeyTokenStore() ).thenReturn( propertyKeyTokenStore );
        when( neoStores.getSchemaStore() ).thenReturn( schemaStore );
        when( nodeStore.getDynamicLabelStore() ).thenReturn( dynamicLabelStore );
        when( lockService.acquireNodeLock( anyLong(), Matchers.<LockService.LockType>any() ) )
                .thenReturn( LockService.NO_LOCK );
    }

    // NODE COMMAND

    @Test
    public void shouldApplyNodeCommandToTheStore() throws IOException
    {
        // given
        final CommandHandler applier = newApplier( false );
        final NodeRecord before = new NodeRecord( 11 );
        before.setLabelField( 42, Arrays.asList( one, two ) );
        final NodeRecord after = new NodeRecord( 12 );
        after.setInUse( true );
        after.setLabelField( 42, Arrays.asList( one, two, three ) );
        final Command.NodeCommand command = new Command.NodeCommand().init( before, after );

        // when
        final boolean result = applier.visitNodeCommand( command );

        // then
        assertFalse( result );

        verify( lockService, times( 1 ) ).acquireNodeLock( command.getKey(), LockService.LockType.WRITE_LOCK );
        verify( nodeStore, times( 1 ) ).updateRecord( after );
<<<<<<< HEAD
        verify( nodeStore, times( 1 ) ).updateDynamicLabelRecords( Arrays.asList( one, two, three ) );
=======
        verify( cacheAccess, never() ).removeNodeFromCache( command.getKey() );
>>>>>>> ceedb2ad
    }

    private CommandHandler newApplier( boolean recovery )
    {
        CommandHandler applier = new NeoStoreTransactionApplier( neoStores, cacheAccess, lockService,
                new LockGroup(), transactionId );
        if ( recovery )
        {
            applier = new HighIdTransactionApplier( applier, neoStores );
            applier = new CacheInvalidationTransactionApplier( applier, neoStores, cacheAccess );
        }
        return applier;
    }

    @Test
    public void shouldApplyNodeCommandToTheStoreAndInvalidateTheCache() throws IOException
    {
        // given
        final CommandHandler applier = newApplier( false );
        final NodeRecord before = new NodeRecord( 11 );
        before.setLabelField( 42, Arrays.asList( one, two ) );
        final NodeRecord after = new NodeRecord( 12 );
        after.setInUse( false );
        after.setLabelField( 42, Arrays.asList( one, two, three ) );
        final Command.NodeCommand command = new Command.NodeCommand().init( before, after );

        // when
        final boolean result = applier.visitNodeCommand( command );

        // then
        assertFalse( result );

        verify( lockService, times( 1 ) ).acquireNodeLock( command.getKey(), LockService.LockType.WRITE_LOCK );
        verify( nodeStore, times( 1 ) ).updateRecord( after );
    }

    @Test
    public void shouldApplyNodeCommandToTheStoreInRecoveryMode() throws IOException
    {
        // given
        final CommandHandler applier = newApplier( true );
        final NodeRecord before = new NodeRecord( 11 );
        before.setLabelField( 42, Arrays.asList( one, two ) );
        final NodeRecord after = new NodeRecord( 12 );
        after.setInUse( true );
        after.setLabelField( 42, Arrays.asList( one, two, three ) );
        final Command.NodeCommand command = new Command.NodeCommand().init( before, after );

        // when
        final boolean result = applier.visitNodeCommand( command );
        applyAndClose( applier );

        // then
        assertFalse( result );

        verify( lockService, times( 1 ) ).acquireNodeLock( command.getKey(), LockService.LockType.WRITE_LOCK );
        verify( nodeStore, times( 1 ) ).setHighestPossibleIdInUse( after.getId() );
        verify( nodeStore, times( 1 ) ).updateRecord( after );
        verify( dynamicLabelStore, times( 1 ) ).setHighestPossibleIdInUse( three.getId() );
<<<<<<< HEAD
        verify( nodeStore, times( 1 ) ).updateDynamicLabelRecords( Arrays.asList( one, two, three ) );
=======
        verify( cacheAccess, times( 1 ) ).removeNodeFromCache( command.getKey() );
>>>>>>> ceedb2ad
    }

    @Test
    public void shouldInvalidateTheCacheWhenTheNodeBecomesDense() throws IOException
    {
        // given
        final CommandHandler applier = newApplier( false );
        final NodeRecord before = new NodeRecord( 11 );
        before.setLabelField( 42, Arrays.asList( one ) );
        before.setInUse( true );
        before.setDense( false );
        final NodeRecord after = new NodeRecord( 12 );
        after.setInUse( true );
        after.setDense( true );
        after.setLabelField( 42, Arrays.asList( one, two, three ) );
        final Command.NodeCommand command = new Command.NodeCommand().init( before, after );

        // when
        final boolean result = applier.visitNodeCommand( command );

        // then
        assertFalse( result );

        verify( lockService, times( 1 ) ).acquireNodeLock( command.getKey(), LockService.LockType.WRITE_LOCK );
        verify( nodeStore, times( 1 ) ).updateRecord( after );
<<<<<<< HEAD
        verify( nodeStore, times( 1 ) ).updateDynamicLabelRecords( Arrays.asList( one, two, three ) );
=======
        verify( cacheAccess, times( 1 ) ).removeNodeFromCache( command.getKey() );
    }

    @Test
    public void cacheShouldInvalidateOnlyOnceWhenNodeBecomesDense() throws IOException
    {
        // given
        final NeoCommandHandler applier = newApplier( false );
        final NodeRecord before = new NodeRecord( 11 );
        before.setLabelField( 42, Arrays.asList( one, two ) );
        before.setInUse( true );
        before.setDense( false );
        final NodeRecord after = new NodeRecord( 12 );
        after.setInUse( true );
        after.setDense( true );
        after.setLabelField( 42, Arrays.asList( one, three ) );
        final Command.NodeCommand command = new Command.NodeCommand().init( before, after );

        // when
        applier.visitNodeCommand( command );

        verify( cacheAccess, times( 1 ) ).removeNodeFromCache( command.getKey() );
>>>>>>> ceedb2ad
    }

    // RELATIONSHIP COMMAND

    @Test
    public void shouldApplyRelationshipCommandToTheStore() throws IOException
    {
        // given
        final CommandHandler applier = newApplier( false );
        final RelationshipRecord record = new RelationshipRecord( 12, 3, 4, 5 );
        record.setInUse( true );

        // when
        final boolean result = applier.visitRelationshipCommand( new Command.RelationshipCommand().init( record ) );

        // then
        assertFalse( result );

        verify( relationshipStore, times( 1 ) ).updateRecord( record );
    }

    @Test
    public void shouldApplyRelationshipCommandToTheStoreAndInvalidateTheCache() throws IOException
    {
        // given
        final CommandHandler applier = newApplier( false );
        final RelationshipRecord record = new RelationshipRecord( 12, 3, 4, 5 );
        record.setInUse( false );

        // when
        final boolean result = applier.visitRelationshipCommand( new Command.RelationshipCommand().init( record ) );

        // then
        assertFalse( result );

        verify( relationshipStore, times( 1 ) ).updateRecord( record );
    }

    @Test
    public void shouldApplyRelationshipCommandToTheStoreInRecovery() throws IOException
    {
        // given
        final CommandHandler applier = newApplier( true );
        final RelationshipRecord record = new RelationshipRecord( 12, 3, 4, 5 );
        record.setInUse( true );

        // when
        final boolean result = applier.visitRelationshipCommand( new Command.RelationshipCommand().init( record ) );
        applyAndClose( applier );

        // then
        assertFalse( result );

        verify( relationshipStore, times( 1 ) ).setHighestPossibleIdInUse( record.getId() );
        verify( relationshipStore, times( 1 ) ).updateRecord( record );
    }

    // PROPERTY COMMAND

    @Test
    public void shouldApplyNodePropertyCommandToTheStore() throws IOException
    {
        // given
        final CommandHandler applier = newApplier( false );
        final PropertyRecord before = new PropertyRecord( 11 );
        final PropertyRecord after = new PropertyRecord( 12 );
        after.setNodeId( 42 );

        // when
        final boolean result = applier.visitPropertyCommand( new Command.PropertyCommand().init( before, after ) );

        // then
        assertFalse( result );

        verify( lockService, times( 1 ) ).acquireNodeLock( 42, LockService.LockType.WRITE_LOCK );
        verify( propertyStore, times( 1 ) ).updateRecord( after );
    }

    @Test
    public void shouldApplyNodePropertyCommandToTheStoreInRecovery() throws IOException
    {
        // given
        final CommandHandler applier = newApplier( true );
        final PropertyRecord before = new PropertyRecord( 11 );
        final PropertyRecord after = new PropertyRecord( 12 );
        after.setNodeId( 42 );

        // when
        final boolean result = applier.visitPropertyCommand( new Command.PropertyCommand().init( before, after ) );
        applyAndClose( applier );

        // then
        assertFalse( result );

        verify( lockService, times( 1 ) ).acquireNodeLock( 42, LockService.LockType.WRITE_LOCK );
        verify( propertyStore, times( 1 ) ).setHighestPossibleIdInUse( after.getId() );
        verify( propertyStore, times( 1 ) ).updateRecord( after );
    }

    @Test
    public void shouldApplyRelPropertyCommandToTheStore() throws IOException
    {
        // given
        final CommandHandler applier = newApplier( false );
        final PropertyRecord before = new PropertyRecord( 11 );
        final PropertyRecord after = new PropertyRecord( 12 );
        after.setRelId( 42 );

        // when
        final boolean result = applier.visitPropertyCommand( new Command.PropertyCommand().init( before, after ) );

        // then
        assertFalse( result );

        verify( propertyStore, times( 1 ) ).updateRecord( after );
    }

    @Test
    public void shouldApplyRelPropertyCommandToTheStoreInRecovery() throws IOException
    {
        // given
        final CommandHandler applier = newApplier( true );
        final PropertyRecord before = new PropertyRecord( 11 );
        final PropertyRecord after = new PropertyRecord( 12 );
        after.setRelId( 42 );

        // when
        final boolean result = applier.visitPropertyCommand( new Command.PropertyCommand().init( before, after ) );
        applyAndClose( applier );

        // then
        assertFalse( result );

        verify( propertyStore, times( 1 ) ).setHighestPossibleIdInUse( 12 );
        verify( propertyStore, times( 1 ) ).updateRecord( after );
    }

    private void applyAndClose( CommandHandler... appliers )
    {
        for ( CommandHandler applier : appliers )
        {
            applier.apply();
        }
        for ( CommandHandler applier : appliers )
        {
            applier.close();
        }
    }

    // RELATIONSHIP GROUP COMMAND

    @Test
    public void shouldApplyRelationshipGroupCommandToTheStore() throws IOException
    {
        // given
        final CommandHandler applier = newApplier( false );
        // when
        final RelationshipGroupRecord record = new RelationshipGroupRecord( 42, 1 );
        final boolean result = applier.visitRelationshipGroupCommand(
                new Command.RelationshipGroupCommand().init( record )
        );

        // then
        assertFalse( result );

        verify( relationshipGroupStore, times( 1 ) ).updateRecord( record );
    }

    @Test
    public void shouldApplyRelationshipGroupCommandToTheStoreInRecovery() throws IOException
    {
        // given
        final CommandHandler applier = newApplier( true );
        // when
        final RelationshipGroupRecord record = new RelationshipGroupRecord( 42, 1 );
        final boolean result = applier.visitRelationshipGroupCommand(
                new Command.RelationshipGroupCommand().init( record ) );
        applyAndClose( applier );

        // then
        assertFalse( result );

        verify( relationshipGroupStore, times( 1 ) ).setHighestPossibleIdInUse( record.getId() );
        verify( relationshipGroupStore, times( 1 ) ).updateRecord( record );
    }

    // RELATIONSHIP TYPE TOKEN COMMAND

    @Test
    public void shouldApplyRelationshipTypeTokenCommandToTheStore() throws IOException
    {
        // given
        final CommandHandler applier = newApplier( false );
        final RelationshipTypeTokenRecord record = new RelationshipTypeTokenRecord( 42 );

        // when
        final boolean result = applier.visitRelationshipTypeTokenCommand(
                (RelationshipTypeTokenCommand) new Command.RelationshipTypeTokenCommand().init( record ) );

        // then
        assertFalse( result );

        verify( relationshipTypeTokenStore, times( 1 ) ).updateRecord( record );
    }

    @Test
    public void shouldApplyRelationshipTypeTokenCommandToTheStoreInRecovery() throws IOException
    {
        // given
        final CommandHandler applier = newApplier( true );
        final RelationshipTypeTokenRecord record = new RelationshipTypeTokenRecord( 42 );
        final Command.RelationshipTypeTokenCommand command =
                (RelationshipTypeTokenCommand) new Command.RelationshipTypeTokenCommand().init( record );
        final RelationshipTypeToken token = new RelationshipTypeToken( "token", 21 );
        when( relationshipTypeTokenStore.getToken( (int) command.getKey() ) ).thenReturn( token );

        // when
        final boolean result = applier.visitRelationshipTypeTokenCommand( command );
        applyAndClose( applier );

        // then
        assertFalse( result );

        verify( relationshipTypeTokenStore, times( 1 ) ).setHighestPossibleIdInUse( record.getId() );
        verify( relationshipTypeTokenStore, times( 1 ) ).updateRecord( record );
        verify( cacheAccess, times( 1 ) ).addRelationshipTypeToken( token );
    }

    // LABEL TOKEN COMMAND

    @Test
    public void shouldApplyLabelTokenCommandToTheStore() throws IOException
    {
        // given
        final CommandHandler applier = newApplier( false );
        final LabelTokenRecord record = new LabelTokenRecord( 42 );

        // when
        final boolean result = applier.visitLabelTokenCommand(
                (LabelTokenCommand) new Command.LabelTokenCommand().init( record ) );

        // then
        assertFalse( result );

        verify( labelTokenStore, times( 1 ) ).updateRecord( record );
    }

    @Test
    public void shouldApplyLabelTokenCommandToTheStoreInRecovery() throws IOException
    {
        // given
        final CommandHandler applier = newApplier( true );
        final LabelTokenRecord record = new LabelTokenRecord( 42 );
        final Command.LabelTokenCommand command = (LabelTokenCommand) new Command.LabelTokenCommand().init( record );
        final Token token = new Token( "token", 21 );
        when( labelTokenStore.getToken( (int) command.getKey() ) ).thenReturn( token );

        // when
        final boolean result = applier.visitLabelTokenCommand( command );
        applyAndClose( applier );

        // then
        assertFalse( result );

        verify( labelTokenStore, times( 1 ) ).setHighestPossibleIdInUse( record.getId() );
        verify( labelTokenStore, times( 1 ) ).updateRecord( record );
        verify( cacheAccess, times( 1 ) ).addLabelToken( token );
    }

    // PROPERTY KEY TOKEN COMMAND

    @Test
    public void shouldApplyPropertyKeyTokenCommandToTheStore() throws IOException
    {
        // given
        final CommandHandler applier = newApplier( false );
        final PropertyKeyTokenRecord record = new PropertyKeyTokenRecord( 42 );

        // when
        final boolean result = applier.visitPropertyKeyTokenCommand(
                (PropertyKeyTokenCommand) new Command.PropertyKeyTokenCommand().init( record ) );

        // then
        assertFalse( result );

        verify( propertyKeyTokenStore, times( 1 ) ).updateRecord( record );
    }

    @Test
    public void shouldApplyPropertyKeyTokenCommandToTheStoreInRecovery() throws IOException
    {
        // given
        final CommandHandler applier = newApplier( true );
        final PropertyKeyTokenRecord record = new PropertyKeyTokenRecord( 42 );
        final Command.PropertyKeyTokenCommand command =
                (PropertyKeyTokenCommand) new Command.PropertyKeyTokenCommand().init( record );
        final Token token = new Token( "token", 21 );
        when( propertyKeyTokenStore.getToken( (int) command.getKey() ) ).thenReturn( token );

        // when
        final boolean result = applier.visitPropertyKeyTokenCommand( command );
        applyAndClose( applier );

        // then
        assertFalse( result );

        verify( propertyKeyTokenStore, times( 1 ) ).setHighestPossibleIdInUse( record.getId() );
        verify( propertyKeyTokenStore, times( 1 ) ).updateRecord( record );
        verify( cacheAccess, times( 1 ) ).addPropertyKeyToken( token );
    }

    // SCHEMA RULE COMMAND

    @Test
    public void shouldApplyCreateIndexRuleSchemaRuleCommandToTheStore() throws IOException
    {
        // given
        final CommandHandler applier = newApplier( false );
        final CommandHandler indexApplier = new IndexTransactionApplier( indexingService,
                ValidatedIndexUpdates.NONE, labelScanStoreSynchronizer );
        final DynamicRecord record = DynamicRecord.dynamicRecord( 21, true );
        record.setCreated();
        final Collection<DynamicRecord> recordsAfter = Arrays.asList( record );
        final IndexRule rule = IndexRule.indexRule( 0, 1, 2, new SchemaIndexProvider.Descriptor( "K", "X.Y" ) );
        final Command.SchemaRuleCommand command =
                new Command.SchemaRuleCommand().init( Collections.<DynamicRecord>emptyList(), recordsAfter, rule );

        // when
        final boolean result =
                applier.visitSchemaRuleCommand( command ) & indexApplier.visitSchemaRuleCommand( command );

        // then
        assertFalse( result );

        verify( schemaStore, times( 1 ) ).updateRecord( record );
        verify( indexingService, times( 1 ) ).createIndex( rule );
        verify( cacheAccess, times( 1 ) ).addSchemaRule( rule );
    }

    @Test
    public void shouldApplyCreateIndexRuleSchemaRuleCommandToTheStoreInRecovery() throws IOException
    {
        // given
        final CommandHandler applier = newApplier( true );
        final CommandHandler indexApplier = newIndexApplier( TransactionApplicationMode.EXTERNAL );
        final DynamicRecord record = DynamicRecord.dynamicRecord( 21, true );
        record.setCreated();
        final Collection<DynamicRecord> recordsAfter = Arrays.asList( record );
        final IndexRule rule = IndexRule.indexRule( 0, 1, 2, new SchemaIndexProvider.Descriptor( "K", "X.Y" ) );
        final Command.SchemaRuleCommand command =
                new Command.SchemaRuleCommand().init( Collections.<DynamicRecord>emptyList(), recordsAfter, rule );

        // when
        final boolean result = applier.visitSchemaRuleCommand( command ) &
                               indexApplier.visitSchemaRuleCommand( command );
        applyAndClose( applier, indexApplier );

        // then
        assertFalse( result );

        verify( schemaStore, times( 1 ) ).setHighestPossibleIdInUse( record.getId() );
        verify( schemaStore, times( 1 ) ).updateRecord( record );
        verify( indexingService, times( 1 ) ).createIndex( rule );
        verify( cacheAccess, times( 1 ) ).addSchemaRule( rule );
    }

    @Test
    public void shouldApplyUpdateIndexRuleSchemaRuleCommandToTheStore()
            throws IOException, IndexNotFoundKernelException,
            IndexPopulationFailedKernelException, IndexActivationFailedKernelException
    {
        // given
        final CommandHandler applier = newApplier( false );
        final CommandHandler indexApplier = newIndexApplier( TransactionApplicationMode.INTERNAL );
        final DynamicRecord record = DynamicRecord.dynamicRecord( 21, true );
        final Collection<DynamicRecord> recordsAfter = Arrays.asList( record );
        final IndexRule rule =
                IndexRule.constraintIndexRule( 0, 1, 2, new SchemaIndexProvider.Descriptor( "K", "X.Y" ), 42l );
        final Command.SchemaRuleCommand command =
                new Command.SchemaRuleCommand().init( Collections.<DynamicRecord>emptyList(), recordsAfter, rule );

        // when
        final boolean result = applier.visitSchemaRuleCommand( command ) &
                               indexApplier.visitSchemaRuleCommand( command );

        // then
        assertFalse( result );

        verify( schemaStore, times( 1 ) ).updateRecord( record );
        verify( indexingService, times( 1 ) ).activateIndex( rule.getId() );
        verify( cacheAccess, times( 1 ) ).addSchemaRule( rule );
    }

    @Test
    public void shouldApplyUpdateIndexRuleSchemaRuleCommandToTheStoreInRecovery()
            throws IOException, IndexNotFoundKernelException,
            IndexPopulationFailedKernelException, IndexActivationFailedKernelException
    {
        // given
        final CommandHandler applier = newApplier( true );
        final CommandHandler indexApplier = newIndexApplier( TransactionApplicationMode.EXTERNAL );
        final DynamicRecord record = DynamicRecord.dynamicRecord( 21, true );
        final Collection<DynamicRecord> recordsAfter = Arrays.asList( record );
        final IndexRule rule =
                IndexRule.constraintIndexRule( 0, 1, 2, new SchemaIndexProvider.Descriptor( "K", "X.Y" ), 42l );
        final Command.SchemaRuleCommand command =
                new Command.SchemaRuleCommand().init( Collections.<DynamicRecord>emptyList(), recordsAfter, rule );

        // when
        final boolean result =
                applier.visitSchemaRuleCommand( command ) & indexApplier.visitSchemaRuleCommand( command );
        applyAndClose( applier, indexApplier );

        // then
        assertFalse( result );

        verify( schemaStore, times( 1 ) ).setHighestPossibleIdInUse( record.getId() );
        verify( schemaStore, times( 1 ) ).updateRecord( record );
        verify( indexingService, times( 1 ) ).activateIndex( rule.getId() );
        verify( cacheAccess, times( 1 ) ).addSchemaRule( rule );
    }

    @Test
    public void shouldApplyUpdateIndexRuleSchemaRuleCommandToTheStoreThrowingIndexProblem()
            throws IOException, IndexNotFoundKernelException,
            IndexPopulationFailedKernelException, IndexActivationFailedKernelException
    {
        // given
        final CommandHandler applier = newIndexApplier( TransactionApplicationMode.INTERNAL );
        doThrow( new IndexNotFoundKernelException( "" ) ).when( indexingService ).activateIndex( anyLong() );

        final DynamicRecord record = DynamicRecord.dynamicRecord( 21, true );
        final Collection<DynamicRecord> recordsAfter = Arrays.asList( record );
        final IndexRule rule =
                IndexRule.constraintIndexRule( 0, 1, 2, new SchemaIndexProvider.Descriptor( "K", "X.Y" ), 42l );
        final Command.SchemaRuleCommand command =
                new Command.SchemaRuleCommand().init( Collections.<DynamicRecord>emptyList(), recordsAfter, rule );

        // when
        try
        {
            applier.visitSchemaRuleCommand( command );
            fail( "should have thrown" );
        }
        catch ( RuntimeException e )
        {
            // then
            assertTrue( e.getCause() instanceof IndexNotFoundKernelException );
        }
    }

    @Test
    public void shouldApplyDeleteIndexRuleSchemaRuleCommandToTheStore()
            throws IOException
    {
        // given
        final CommandHandler applier = newApplier( false );
        final CommandHandler indexApplier = newIndexApplier( TransactionApplicationMode.INTERNAL );
        final DynamicRecord record = DynamicRecord.dynamicRecord( 21, true );
        record.setInUse( false );
        final Collection<DynamicRecord> recordsAfter = Arrays.asList( record );
        final IndexRule rule = IndexRule.indexRule( 0, 1, 2, new SchemaIndexProvider.Descriptor( "K", "X.Y" ) );
        final Command.SchemaRuleCommand command =
                new Command.SchemaRuleCommand().init( Collections.<DynamicRecord>emptyList(), recordsAfter, rule );

        // when
        final boolean result =
                applier.visitSchemaRuleCommand( command ) & indexApplier.visitSchemaRuleCommand( command );

        // then
        assertFalse( result );

        verify( schemaStore, times( 1 ) ).updateRecord( record );
        verify( indexingService, times( 1 ) ).dropIndex( rule );
        verify( cacheAccess, times( 1 ) ).removeSchemaRuleFromCache( command.getKey() );
    }

    @Test
    public void shouldApplyDeleteIndexRuleSchemaRuleCommandToTheStoreInRecovery() throws IOException
    {
        // given
        final CommandHandler applier = newApplier( true );
        final CommandHandler indexApplier = newIndexApplier( TransactionApplicationMode.RECOVERY );
        final DynamicRecord record = DynamicRecord.dynamicRecord( 21, true );
        record.setInUse( false );
        final Collection<DynamicRecord> recordsAfter = Arrays.asList( record );
        final IndexRule rule = IndexRule.indexRule( 0, 1, 2, new SchemaIndexProvider.Descriptor( "K", "X.Y" ) );
        final Command.SchemaRuleCommand command =
                new Command.SchemaRuleCommand().init( Collections.<DynamicRecord>emptyList(), recordsAfter, rule );

        // when
        final boolean result =
                applier.visitSchemaRuleCommand( command ) & indexApplier.visitSchemaRuleCommand( command );
        applyAndClose( applier, indexApplier );

        // then
        assertFalse( result );

        verify( schemaStore, times( 1 ) ).setHighestPossibleIdInUse( record.getId() );
        verify( schemaStore, times( 1 ) ).updateRecord( record );
        verify( indexingService, times( 1 ) ).dropIndex( rule );
        verify( cacheAccess, times( 1 ) ).removeSchemaRuleFromCache( command.getKey() );
    }

    private CommandHandler newIndexApplier( TransactionApplicationMode mode )
    {
        return new IndexTransactionApplier( indexingService, ValidatedIndexUpdates.NONE, labelScanStoreSynchronizer );
    }

    @Test
    public void shouldApplyCreateUniquenessConstraintRuleSchemaRuleCommandToTheStore() throws IOException
    {
        // given
        final CommandHandler applier = newApplier( false );
        final DynamicRecord record = DynamicRecord.dynamicRecord( 21, true );
        record.setCreated();
        final Collection<DynamicRecord> recordsAfter = Arrays.asList( record );
        final UniquePropertyConstraintRule
                rule = UniquePropertyConstraintRule.uniquenessConstraintRule( 0l, 1, 2, 3l );
        final Command.SchemaRuleCommand command =
                new Command.SchemaRuleCommand().init( Collections.<DynamicRecord>emptyList(), recordsAfter, rule );

        // when
        final boolean result = applier.visitSchemaRuleCommand( command );

        // then
        assertFalse( result );

        verify( schemaStore, times( 1 ) ).updateRecord( record );
        verify( metaDataStore, times( 1 ) ).setLatestConstraintIntroducingTx( (long) transactionId );
        verify( cacheAccess, times( 1 ) ).addSchemaRule( rule );
    }

    @Test
    public void shouldApplyCreateUniquenessConstraintRuleSchemaRuleCommandToTheStoreInRecovery() throws IOException
    {
        // given
        final CommandHandler applier = newApplier( true );
        final DynamicRecord record = DynamicRecord.dynamicRecord( 21, true );
        record.setCreated();
        final Collection<DynamicRecord> recordsAfter = Arrays.asList( record );
        final UniquePropertyConstraintRule
                rule = UniquePropertyConstraintRule.uniquenessConstraintRule( 0l, 1, 2, 3l );
        final Command.SchemaRuleCommand command =
                new Command.SchemaRuleCommand().init( Collections.<DynamicRecord>emptyList(), recordsAfter, rule );

        // when
        final boolean result = applier.visitSchemaRuleCommand( command );
        applyAndClose( applier );

        // then
        assertFalse( result );

        verify( schemaStore, times( 1 ) ).setHighestPossibleIdInUse( record.getId() );
        verify( schemaStore, times( 1 ) ).updateRecord( record );
        verify( metaDataStore, times( 1 ) ).setLatestConstraintIntroducingTx( (long) transactionId );
        verify( cacheAccess, times( 1 ) ).addSchemaRule( rule );
    }

    @Test
    public void shouldApplyUpdateUniquenessConstraintRuleSchemaRuleCommandToTheStore() throws IOException
    {
        // given
        final CommandHandler applier = newApplier( false );
        final DynamicRecord record = DynamicRecord.dynamicRecord( 21, true );
        final Collection<DynamicRecord> recordsAfter = Arrays.asList( record );
        final UniquePropertyConstraintRule
                rule = UniquePropertyConstraintRule.uniquenessConstraintRule( 0l, 1, 2, 3l );
        final Command.SchemaRuleCommand command =
                new Command.SchemaRuleCommand().init( Collections.<DynamicRecord>emptyList(), recordsAfter, rule );

        // when
        final boolean result = applier.visitSchemaRuleCommand( command );

        // then
        assertFalse( result );

        verify( schemaStore, times( 1 ) ).updateRecord( record );
        verify( metaDataStore, times( 1 ) ).setLatestConstraintIntroducingTx( (long) transactionId );
        verify( cacheAccess, times( 1 ) ).addSchemaRule( rule );
    }

    @Test
    public void shouldApplyUpdateUniquenessConstraintRuleSchemaRuleCommandToTheStoreInRecovery() throws IOException
    {
        // given
        final CommandHandler applier = newApplier( true );
        final DynamicRecord record = DynamicRecord.dynamicRecord( 21, true );
        final Collection<DynamicRecord> recordsAfter = Arrays.asList( record );
        final UniquePropertyConstraintRule
                rule = UniquePropertyConstraintRule.uniquenessConstraintRule( 0l, 1, 2, 3l );
        final Command.SchemaRuleCommand command =
                new Command.SchemaRuleCommand().init( Collections.<DynamicRecord>emptyList(), recordsAfter, rule );

        // when
        final boolean result = applier.visitSchemaRuleCommand( command );
        applyAndClose( applier );

        // then
        assertFalse( result );

        verify( schemaStore, times( 1 ) ).setHighestPossibleIdInUse( record.getId() );
        verify( schemaStore, times( 1 ) ).updateRecord( record );
        verify( metaDataStore, times( 1 ) ).setLatestConstraintIntroducingTx( (long) transactionId );
        verify( cacheAccess, times( 1 ) ).addSchemaRule( rule );
    }

    @Test
    public void shouldApplyDeleteUniquenessConstraintRuleSchemaRuleCommandToTheStore() throws IOException
    {
        // given
        final CommandHandler applier = newApplier( false );
        final DynamicRecord record = DynamicRecord.dynamicRecord( 21, true );
        record.setInUse( false );
        final Collection<DynamicRecord> recordsAfter = Arrays.asList( record );
        final UniquePropertyConstraintRule
                rule = UniquePropertyConstraintRule.uniquenessConstraintRule( 0l, 1, 2, 3l );
        final Command.SchemaRuleCommand command =
                new Command.SchemaRuleCommand().init( Collections.<DynamicRecord>emptyList(), recordsAfter, rule );

        // when
        final boolean result = applier.visitSchemaRuleCommand( command );

        // then
        assertFalse( result );

        verify( schemaStore, times( 1 ) ).updateRecord( record );
        verify( metaDataStore, never() ).setLatestConstraintIntroducingTx( (long) transactionId );
        verify( cacheAccess, times( 1 ) ).removeSchemaRuleFromCache( command.getKey() );
    }

    @Test
    public void shouldApplyDeleteUniquenessConstraintRuleSchemaRuleCommandToTheStoreInRecovery() throws IOException
    {
        // given
        final CommandHandler applier = newApplier( true );
        final DynamicRecord record = DynamicRecord.dynamicRecord( 21, true );
        record.setInUse( false );
        final Collection<DynamicRecord> recordsAfter = Arrays.asList( record );
        final UniquePropertyConstraintRule
                rule = UniquePropertyConstraintRule.uniquenessConstraintRule( 0l, 1, 2, 3l );
        final Command.SchemaRuleCommand command =
                new Command.SchemaRuleCommand().init( Collections.<DynamicRecord>emptyList(), recordsAfter, rule );

        // when
        final boolean result = applier.visitSchemaRuleCommand( command );
        applyAndClose( applier );

        // then
        assertFalse( result );

        verify( schemaStore, times( 1 ) ).setHighestPossibleIdInUse( record.getId() );
        verify( schemaStore, times( 1 ) ).updateRecord( record );
        verify( metaDataStore, never() ).setLatestConstraintIntroducingTx( (long) transactionId );
        verify( cacheAccess, times( 1 ) ).removeSchemaRuleFromCache( command.getKey() );
    }

    // NEO STORE COMMAND

    @Test
    public void shouldApplyNeoStoreCommandToTheStore() throws IOException
    {
        // given
        final CommandHandler applier = newApplier( false );
        final NeoStoreRecord record = new NeoStoreRecord();
        record.setNextProp( 42 );

        // when
        final boolean result = applier.visitNeoStoreCommand( new Command.NeoStoreCommand().init( record ) );

        // then
        assertFalse( result );

        verify( metaDataStore, times( 1 ) ).setGraphNextProp( record.getNextProp() );
    }

    @Test
    public void shouldApplyNeoStoreCommandToTheStoreInRecovery() throws IOException
    {
        // given
        final CommandHandler applier = newApplier( true );
        final NeoStoreRecord record = new NeoStoreRecord();
        record.setNextProp( 42 );

        // when
        final boolean result = applier.visitNeoStoreCommand( new Command.NeoStoreCommand().init( record ) );

        // then
        assertFalse( result );

        verify( metaDataStore, times( 1 ) ).setGraphNextProp( record.getNextProp() );
    }

    // CLOSE
}<|MERGE_RESOLUTION|>--- conflicted
+++ resolved
@@ -44,8 +44,8 @@
 import org.neo4j.kernel.impl.locking.LockService;
 import org.neo4j.kernel.impl.store.DynamicArrayStore;
 import org.neo4j.kernel.impl.store.LabelTokenStore;
+import org.neo4j.kernel.impl.store.MetaDataStore;
 import org.neo4j.kernel.impl.store.NeoStores;
-import org.neo4j.kernel.impl.store.MetaDataStore;
 import org.neo4j.kernel.impl.store.NodeStore;
 import org.neo4j.kernel.impl.store.PropertyKeyTokenStore;
 import org.neo4j.kernel.impl.store.PropertyStore;
@@ -146,11 +146,6 @@
 
         verify( lockService, times( 1 ) ).acquireNodeLock( command.getKey(), LockService.LockType.WRITE_LOCK );
         verify( nodeStore, times( 1 ) ).updateRecord( after );
-<<<<<<< HEAD
-        verify( nodeStore, times( 1 ) ).updateDynamicLabelRecords( Arrays.asList( one, two, three ) );
-=======
-        verify( cacheAccess, never() ).removeNodeFromCache( command.getKey() );
->>>>>>> ceedb2ad
     }
 
     private CommandHandler newApplier( boolean recovery )
@@ -210,11 +205,6 @@
         verify( nodeStore, times( 1 ) ).setHighestPossibleIdInUse( after.getId() );
         verify( nodeStore, times( 1 ) ).updateRecord( after );
         verify( dynamicLabelStore, times( 1 ) ).setHighestPossibleIdInUse( three.getId() );
-<<<<<<< HEAD
-        verify( nodeStore, times( 1 ) ).updateDynamicLabelRecords( Arrays.asList( one, two, three ) );
-=======
-        verify( cacheAccess, times( 1 ) ).removeNodeFromCache( command.getKey() );
->>>>>>> ceedb2ad
     }
 
     @Test
@@ -240,32 +230,6 @@
 
         verify( lockService, times( 1 ) ).acquireNodeLock( command.getKey(), LockService.LockType.WRITE_LOCK );
         verify( nodeStore, times( 1 ) ).updateRecord( after );
-<<<<<<< HEAD
-        verify( nodeStore, times( 1 ) ).updateDynamicLabelRecords( Arrays.asList( one, two, three ) );
-=======
-        verify( cacheAccess, times( 1 ) ).removeNodeFromCache( command.getKey() );
-    }
-
-    @Test
-    public void cacheShouldInvalidateOnlyOnceWhenNodeBecomesDense() throws IOException
-    {
-        // given
-        final NeoCommandHandler applier = newApplier( false );
-        final NodeRecord before = new NodeRecord( 11 );
-        before.setLabelField( 42, Arrays.asList( one, two ) );
-        before.setInUse( true );
-        before.setDense( false );
-        final NodeRecord after = new NodeRecord( 12 );
-        after.setInUse( true );
-        after.setDense( true );
-        after.setLabelField( 42, Arrays.asList( one, three ) );
-        final Command.NodeCommand command = new Command.NodeCommand().init( before, after );
-
-        // when
-        applier.visitNodeCommand( command );
-
-        verify( cacheAccess, times( 1 ) ).removeNodeFromCache( command.getKey() );
->>>>>>> ceedb2ad
     }
 
     // RELATIONSHIP COMMAND
@@ -795,7 +759,7 @@
         assertFalse( result );
 
         verify( schemaStore, times( 1 ) ).updateRecord( record );
-        verify( metaDataStore, times( 1 ) ).setLatestConstraintIntroducingTx( (long) transactionId );
+        verify( metaDataStore, times( 1 ) ).setLatestConstraintIntroducingTx( transactionId );
         verify( cacheAccess, times( 1 ) ).addSchemaRule( rule );
     }
 
@@ -821,7 +785,7 @@
 
         verify( schemaStore, times( 1 ) ).setHighestPossibleIdInUse( record.getId() );
         verify( schemaStore, times( 1 ) ).updateRecord( record );
-        verify( metaDataStore, times( 1 ) ).setLatestConstraintIntroducingTx( (long) transactionId );
+        verify( metaDataStore, times( 1 ) ).setLatestConstraintIntroducingTx( transactionId );
         verify( cacheAccess, times( 1 ) ).addSchemaRule( rule );
     }
 
@@ -844,7 +808,7 @@
         assertFalse( result );
 
         verify( schemaStore, times( 1 ) ).updateRecord( record );
-        verify( metaDataStore, times( 1 ) ).setLatestConstraintIntroducingTx( (long) transactionId );
+        verify( metaDataStore, times( 1 ) ).setLatestConstraintIntroducingTx( transactionId );
         verify( cacheAccess, times( 1 ) ).addSchemaRule( rule );
     }
 
@@ -869,7 +833,7 @@
 
         verify( schemaStore, times( 1 ) ).setHighestPossibleIdInUse( record.getId() );
         verify( schemaStore, times( 1 ) ).updateRecord( record );
-        verify( metaDataStore, times( 1 ) ).setLatestConstraintIntroducingTx( (long) transactionId );
+        verify( metaDataStore, times( 1 ) ).setLatestConstraintIntroducingTx( transactionId );
         verify( cacheAccess, times( 1 ) ).addSchemaRule( rule );
     }
 
@@ -893,7 +857,7 @@
         assertFalse( result );
 
         verify( schemaStore, times( 1 ) ).updateRecord( record );
-        verify( metaDataStore, never() ).setLatestConstraintIntroducingTx( (long) transactionId );
+        verify( metaDataStore, never() ).setLatestConstraintIntroducingTx( transactionId );
         verify( cacheAccess, times( 1 ) ).removeSchemaRuleFromCache( command.getKey() );
     }
 
@@ -919,7 +883,7 @@
 
         verify( schemaStore, times( 1 ) ).setHighestPossibleIdInUse( record.getId() );
         verify( schemaStore, times( 1 ) ).updateRecord( record );
-        verify( metaDataStore, never() ).setLatestConstraintIntroducingTx( (long) transactionId );
+        verify( metaDataStore, never() ).setLatestConstraintIntroducingTx( transactionId );
         verify( cacheAccess, times( 1 ) ).removeSchemaRuleFromCache( command.getKey() );
     }
 
