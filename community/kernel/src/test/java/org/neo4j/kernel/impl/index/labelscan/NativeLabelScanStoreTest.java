/*
 * Copyright (c) 2002-2017 "Neo Technology,"
 * Network Engine for Objects in Lund AB [http://neotechnology.com]
 *
 * This file is part of Neo4j.
 *
 * Neo4j is free software: you can redistribute it and/or modify
 * it under the terms of the GNU General Public License as published by
 * the Free Software Foundation, either version 3 of the License, or
 * (at your option) any later version.
 *
 * This program is distributed in the hope that it will be useful,
 * but WITHOUT ANY WARRANTY; without even the implied warranty of
 * MERCHANTABILITY or FITNESS FOR A PARTICULAR PURPOSE.  See the
 * GNU General Public License for more details.
 *
 * You should have received a copy of the GNU General Public License
 * along with this program.  If not, see <http://www.gnu.org/licenses/>.
 */
package org.neo4j.kernel.impl.index.labelscan;

import org.hamcrest.Matcher;
import org.hamcrest.Matchers;
import org.junit.Rule;
import org.junit.Test;

import java.io.File;
import java.io.IOException;

import org.neo4j.index.internal.gbptree.RecoveryCleanupWorkCollector;
import org.neo4j.io.fs.FileSystemAbstraction;
import org.neo4j.io.pagecache.PageCache;
import org.neo4j.kernel.api.impl.labelscan.LabelScanStoreTest;
import org.neo4j.kernel.api.labelscan.LabelScanStore;
import org.neo4j.kernel.impl.api.scan.FullStoreChangeStream;
import org.neo4j.kernel.lifecycle.LifeSupport;
import org.neo4j.kernel.monitoring.Monitors;
import org.neo4j.test.rule.PageCacheRule;

import static org.junit.Assert.assertTrue;
import static org.neo4j.kernel.impl.api.scan.FullStoreChangeStream.EMPTY;

public class NativeLabelScanStoreTest extends LabelScanStoreTest
{
    @Rule
    public PageCacheRule pageCacheRule = new PageCacheRule();

    @Override
    protected LabelScanStore createLabelScanStore( FileSystemAbstraction fileSystemAbstraction, File rootFolder,
            FullStoreChangeStream fullStoreChangeStream, boolean usePersistentStore, boolean readOnly,
            LabelScanStore.Monitor monitor )
    {
        Monitors monitors = new Monitors();
        monitors.addMonitorListener( monitor );
        PageCache pageCache = pageCacheRule.getPageCache( fileSystemAbstraction );
        return new NativeLabelScanStore( pageCache, rootFolder,
<<<<<<< HEAD
                asStream( existingData ), readOnly, monitors, RecoveryCleanupWorkCollector.IMMEDIATE );
=======
                fullStoreChangeStream, readOnly, monitors );
>>>>>>> 752c0563
    }

    @Override
    protected Matcher<Iterable<? super String>> hasBareMinimumFileList()
    {
        return Matchers.hasItem( Matchers.equalTo( NativeLabelScanStore.FILE_NAME ) );
    }

    @Override
    protected void corruptIndex( FileSystemAbstraction fileSystem, File rootFolder ) throws IOException
    {
        File lssFile = new File( rootFolder, NativeLabelScanStore.FILE_NAME );
        scrambleFile( lssFile );
    }

    @Test
    public void shouldStartPopulationAgainIfNotCompletedFirstTime() throws Exception
    {
        // given
        // label scan store init but no start
        LifeSupport life = new LifeSupport();
        TrackingMonitor monitor = new TrackingMonitor();
        life.add( createLabelScanStore( fileSystemRule.get(), dir, EMPTY, true, false, monitor ) );
        life.init();
        assertTrue( monitor.noIndexCalled );
        monitor.reset();
        life.shutdown();

        // when
        // starting label scan store again
        life = new LifeSupport();
        life.add( createLabelScanStore( fileSystemRule.get(), dir, EMPTY, true, false, monitor ) );
        life.init();

        // then
        // label scan store should recognize it still needs to be rebuilt
        assertTrue( monitor.corruptedIndex );
        life.start();
        assertTrue( monitor.rebuildingCalled );
        assertTrue( monitor.rebuiltCalled );
        life.shutdown();
    }
}<|MERGE_RESOLUTION|>--- conflicted
+++ resolved
@@ -54,11 +54,7 @@
         monitors.addMonitorListener( monitor );
         PageCache pageCache = pageCacheRule.getPageCache( fileSystemAbstraction );
         return new NativeLabelScanStore( pageCache, rootFolder,
-<<<<<<< HEAD
-                asStream( existingData ), readOnly, monitors, RecoveryCleanupWorkCollector.IMMEDIATE );
-=======
-                fullStoreChangeStream, readOnly, monitors );
->>>>>>> 752c0563
+                fullStoreChangeStream, readOnly, monitors, RecoveryCleanupWorkCollector.IMMEDIATE );
     }
 
     @Override
