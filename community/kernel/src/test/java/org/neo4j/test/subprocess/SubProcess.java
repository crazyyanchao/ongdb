/**
 * Copyright (c) 2002-2014 "Neo Technology,"
 * Network Engine for Objects in Lund AB [http://neotechnology.com]
 *
 * This file is part of Neo4j.
 *
 * Neo4j is free software: you can redistribute it and/or modify
 * it under the terms of the GNU General Public License as published by
 * the Free Software Foundation, either version 3 of the License, or
 * (at your option) any later version.
 *
 * This program is distributed in the hope that it will be useful,
 * but WITHOUT ANY WARRANTY; without even the implied warranty of
 * MERCHANTABILITY or FITNESS FOR A PARTICULAR PURPOSE.  See the
 * GNU General Public License for more details.
 *
 * You should have received a copy of the GNU General Public License
 * along with this program.  If not, see <http://www.gnu.org/licenses/>.
 */
package org.neo4j.test.subprocess;

import java.io.ByteArrayInputStream;
import java.io.ByteArrayOutputStream;
import java.io.File;
import java.io.IOException;
import java.io.InputStream;
import java.io.ObjectInputStream;
import java.io.ObjectOutputStream;
import java.io.PrintStream;
import java.io.Serializable;
import java.lang.reflect.Field;
import java.lang.reflect.InvocationHandler;
import java.lang.reflect.InvocationTargetException;
import java.lang.reflect.Method;
import java.lang.reflect.ParameterizedType;
import java.lang.reflect.Proxy;
import java.lang.reflect.Type;
import java.nio.ByteBuffer;
import java.rmi.Remote;
import java.rmi.RemoteException;
import java.rmi.ServerError;
import java.rmi.server.RemoteObject;
import java.rmi.server.UnicastRemoteObject;
import java.util.ArrayList;
import java.util.Arrays;
import java.util.Collections;
import java.util.HashMap;
import java.util.HashSet;
import java.util.List;
import java.util.Map;
import java.util.Set;
import java.util.concurrent.CopyOnWriteArrayList;
import java.util.concurrent.CountDownLatch;
import java.util.concurrent.TimeUnit;

import org.neo4j.helpers.Predicate;
import org.neo4j.test.ProcessStreamHandler;

@SuppressWarnings( "serial" )
public abstract class SubProcess<T, P> implements Serializable
{
    private interface NoInterface
    {
        // Used when no interface is declared
    }

    private final Class<T> t;
    private final transient Predicate<String> classPathFilter;

    @SuppressWarnings( { "unchecked", "rawtypes" } )
    public SubProcess( Predicate<String> classPathFilter )
    {
        if ( getClass().getSuperclass() != SubProcess.class )
        {
            throw new ClassCastException( SubProcess.class.getName() + " may only be extended one level " );
        }
        Class<?> me = getClass();
        while ( me.getSuperclass() != SubProcess.class )
        {
            me = me.getSuperclass();
        }
        Type type = ( (ParameterizedType) me.getGenericSuperclass() ).getActualTypeArguments()[0];
        @SuppressWarnings( { "hiding" } ) Class<T> t;
        if ( type instanceof Class<?> )
        {
            t = (Class<T>) type;
        }
        else if ( type instanceof ParameterizedType )
        {
            t = (Class<T>) ( (ParameterizedType) type ).getRawType();
        }
        else
        {
            throw new ClassCastException( "Illegal type parameter " + type );
        }
        if ( t == Object.class )
        {
            t = (Class) NoInterface.class;
        }
        if ( !t.isInterface() )
        {
            throw new ClassCastException( t + " is not an interface" );
        }
        if ( t.isAssignableFrom( getClass() ) || t == NoInterface.class )
        {
            this.t = t;
        }
        else
        {
            throw new ClassCastException( getClass().getName() + " must implement declared interface " + t );
        }
        this.classPathFilter = classPathFilter;
    }

    public SubProcess()
    {
        this( null );
    }

    public T start( P parameter, BreakPoint... breakpoints )
    {
        DebuggerConnector debugger = null;
        if ( breakpoints != null && breakpoints.length != 0 )
        {
            debugger = new DebuggerConnector( breakpoints );
        }
        DispatcherTrapImpl callback;
        try
        {
            callback = new DispatcherTrapImpl( this, parameter );
        }
        catch ( RemoteException e )
        {
            throw new RuntimeException( "Failed to create local RMI endpoint.", e );
        }
        Process process;
        String pid;
        DebugDispatch debugDispatch = null;
        Dispatcher dispatcher;
        try
        {
            synchronized ( debugger != null ? DebuggerConnector.class : new Object() )
            {
                if ( debugger != null )
                {
<<<<<<< HEAD
                    process = start( "java", "-ea", "-Xmx1G", debugger.listen(), "-cp",
                            classPath( System.getProperty( "java.class.path" ) ), SubProcess.class.getName(),
                            serialize( callback ) );
                }
                else
                {
                    process = start( "java", "-ea", "-Xmx1G", "-cp", classPath( System.getProperty( "java.class.path" ) ),
=======
                    process = start( "java", "-Xmx1G", debugger.listen(), "-Djava.awt.headless=true",
                            "-cp", classPath( System.getProperty( "java.class.path" ) ),
                            SubProcess.class.getName(), serialize( callback ) );
                }
                else
                {
                    process = start( "java", "-Xmx1G", "-Djava.awt.headless=true",
                            "-cp", classPath( System.getProperty( "java.class.path" ) ),
>>>>>>> b55e6aec
                            SubProcess.class.getName(), serialize( callback ) );
                }
                pid = getPid( process );
                pipe( "[" + toString() + ":" + pid + "] ", process.getErrorStream(), errorStreamTarget() );
                pipe( "[" + toString() + ":" + pid + "] ", process.getInputStream(), inputStreamTarget() );
                if ( debugger != null )
                {
                    debugDispatch = debugger.connect( toString() + ":" + pid );
                }
            }
            dispatcher = callback.get( process );
        }
        finally
        {
            try
            {
                UnicastRemoteObject.unexportObject( callback, true );
            }
            catch ( RemoteException e )
            {
                e.printStackTrace();
            }
        }
        if ( dispatcher == null )
        {
            throw new IllegalStateException( "failed to start sub process" );
        }
        Handler handler = new Handler( t, dispatcher, process, "<" + toString() + ":" + pid + ">", debugDispatch );
        if ( debugDispatch != null )
        {
            debugDispatch.handler = handler;
        }
        return t.cast( Proxy.newProxyInstance( t.getClassLoader(), new Class[] { t }, live( handler ) ) );
    }
    
    protected PrintStream errorStreamTarget()
    {
        return System.err;
    }
    
    protected PrintStream inputStreamTarget()
    {
        return System.out;
    }

    private String classPath( String parentClasspath )
    {
        if ( classPathFilter == null )
        {
            return parentClasspath;
        }
        StringBuilder result = new StringBuilder();
        for ( String part : parentClasspath.split( File.pathSeparator ) )
        {
            if ( classPathFilter.accept( part ) )
            {
                result.append( result.length() > 0 ? File.pathSeparator : "" ).append( part );
            }
        }
        return result.toString();
    }

    private static Process start( String... args )
    {
        ProcessBuilder builder = new ProcessBuilder( args );
        try
        {
            return builder.start();
        }
        catch ( IOException e )
        {
            throw new RuntimeException( "Failed to start sub process", e );
        }
    }

    @SuppressWarnings( "restriction" )
    private static class DebuggerConnector
    {
        private static final com.sun.jdi.connect.ListeningConnector connector;
        static
        {
            com.sun.jdi.connect.ListeningConnector first = null;
            for ( com.sun.jdi.connect.ListeningConnector conn : com.sun.jdi.Bootstrap.virtualMachineManager().listeningConnectors() )
            {
                first = conn;
                break;
            }
            connector = first;
        }
        private final Map<String, List<BreakPoint>> breakpoints = new HashMap<>();
        private final Map<String, ? extends com.sun.jdi.connect.Connector.Argument> args;

        DebuggerConnector( BreakPoint[] breakpoints )
        {
            this.args = connector.defaultArguments();
            for ( BreakPoint breakpoint : breakpoints )
            {
                List<BreakPoint> list = this.breakpoints.get( breakpoint.type );
                if ( list == null )
                {
                    this.breakpoints.put( breakpoint.type, list = new ArrayList<>() );
                }
                list.add( breakpoint );
            }
        }

        String listen()
        {
            try
            {
                return String.format( "-agentlib:jdwp=transport=%s,address=%s", connector.transport().name(),
                        connector.startListening( args ) );
            }
            catch ( Exception e )
            {
                throw new UnsupportedOperationException( "Debugger not supported", e );
            }
        }

        DebugDispatch connect( String string )
        {
            final com.sun.jdi.VirtualMachine vm;
            try
            {
                vm = connector.accept( args );
                connector.stopListening( args );
            }
            catch ( Exception e )
            {
                throw new RuntimeException( "Debugger connection failure", e );
            }
            com.sun.jdi.request.EventRequestManager erm = vm.eventRequestManager();
            TYPES: for ( Map.Entry<String, List<BreakPoint>> entry : breakpoints.entrySet() )
            {
                for ( com.sun.jdi.ReferenceType type : vm.classesByName( entry.getKey() ) )
                {
                    if ( type.name().equals( entry.getKey() ) )
                    {
                        for ( BreakPoint breakpoint : entry.getValue() )
                        {
                            breakpoint.setup( type );
                        }
                        continue TYPES;
                    }
                }
                com.sun.jdi.request.ClassPrepareRequest prepare = erm.createClassPrepareRequest();
                prepare.addClassFilter( entry.getKey() );
                prepare.enable();
            }
            if ( vm.canRequestMonitorEvents() )
            {
                erm.createMonitorContendedEnterRequest().enable();
            }
            DebugDispatch dispatch = new DebugDispatch( vm.eventQueue(), breakpoints );
            new Thread( dispatch, "Debugger: [" + string + "]" ).start();
            return dispatch;
        }
    }

    @SuppressWarnings( "restriction" )
    static class DebugDispatch implements Runnable
    {
        static DebugDispatch get( Object o )
        {
            if ( Proxy.isProxyClass( o.getClass() ) )
            {
                InvocationHandler handler = Proxy.getInvocationHandler( o );
                if ( handler instanceof Handler )
                {
                    return ( (Handler) handler ).debugDispatch;
                }
            }
            throw new IllegalArgumentException( "Not a sub process: " + o );
        }

        volatile Handler handler;
        private final com.sun.jdi.event.EventQueue queue;
        private final Map<String, List<BreakPoint>> breakpoints;
        private final Map<com.sun.jdi.ThreadReference, DebuggerDeadlockCallback> suspended = new HashMap<>();
        static final DebuggerDeadlockCallback defaultCallback = new DebuggerDeadlockCallback()
        {
            @Override
            public void deadlock( DebuggedThread thread )
            {
                throw new DeadlockDetectedError();
            }
        };

        DebugDispatch( com.sun.jdi.event.EventQueue queue, Map<String, List<BreakPoint>> breakpoints )
        {
            this.queue = queue;
            this.breakpoints = breakpoints;
        }

        @Override
        public void run()
        {
            for ( ;; )
            {
                final com.sun.jdi.event.EventSet events;
                try
                {
                    events = queue.remove();
                }
                catch ( InterruptedException e )
                {
                    return;
                }
                Integer exitCode = null;
                try
                {
                    for ( com.sun.jdi.event.Event event : events )
                    {
                        if ( event instanceof com.sun.jdi.event.MonitorContendedEnterEvent )
                        {
                            com.sun.jdi.event.MonitorContendedEnterEvent monitor = (com.sun.jdi.event.MonitorContendedEnterEvent) event;
                            final com.sun.jdi.ThreadReference thread;
                            try
                            {
                                thread = monitor.monitor().owningThread();
                            }
                            catch ( com.sun.jdi.IncompatibleThreadStateException e )
                            {
                                e.printStackTrace();
                                continue;
                            }
                            if ( thread != null && thread.isSuspended() )
                            {
                                DebuggerDeadlockCallback callback = suspended.get( thread );
                                try
                                {
                                    if ( callback != null )
                                    {
                                        callback.deadlock( new DebuggedThread( this, thread ) );
                                    }
                                }
                                catch ( DeadlockDetectedError deadlock )
                                {
                                    @SuppressWarnings( "hiding" ) Handler handler = this.handler;
                                    if ( handler != null )
                                    {
                                        handler.kill( false );
                                    }
                                }
                            }
                        }
                        else if ( event instanceof com.sun.jdi.event.LocatableEvent )
                        {
                            callback( (com.sun.jdi.event.LocatableEvent) event );
                        }
                        else if ( event instanceof com.sun.jdi.event.ClassPrepareEvent )
                        {
                            setup( ( (com.sun.jdi.event.ClassPrepareEvent) event ).referenceType() );
                        }
                        else if ( event instanceof com.sun.jdi.event.VMDisconnectEvent
                                  || event instanceof com.sun.jdi.event.VMDeathEvent )
                        {
                            return;
                        }
                    }
                }
                catch ( KillSubProcess kill )
                {
                    exitCode = kill.exitCode;
                }
                finally
                {
                    if ( exitCode != null )
                    {
                        events.virtualMachine().exit( exitCode );
                    }
                    else
                    {
                        events.resume();
                    }
                }
            }
        }

        private void setup( com.sun.jdi.ReferenceType type )
        {
            List<BreakPoint> list = breakpoints.get( type.name() );
            if ( list == null )
            {
                return;
            }
            for ( BreakPoint breakpoint : list )
            {
                breakpoint.setup( type );
            }
        }

        private void callback( com.sun.jdi.event.LocatableEvent event ) throws KillSubProcess
        {
            List<BreakPoint> list = breakpoints.get( event.location().declaringType().name() );
            if ( list == null )
            {
                return;
            }
            com.sun.jdi.Method method = event.location().method();
            for ( BreakPoint breakpoint : list )
            {
                if ( breakpoint.matches( method.name(), method.argumentTypeNames() ) )
                {
                    if ( breakpoint.enabled )
                    {
                        breakpoint.invoke( new DebugInterface( this, event ) );
                    }
                }
            }
        }

        void suspended( com.sun.jdi.ThreadReference thread, DebuggerDeadlockCallback callback )
        {
            if ( callback == null )
            {
                callback = defaultCallback;
            }
            suspended.put( thread, callback );
        }

        void resume( com.sun.jdi.ThreadReference thread )
        {
            suspended.remove( thread );
        }

        DebuggedThread[] suspendedThreads()
        {
            if ( suspended.isEmpty() )
            {
                return new DebuggedThread[0];
            }
            List<DebuggedThread> threads = new ArrayList<>();
            for ( com.sun.jdi.ThreadReference thread : suspended.keySet() )
            {
                threads.add( new DebuggedThread( this, thread ) );
            }
            return threads.toArray( new DebuggedThread[threads.size()] );
        }
    }

    static class DeadlockDetectedError extends Error
    {
        @Override
        public Throwable fillInStackTrace()
        {
            return this;
        }
    }

    protected abstract void startup( P parameter ) throws Throwable;

    public final void shutdown()
    {
        shutdown( true );
    }

    protected void shutdown( boolean normal )
    {
        System.exit( 0 );
    }

    public static void stop( Object subprocess )
    {
        ( (Handler) Proxy.getInvocationHandler( subprocess ) ).stop( null, 0 );
    }

    public static void stop( Object subprocess, long timeout, TimeUnit unit )
    {
        ( (Handler) Proxy.getInvocationHandler( subprocess ) ).stop( unit, timeout );
    }

    public static void kill( Object subprocess )
    {
        ( (Handler) Proxy.getInvocationHandler( subprocess ) ).kill( true );
    }

    @Override
    public String toString()
    {
        return getClass().getSimpleName();
    }

    public static void main( String[] args ) throws Throwable
    {
        if ( args.length != 1 )
        {
            throw new IllegalArgumentException( "Needs to be started from " + SubProcess.class.getName() );
        }
        DispatcherTrap trap = deserialize( args[0] );
        SubProcess<?, Object> subProcess = trap.getSubProcess();
        subProcess.doStart( trap.trap( new DispatcherImpl( subProcess ) ) );
    }

    private transient volatile boolean alive;

    private void doStart( P parameter ) throws Throwable
    {
        alive = true;
        startup( parameter );
        liveLoop();
    }

    private void doStop( boolean normal )
    {
        alive = false;
        shutdown( normal );
    }

    private void liveLoop() throws Exception
    {
        while ( alive )
        {
            for ( int i = System.in.available(); i >= 0; i-- )
            {
                if ( System.in.read() == -1 )
                {
                    // Parent process exited, die with it
                    doStop( false );
                }
                Thread.sleep( 1 );
            }
        }
    }

    private static final Field PID;
    static
    {
        Field pid;
        try
        {
            pid = Class.forName( "java.lang.UNIXProcess" ).getDeclaredField( "pid" );
            pid.setAccessible( true );
        }
        catch ( Throwable ex )
        {
            pid = null;
        }
        PID = pid;
    }

    private int lastPid = 0;

    private String getPid( Process process )
    {
        if ( PID != null )
        {
            try
            {
                return PID.get( process ).toString();
            }
            catch ( Exception ok )
            {
                // handled by lastPid++
            }
        }
        return Integer.toString( lastPid++ );
    }

    private static class PipeTask
    {
        private final String prefix;
        private final InputStream source;
        private final PrintStream target;
        private StringBuilder line;

        PipeTask( String prefix, InputStream source, PrintStream target )
        {
            this.prefix = prefix;
            this.source = source;
            this.target = target;
            line = new StringBuilder();
        }

        boolean pipe()
        {
            try
            {
                byte[] data = new byte[Math.max( 1, source.available() )];
                int bytesRead = source.read( data );
                if ( bytesRead == -1 )
                {
                    printLastLine();
                    return false;
                }
                if ( bytesRead < data.length )
                {
                    data = Arrays.copyOf( data, bytesRead );
                }
                ByteBuffer chars = ByteBuffer.wrap( data );
                while ( chars.hasRemaining() )
                {
                    char c = (char) chars.get();
                    line.append( c );
                    if ( c == '\n' )
                    {
                        print();
                    }
                }
            }
            catch ( IOException e )
            {
                printLastLine();
                return false;
            }
            return true;
        }

        private void printLastLine()
        {
            if ( line.length() > 0 )
            {
                line.append( '\n' );
                print();
            }
        }

        private void print()
        {
            target.print( prefix + line.toString() );
            line = new StringBuilder();
        }
    }

    private static class PipeThread extends Thread
    {
        {
            setName( getClass().getSimpleName() );
        }
        final CopyOnWriteArrayList<PipeTask> tasks = new CopyOnWriteArrayList<>();

        @Override
        public void run()
        {
            while ( true )
            {
                List<PipeTask> done = new ArrayList<>();
                for ( PipeTask task : tasks )
                {
                    if ( !task.pipe() )
                    {
                        done.add( task );
                    }
                }
                if ( !done.isEmpty() )
                {
                    tasks.removeAll( done );
                }
                if ( tasks.isEmpty() )
                {
                    synchronized ( PipeThread.class )
                    {
                        if ( tasks.isEmpty() )
                        {
                            piper = null;
                            return;
                        }
                    }
                }
                try
                {
                    Thread.sleep( 10 );
                }
                catch ( InterruptedException e )
                {
                    Thread.interrupted();
                }
            }
        }
    }

    private static PipeThread piper;

    private static void pipe( final String prefix, final InputStream source, final PrintStream target )
    {
        synchronized ( PipeThread.class )
        {
            if ( piper == null )
            {
                piper = new PipeThread();
                piper.start();
            }
            piper.tasks.add( new PipeTask( prefix, source, target ) );
        }
    }

    private interface DispatcherTrap extends Remote
    {
        Object trap( Dispatcher dispatcher ) throws RemoteException;

        SubProcess<?, Object> getSubProcess() throws RemoteException;
    }

    private static class DispatcherTrapImpl extends UnicastRemoteObject implements DispatcherTrap
    {
        private final Object parameter;
        private volatile Dispatcher dispatcher;
        private final SubProcess<?, ?> process;

        DispatcherTrapImpl( SubProcess<?, ?> process, Object parameter ) throws RemoteException
        {
            super();
            this.process = process;
            this.parameter = parameter;
        }

        Dispatcher get( @SuppressWarnings( "hiding" ) Process process )
        {
            while ( dispatcher == null )
            {
                try
                {
                    Thread.sleep( 10 );
                }
                catch ( InterruptedException e )
                {
                    Thread.currentThread().interrupt();
                }
                try
                {
                    process.exitValue();
                }
                catch ( IllegalThreadStateException e )
                {
                    continue;
                }
                return null;
            }
            return dispatcher;
        }

        @Override
        public synchronized Object trap( @SuppressWarnings( "hiding" ) Dispatcher dispatcher )
        {
            if ( this.dispatcher != null )
            {
                throw new IllegalStateException( "Dispatcher already trapped!" );
            }
            this.dispatcher = dispatcher;
            return parameter;
        }

        @Override
        @SuppressWarnings( "unchecked" )
        public SubProcess<?, Object> getSubProcess()
        {
            return (SubProcess<?, Object>) process;
        }
    }

    @SuppressWarnings( "restriction" )
    private static String serialize( DispatcherTrapImpl obj )
    {
        ByteArrayOutputStream os = new ByteArrayOutputStream();
        try
        {
            ObjectOutputStream oos = new ObjectOutputStream( os );
            oos.writeObject( RemoteObject.toStub( obj ) );
            oos.close();
        }
        catch ( IOException e )
        {
            throw new RuntimeException( "Broken implementation!", e );
        }
        return new sun.misc.BASE64Encoder().encode( os.toByteArray() );
    }

    @SuppressWarnings( "restriction" )
    private static DispatcherTrap deserialize( String data )
    {
        try
        {
            return (DispatcherTrap) new ObjectInputStream( new ByteArrayInputStream(
                    new sun.misc.BASE64Decoder().decodeBuffer( data ) ) ).readObject();
        }
        catch ( Exception e )
        {
            return null;
        }
    }

    private interface Dispatcher extends Remote
    {
        void stop() throws RemoteException;

        Object dispatch( String name, String[] types, Object[] args ) throws RemoteException, Throwable;
    }

    private static InvocationHandler live( Handler handler )
    {
        try
        {
            synchronized ( Handler.class )
            {
                if ( live == null )
                {
                    final Set<Handler> handlers = live = new HashSet<>();
                    Runtime.getRuntime().addShutdownHook( new Thread()
                    {
                        @Override
                        public void run()
                        {
                            killAll( handlers );
                        }
                    } );
                }
                live.add( handler );
            }
        }
        catch ( UnsupportedOperationException e )
        {
            handler.kill( false );
            throw new IllegalStateException( "JVM is shutting down!" );
        }
        return handler;
    }

    private static void dead( Handler handler )
    {
        synchronized ( Handler.class )
        {
            try
            {
                if ( live != null )
                {
                    live.remove( handler );
                }
            }
            catch ( UnsupportedOperationException ok )
            {
                // ok, already dead
            }
        }
    }

    private static void killAll( Set<Handler> handlers )
    {
        synchronized ( Handler.class )
        {
            if ( !handlers.isEmpty() )
            {
                for ( Handler handler : handlers )
                {
                    try
                    {
                        handler.process.exitValue();
                    }
                    catch ( IllegalThreadStateException e )
                    {
                        handler.kill( false );
                    }
                }
            }
            live = Collections.emptySet();
        }
    }

    private static Set<Handler> live;

    private static class Handler implements InvocationHandler
    {
        private final Dispatcher dispatcher;
        private final Process process;
        private final Class<?> type;
        private final String repr;
        private final DebugDispatch debugDispatch;

        Handler( Class<?> type, Dispatcher dispatcher, Process process, String repr, DebugDispatch debugDispatch )
        {
            this.type = type;
            this.dispatcher = dispatcher;
            this.process = process;
            this.repr = repr;
            this.debugDispatch = debugDispatch;
        }

        @Override
        public String toString()
        {
            return repr;
        }

        void kill( boolean wait )
        {
            process.destroy();
            if ( wait )
            {
                dead( this );
                await( process );
            }
        }

        int stop( TimeUnit unit, long timeout )
        {
            final CountDownLatch latch = new CountDownLatch( unit == null ? 0 : 1 );
            Thread stopper = new Thread()
            {
                @Override
                public void run()
                {
                    latch.countDown();
                    try
                    {
                        dispatcher.stop();
                    }
                    catch ( RemoteException e )
                    {
                        process.destroy();
                    }
                }
            };
            stopper.start();
            try
            {
                latch.await();
                timeout = System.currentTimeMillis() + ( unit == null ? 0 : unit.toMillis( timeout ) );
                while ( stopper.isAlive() && System.currentTimeMillis() < timeout )
                {
                    Thread.sleep( 1 );
                }
            }
            catch ( InterruptedException e )
            {
                // handled by exit
            }
            if ( stopper.isAlive() )
            {
                stopper.interrupt();
            }
            dead( this );
            return await( process );
        }

        private static int await( Process process )
        {
            return new ProcessStreamHandler( process, true ).waitForResult();
        }

        @Override
        public Object invoke( Object proxy, Method method, Object[] args ) throws Throwable
        {
            try
            {
                if ( method.getDeclaringClass() == type )
                {
                    return dispatch( method, args );
                }
                else if ( method.getDeclaringClass() == Object.class )
                {
                    return method.invoke( this, args );
                }
                else
                {
                    throw new UnsupportedOperationException( method.toString() );
                }
            }
            catch ( ServerError ex )
            {
                throw ex.detail;
            }
            catch ( RemoteException ex )
            {
                throw new ConnectionDisruptedException( ex );
            }
        }

        private Object dispatch( Method method, Object[] args ) throws Throwable
        {
            Class<?>[] params = method.getParameterTypes();
            String[] types = new String[params.length];
            for ( int i = 0; i < types.length; i++ )
            {
                types[i] = params[i].getName();
            }
            return dispatcher.dispatch( method.getName(), types, args );
        }
    }

    private static class DispatcherImpl extends UnicastRemoteObject implements Dispatcher
    {
        private transient final SubProcess<?, ?> subprocess;

        protected DispatcherImpl( SubProcess<?, ?> subprocess ) throws RemoteException
        {
            super();
            this.subprocess = subprocess;
        }

        @Override
        public Object dispatch( String name, String[] types, Object[] args ) throws Throwable
        {
            Class<?>[] params = new Class<?>[types.length];
            for ( int i = 0; i < params.length; i++ )
            {
                params[i] = Class.forName( types[i] );
            }
            try
            {
                return subprocess.t.getMethod( name, params ).invoke( subprocess, args );
            }
            catch ( IllegalAccessException e )
            {
                throw new IllegalStateException( e );
            }
            catch ( InvocationTargetException e )
            {
                throw e.getTargetException();
            }
        }

        @Override
        public void stop() throws RemoteException
        {
            subprocess.doStop( true );
        }
    }
}<|MERGE_RESOLUTION|>--- conflicted
+++ resolved
@@ -143,24 +143,13 @@
             {
                 if ( debugger != null )
                 {
-<<<<<<< HEAD
-                    process = start( "java", "-ea", "-Xmx1G", debugger.listen(), "-cp",
+                    process = start( "java", "-ea", "-Xmx1G", debugger.listen(), "-Djava.awt.headless=true", "-cp",
                             classPath( System.getProperty( "java.class.path" ) ), SubProcess.class.getName(),
                             serialize( callback ) );
                 }
                 else
                 {
-                    process = start( "java", "-ea", "-Xmx1G", "-cp", classPath( System.getProperty( "java.class.path" ) ),
-=======
-                    process = start( "java", "-Xmx1G", debugger.listen(), "-Djava.awt.headless=true",
-                            "-cp", classPath( System.getProperty( "java.class.path" ) ),
-                            SubProcess.class.getName(), serialize( callback ) );
-                }
-                else
-                {
-                    process = start( "java", "-Xmx1G", "-Djava.awt.headless=true",
-                            "-cp", classPath( System.getProperty( "java.class.path" ) ),
->>>>>>> b55e6aec
+                    process = start( "java", "-ea", "-Xmx1G", "-Djava.awt.headless=true", "-cp", classPath( System.getProperty( "java.class.path" ) ),
                             SubProcess.class.getName(), serialize( callback ) );
                 }
                 pid = getPid( process );
