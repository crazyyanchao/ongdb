/**
 * Copyright (c) 2002-2014 "Neo Technology,"
 * Network Engine for Objects in Lund AB [http://neotechnology.com]
 *
 * This file is part of Neo4j.
 *
 * Neo4j is free software: you can redistribute it and/or modify
 * it under the terms of the GNU General Public License as published by
 * the Free Software Foundation, either version 3 of the License, or
 * (at your option) any later version.
 *
 * This program is distributed in the hope that it will be useful,
 * but WITHOUT ANY WARRANTY; without even the implied warranty of
 * MERCHANTABILITY or FITNESS FOR A PARTICULAR PURPOSE.  See the
 * GNU General Public License for more details.
 *
 * You should have received a copy of the GNU General Public License
 * along with this program.  If not, see <http://www.gnu.org/licenses/>.
 */
package org.neo4j.unsafe.impl.batchimport;

import java.io.IOException;
import java.util.Iterator;

import org.neo4j.helpers.Exceptions;
import org.neo4j.io.fs.FileSystemAbstraction;
import org.neo4j.kernel.impl.nioneo.store.NodeStore;
import org.neo4j.kernel.impl.nioneo.store.PropertyStore;
import org.neo4j.kernel.impl.nioneo.store.RelationshipStore;
import org.neo4j.kernel.impl.util.StringLogger;
import org.neo4j.kernel.lifecycle.LifeSupport;
import org.neo4j.kernel.logging.Logging;
import org.neo4j.kernel.monitoring.Monitors;
import org.neo4j.unsafe.impl.batchimport.cache.IdMapper;
import org.neo4j.unsafe.impl.batchimport.cache.LongArrayFactory;
import org.neo4j.unsafe.impl.batchimport.cache.NodeRelationshipLink;
import org.neo4j.unsafe.impl.batchimport.cache.NodeRelationshipLinkImpl;
import org.neo4j.unsafe.impl.batchimport.input.InputNode;
import org.neo4j.unsafe.impl.batchimport.input.InputRelationship;
import org.neo4j.unsafe.impl.batchimport.staging.ExecutionMonitor;
import org.neo4j.unsafe.impl.batchimport.staging.IteratorBatcherStep;
import org.neo4j.unsafe.impl.batchimport.staging.Stage;
import org.neo4j.unsafe.impl.batchimport.staging.StageExecution;
import org.neo4j.unsafe.impl.batchimport.store.BatchingNeoStore;
import org.neo4j.unsafe.impl.batchimport.store.BatchingPageCache.WriterFactory;
import org.neo4j.unsafe.impl.batchimport.store.io.IoMonitor;
import org.neo4j.unsafe.impl.batchimport.store.io.IoQueue;

import static java.lang.System.currentTimeMillis;

<<<<<<< HEAD
import static org.neo4j.graphdb.factory.GraphDatabaseSettings.store_dir;
import static org.neo4j.helpers.collection.MapUtil.stringMap;
import static org.neo4j.kernel.logging.DefaultLogging.createDefaultLogging;
import static org.neo4j.unsafe.impl.batchimport.store.BatchingPageCache.SYNCHRONOUS;

=======
>>>>>>> 4d064553
/**
 * Overall goals: split up processing cost by parallelizing. Keep CPUs busy, keep I/O busy and writing sequentially.
 * Goes through multiple stages where each stage has one or more steps executing in parallel, passing
 * batches downstream.
 */
public class ParallelBatchImporter implements BatchImporter
{
    private final String storeDir;
    private final FileSystemAbstraction fileSystem;
    private final Configuration config;
    private final IoMonitor writeMonitor;
    private final ExecutionMonitor executionMonitor;
    private final Logging logging;
    private final StringLogger logger;
    private final LifeSupport life = new LifeSupport();
    private final Monitors monitors;
    private final WriterFactory writerFactory;

<<<<<<< HEAD
    ParallelBatchImporter( String storeDir, FileSystemAbstraction fileSystem,
                           Configuration config, ExecutionMonitor executionMonitor, WriterFactory writerFactory )
=======
    public ParallelBatchImporter( String storeDir, FileSystemAbstraction fileSystem, Configuration config,
                                   Logging logging, ExecutionMonitor executionMonitor, WriterFactory writerFactory )
>>>>>>> 4d064553
    {
        this.storeDir = storeDir;
        this.fileSystem = fileSystem;
        this.config = config;
        this.logging = logging;
        this.logger = logging.getMessagesLog( getClass() );
        this.executionMonitor = executionMonitor;
        this.monitors = new Monitors();
        this.writeMonitor = new IoMonitor();
        this.writerFactory = writerFactory;

        life.start();
    }

    public ParallelBatchImporter( String storeDir, FileSystemAbstraction fileSystem,
                                  Configuration config, Logging logging, ExecutionMonitor executionMonitor )
    {
<<<<<<< HEAD
        this( storeDir, fileSystem, config, executionMonitor, new IoQueue( config.numberOfIoThreads(), SYNCHRONOUS ) );
=======
        this( storeDir, fileSystem, config, logging, executionMonitor,
                new IoQueue( config.numberOfIoThreads(), BatchingWindowPoolFactory.SYNCHRONOUS ) );
>>>>>>> 4d064553
    }

    @Override
    public void doImport( Iterable<InputNode> nodes, Iterable<InputRelationship> relationships,
                          IdMapper idMapper ) throws IOException
    {
        // TODO log about import starting

        long startTime = currentTimeMillis();
        try ( BatchingNeoStore neoStore = new BatchingNeoStore( fileSystem, storeDir, config,
                writeMonitor, logging, monitors, writerFactory ) )
        {
            // Stage 1 -- nodes, properties, labels
            NodeStage nodeStage = new NodeStage( idMapper.wrapNodes( nodes.iterator() ), neoStore );

            // Stage 2 -- calculate dense node threshold
            NodeRelationshipLink nodeRelationshipLink = new NodeRelationshipLinkImpl(
                    LongArrayFactory.AUTO, config.denseNodeThreshold() );
            CalculateDenseNodesStage calculateDenseNodesStage = new CalculateDenseNodesStage(
                    relationships.iterator(), nodeRelationshipLink );
            executeStages( nodeStage, calculateDenseNodesStage );

            // Stage 3 -- relationships, properties
            executeStages( new RelationshipStage( idMapper.wrapRelationships( relationships.iterator() ),
                    neoStore, nodeRelationshipLink ) );

            // Switch to reverse updating mode
            writerFactory.awaitEverythingWritten();
            neoStore.switchToUpdateMode();

            // Stage 4 -- set node nextRel fields
            executeStages( new NodeFirstRelationshipStage( neoStore, nodeRelationshipLink ) );

            // Stage 5 -- link relationship chains together
            nodeRelationshipLink.clearRelationships();
            executeStages( new RelationshipLinkbackStage( neoStore, nodeRelationshipLink ) );

            executionMonitor.done( currentTimeMillis() - startTime );
        }
        catch ( Throwable t )
        {
            logger.error( "Error during import", t );
            throw Exceptions.launderedException( IOException.class, t );
        }
        finally
        {
            writerFactory.shutdown();
        }

        // TODO add import starts to this log message
        logger.info( "Import completed" );
    }

    private synchronized void executeStages( Stage... stages ) throws Exception
    {
        StageExecution[] executions = new StageExecution[stages.length];
        for ( int i = 0; i < stages.length; i++ )
        {
            executions[i] = stages[i].execute();
        }

        executionMonitor.monitor( executions );
    }

    @Override
    public void shutdown()
    {
        logger.debug( "Importer shutting down" );
        life.shutdown();
        logger.info( "Importer shut down." );
    }

    public class NodeStage extends Stage
    {
        public NodeStage( Iterator<InputNode> input, BatchingNeoStore neoStore )
        {
            super( logging, "Nodes", config );
            input( new IteratorBatcherStep<>( control(), "INPUT", config.batchSize(), input ) );

            NodeStore nodeStore = neoStore.getNodeStore();
            PropertyStore propertyStore = neoStore.getPropertyStore();
            add( new NodeEncoderStep( control(), "ENCODER", config.workAheadSize(), 1,
                    neoStore.getPropertyKeyRepository(), neoStore.getLabelRepository(), nodeStore, propertyStore ) );
            add( new EntityStoreUpdaterStep<>( control(), "WRITER", nodeStore, propertyStore, writeMonitor ) );
        }
    }

    public class CalculateDenseNodesStage extends Stage
    {
        public CalculateDenseNodesStage( Iterator<InputRelationship> input, NodeRelationshipLink nodeRelationshipLink )
        {
            super( logging, "Calculate dense nodes", config );
            input( new IteratorBatcherStep<>( control(), "INPUT", config.batchSize(), input ) );

            add( new CalculateDenseNodesStep( control(), config.workAheadSize(), nodeRelationshipLink ) );
        }
    }

    public class RelationshipStage extends Stage
    {
        public RelationshipStage( Iterator<InputRelationship> input, BatchingNeoStore neoStore,
                                  NodeRelationshipLink nodeRelationshipLink )
        {
            super( logging, "Relationships", config );
            input( new IteratorBatcherStep<>( control(), "INPUT", config.batchSize(), input ) );

            RelationshipStore relationshipStore = neoStore.getRelationshipStore();
            PropertyStore propertyStore = neoStore.getPropertyStore();
            add( new RelationshipEncoderStep( control(), "ENCODER", config.workAheadSize(), 1,
                    neoStore.getPropertyKeyRepository(), neoStore.getRelationshipTypeRepository(),
                    relationshipStore, propertyStore, nodeRelationshipLink ) );
            add( new EntityStoreUpdaterStep<>( control(), "WRITER", relationshipStore, propertyStore, writeMonitor ) );
        }
    }

    public class NodeFirstRelationshipStage extends Stage
    {
        public NodeFirstRelationshipStage( BatchingNeoStore neoStore, NodeRelationshipLink nodeRelationshipLink )
        {
            super( logging, "Node first rel", config );
            input( new NodeFirstRelationshipStep( control(), config.batchSize(),
                    neoStore.getNodeStore(), neoStore.getRelationshipGroupStore(), nodeRelationshipLink ) );
        }
    }

    public class RelationshipLinkbackStage extends Stage
    {
        public RelationshipLinkbackStage( BatchingNeoStore neoStore, NodeRelationshipLink nodeRelationshipLink )
        {
            super( logging, "Relationship back link", config );
            input( new RelationshipLinkbackStep( control(), config.batchSize(),
                    neoStore.getRelationshipStore(), nodeRelationshipLink ) );
        }
    }
}<|MERGE_RESOLUTION|>--- conflicted
+++ resolved
@@ -48,14 +48,8 @@
 
 import static java.lang.System.currentTimeMillis;
 
-<<<<<<< HEAD
-import static org.neo4j.graphdb.factory.GraphDatabaseSettings.store_dir;
-import static org.neo4j.helpers.collection.MapUtil.stringMap;
-import static org.neo4j.kernel.logging.DefaultLogging.createDefaultLogging;
 import static org.neo4j.unsafe.impl.batchimport.store.BatchingPageCache.SYNCHRONOUS;
 
-=======
->>>>>>> 4d064553
 /**
  * Overall goals: split up processing cost by parallelizing. Keep CPUs busy, keep I/O busy and writing sequentially.
  * Goes through multiple stages where each stage has one or more steps executing in parallel, passing
@@ -74,13 +68,8 @@
     private final Monitors monitors;
     private final WriterFactory writerFactory;
 
-<<<<<<< HEAD
-    ParallelBatchImporter( String storeDir, FileSystemAbstraction fileSystem,
-                           Configuration config, ExecutionMonitor executionMonitor, WriterFactory writerFactory )
-=======
-    public ParallelBatchImporter( String storeDir, FileSystemAbstraction fileSystem, Configuration config,
-                                   Logging logging, ExecutionMonitor executionMonitor, WriterFactory writerFactory )
->>>>>>> 4d064553
+    ParallelBatchImporter( String storeDir, FileSystemAbstraction fileSystem, Configuration config,
+            Logging logging, ExecutionMonitor executionMonitor, WriterFactory writerFactory )
     {
         this.storeDir = storeDir;
         this.fileSystem = fileSystem;
@@ -98,12 +87,8 @@
     public ParallelBatchImporter( String storeDir, FileSystemAbstraction fileSystem,
                                   Configuration config, Logging logging, ExecutionMonitor executionMonitor )
     {
-<<<<<<< HEAD
-        this( storeDir, fileSystem, config, executionMonitor, new IoQueue( config.numberOfIoThreads(), SYNCHRONOUS ) );
-=======
         this( storeDir, fileSystem, config, logging, executionMonitor,
-                new IoQueue( config.numberOfIoThreads(), BatchingWindowPoolFactory.SYNCHRONOUS ) );
->>>>>>> 4d064553
+                new IoQueue( config.numberOfIoThreads(), SYNCHRONOUS ) );
     }
 
     @Override
