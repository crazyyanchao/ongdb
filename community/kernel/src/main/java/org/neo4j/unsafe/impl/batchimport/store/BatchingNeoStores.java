--- conflicted
+++ resolved
@@ -21,6 +21,7 @@
 
 import java.io.File;
 import java.io.IOException;
+
 import org.neo4j.graphdb.factory.GraphDatabaseSettings;
 import org.neo4j.helpers.Service;
 import org.neo4j.io.fs.FileSystemAbstraction;
@@ -64,7 +65,6 @@
 
 import static java.lang.Math.min;
 import static java.lang.String.valueOf;
-
 import static org.neo4j.graphdb.factory.GraphDatabaseSettings.dense_node_threshold;
 import static org.neo4j.graphdb.factory.GraphDatabaseSettings.mapped_memory_page_size;
 import static org.neo4j.graphdb.factory.GraphDatabaseSettings.pagecache_memory;
@@ -95,23 +95,15 @@
         this.fileSystem = fileSystem;
         this.logProvider = logService.getInternalLogProvider();
         this.storeDir = storeDir;
-<<<<<<< HEAD
-        this.neo4jConfig = dbConfig.with(
-                stringMap(
-                        dense_node_threshold.name(), valueOf( config.denseNodeThreshold() ),
-                        pagecache_memory.name(), valueOf( config.writeBufferSize() ) ),
-=======
-
         long pageSize = config.pageSize();
         // 30 is the minimum number of pages the page cache wants to keep free at all times.
         // Having less than that might result in an evicted page will reading, which would mean
         // unnecessary re-reading. Having slightly more leaves some leg room.
         long optimalMappedMemorySize = pageSize * 40;
-        this.neo4jConfig = new Config( stringMap( dbConfig.getParams(),
+        this.neo4jConfig = dbConfig.with( stringMap(
                 dense_node_threshold.name(), valueOf( config.denseNodeThreshold() ),
                 pagecache_memory.name(), valueOf( applyEnvironmentLimitationsTo( optimalMappedMemorySize ) ),
                 mapped_memory_page_size.name(), valueOf( pageSize ) ),
->>>>>>> a3fbcfdf
                 GraphDatabaseSettings.class );
         final PageCacheTracer tracer = new DefaultPageCacheTracer();
         this.pageCache = createPageCache( fileSystem, neo4jConfig, logProvider, tracer );
