/*
 * Copyright (c) 2002-2018 "Neo Technology,"
 * Network Engine for Objects in Lund AB [http://neotechnology.com]
 *
 * This file is part of Neo4j.
 *
 * Neo4j is free software: you can redistribute it and/or modify
 * it under the terms of the GNU General Public License as published by
 * the Free Software Foundation, either version 3 of the License, or
 * (at your option) any later version.
 *
 * This program is distributed in the hope that it will be useful,
 * but WITHOUT ANY WARRANTY; without even the implied warranty of
 * MERCHANTABILITY or FITNESS FOR A PARTICULAR PURPOSE.  See the
 * GNU General Public License for more details.
 *
 * You should have received a copy of the GNU General Public License
 * along with this program.  If not, see <http://www.gnu.org/licenses/>.
 */
package org.neo4j.graphdb.factory;

import java.io.File;
import java.time.Duration;
import java.util.List;

import org.neo4j.configuration.Description;
import org.neo4j.configuration.Dynamic;
import org.neo4j.configuration.Internal;
import org.neo4j.configuration.LoadableConfig;
import org.neo4j.configuration.ReplacedBy;
import org.neo4j.csv.reader.Configuration;
import org.neo4j.graphdb.config.Setting;
import org.neo4j.helpers.AdvertisedSocketAddress;
import org.neo4j.helpers.ListenSocketAddress;
import org.neo4j.io.ByteUnit;
import org.neo4j.kernel.configuration.BoltConnectorValidator;
import org.neo4j.kernel.configuration.ConfigurationMigrator;
import org.neo4j.kernel.configuration.GraphDatabaseConfigurationMigrator;
import org.neo4j.kernel.configuration.Group;
import org.neo4j.kernel.configuration.GroupSettingSupport;
import org.neo4j.kernel.configuration.HttpConnectorValidator;
import org.neo4j.kernel.configuration.Migrator;
import org.neo4j.kernel.configuration.Settings;
import org.neo4j.kernel.configuration.Title;
import org.neo4j.kernel.configuration.ssl.SslPolicyConfigValidator;
import org.neo4j.logging.Level;
import org.neo4j.logging.LogTimeZone;

import static org.neo4j.kernel.configuration.Settings.BOOLEAN;
import static org.neo4j.kernel.configuration.Settings.BYTES;
import static org.neo4j.kernel.configuration.Settings.DEFAULT;
import static org.neo4j.kernel.configuration.Settings.DOUBLE;
import static org.neo4j.kernel.configuration.Settings.DURATION;
import static org.neo4j.kernel.configuration.Settings.FALSE;
import static org.neo4j.kernel.configuration.Settings.INTEGER;
import static org.neo4j.kernel.configuration.Settings.LONG;
import static org.neo4j.kernel.configuration.Settings.NO_DEFAULT;
import static org.neo4j.kernel.configuration.Settings.PATH;
import static org.neo4j.kernel.configuration.Settings.STRING;
import static org.neo4j.kernel.configuration.Settings.STRING_LIST;
import static org.neo4j.kernel.configuration.Settings.TRUE;
import static org.neo4j.kernel.configuration.Settings.advertisedAddress;
import static org.neo4j.kernel.configuration.Settings.buildSetting;
import static org.neo4j.kernel.configuration.Settings.derivedSetting;
import static org.neo4j.kernel.configuration.Settings.illegalValueMessage;
import static org.neo4j.kernel.configuration.Settings.legacyFallback;
import static org.neo4j.kernel.configuration.Settings.list;
import static org.neo4j.kernel.configuration.Settings.listenAddress;
import static org.neo4j.kernel.configuration.Settings.matches;
import static org.neo4j.kernel.configuration.Settings.min;
import static org.neo4j.kernel.configuration.Settings.options;
import static org.neo4j.kernel.configuration.Settings.optionsIgnoreCase;
import static org.neo4j.kernel.configuration.Settings.pathSetting;
import static org.neo4j.kernel.configuration.Settings.range;
import static org.neo4j.kernel.configuration.Settings.setting;

/**
 * Settings for Neo4j.
 */
public class GraphDatabaseSettings implements LoadableConfig
{
    /**
     * Data block sizes for dynamic array stores.
     */
    public static final int DEFAULT_BLOCK_SIZE = 128;
    public static final int DEFAULT_LABEL_BLOCK_SIZE = 64;
    public static final int MINIMAL_BLOCK_SIZE = 16;

    // default unspecified transaction timeout
    public static final long UNSPECIFIED_TIMEOUT = 0L;

    @SuppressWarnings( "unused" ) // accessed by reflection
    @Migrator
    private static final ConfigurationMigrator migrator = new GraphDatabaseConfigurationMigrator();

    @Internal
    @Description( "Root relative to which directory settings are resolved. This is set in code and should never be " +
            "configured explicitly." )
    public static final Setting<File> neo4j_home =
            setting( "unsupported.dbms.directories.neo4j_home", PATH, NO_DEFAULT );

    @Description( "Name of the database to load" )
    public static final Setting<String> active_database = setting( "dbms.active_database", STRING, "graph.db" );

    @Description( "Path of the data directory. You must not configure more than one Neo4j installation to use the " +
            "same data directory." )
    public static final Setting<File> data_directory = pathSetting( "dbms.directories.data", "data" );

    @Internal
    public static final Setting<File> database_path = derivedSetting( "unsupported.dbms.directories.database",
            data_directory, active_database,
            ( data, current ) -> new File( new File( data, "databases" ), current ),
            PATH );

    @Title( "Read only database" )
    @Description( "Only allow read operations from this Neo4j instance. " +
            "This mode still requires write access to the directory for lock purposes." )
    public static final Setting<Boolean> read_only = setting( "dbms.read_only", BOOLEAN, FALSE );

    @Title( "Disconnected" )
    @Internal
    @Description( "Disable all protocol connectors." )
    public static final Setting<Boolean> disconnected = setting( "unsupported.dbms.disconnected", BOOLEAN, FALSE );

    @Description( "Print out the effective Neo4j configuration after startup." )
    @Internal
    public static final Setting<Boolean> dump_configuration = setting( "unsupported.dbms.report_configuration",
            BOOLEAN, FALSE );

    @Description( "A strict configuration validation will prevent the database from starting up if unknown " +
            "configuration options are specified in the neo4j settings namespace (such as dbms., ha., cypher., etc). " +
            "This is currently false by default but will be true by default in 4.0." )
    public static final Setting<Boolean> strict_config_validation =
            setting( "dbms.config.strict_validation", BOOLEAN, FALSE );

    @Description( "Whether to allow a store upgrade in case the current version of the database starts against an " +
            "older store version. " +
            "Setting this to `true` does not guarantee successful upgrade, it just " +
            "allows an upgrade to be performed." )
    @Deprecated
    @ReplacedBy( "dbms.allow_upgrade" )
    public static final Setting<Boolean> allow_store_upgrade = setting( "dbms.allow_format_migration", BOOLEAN, FALSE );

    @Description( "Whether to allow an upgrade in case the current version of the database starts against an older version." )
    public static final Setting<Boolean> allow_upgrade = setting( "dbms.allow_upgrade", BOOLEAN, FALSE );

    @Description( "Database record format. Valid values: `standard`, `high_limit`. " +
            "The `high_limit` format is available for Enterprise Edition only. " +
            "It is required if you have a graph that is larger than 34 billion nodes, 34 billion relationships, or 68 billion properties. " +
            "A change of the record format is irreversible. " +
            "Certain operations may suffer from a performance penalty of up to 10%, which is why this format is not switched on by default." )
    public static final Setting<String> record_format = setting( "dbms.record_format", Settings.STRING, "" );

    // Cypher settings
    // TODO: These should live with cypher
    @Description( "Set this to specify the default parser (language version)." )
    public static final Setting<String> cypher_parser_version = setting(
            "cypher.default_language_version",
            options( "2.3", "3.1", "3.3","3.4", DEFAULT ), DEFAULT );

    @Description( "Set this to specify the default planner for the default language version." )
    public static final Setting<String> cypher_planner = setting(
            "cypher.planner",
            options( "COST", "RULE", DEFAULT ), DEFAULT );

    @Description( "Set this to specify the behavior when Cypher planner or runtime hints cannot be fulfilled. "
            + "If true, then non-conformance will result in an error, otherwise only a warning is generated." )
    public static final Setting<Boolean> cypher_hints_error = setting( "cypher.hints_error", BOOLEAN, FALSE );

    @Description( "This setting is associated with performance optimization. Set this to `true` in situations where " +
                  "it is preferable to have any queries using the 'shortestPath' function terminate as soon as " +
                  "possible with no answer, rather than potentially running for a long time attempting to find an " +
                  "answer (even if there is no path to be found). " +
                  "For most queries, the 'shortestPath' algorithm will return the correct answer very quickly. However " +
                  "there are some cases where it is possible that the fast bidirectional breadth-first search " +
                  "algorithm will find no results even if they exist. This can happen when the predicates in the " +
                  "`WHERE` clause applied to 'shortestPath' cannot be applied to each step of the traversal, and can " +
                  "only be applied to the entire path. When the query planner detects these special cases, it will " +
                  "plan to perform an exhaustive depth-first search if the fast algorithm finds no paths. However, " +
                  "the exhaustive search may be orders of magnitude slower than the fast algorithm. If it is critical " +
                  "that queries terminate as soon as possible, it is recommended that this option be set to `true`, " +
                  "which means that Neo4j will never consider using the exhaustive search for shortestPath queries. " +
                  "However, please note that if no paths are found, an error will be thrown at run time, which will " +
                  "need to be handled by the application." )
    public static final Setting<Boolean> forbid_exhaustive_shortestpath = setting(
            "cypher.forbid_exhaustive_shortestpath", BOOLEAN, FALSE );

    @Description( "This setting is associated with performance optimization. The shortest path algorithm does not " +
                  "work when the start and end nodes are the same. With this setting set to `false` no path will " +
                  "be returned when that happens. The default value of `true` will instead throw an exception. " +
                  "This can happen if you perform a shortestPath search after a cartesian product that might have " +
                  "the same start and end nodes for some of the rows passed to shortestPath. If it is preferable " +
                  "to not experience this exception, and acceptable for results to be missing for those rows, then " +
                  "set this to `false`. If you cannot accept missing results, and really want the shortestPath " +
                  "between two common nodes, then re-write the query using a standard Cypher variable length pattern " +
                  "expression followed by ordering by path length and limiting to one result." )
    public static final Setting<Boolean> forbid_shortestpath_common_nodes = setting(
            "cypher.forbid_shortestpath_common_nodes", BOOLEAN, TRUE );

    @Description( "Set this to specify the default runtime for the default language version." )
    @Internal
    public static final Setting<String> cypher_runtime = setting(
            "unsupported.cypher.runtime",
            options( "INTERPRETED", "COMPILED", "SLOTTED" , "MORSEL", DEFAULT ), DEFAULT );

    @Description( "Enable tracing of compilation in cypher." )
    @Internal
    public static final Setting<Boolean> cypher_compiler_tracing = setting( "unsupported.cypher.compiler_tracing", BOOLEAN, FALSE );

    @Description( "The number of Cypher query execution plans that are cached." )
    public static final Setting<Integer> query_cache_size =
            buildSetting( "dbms.query_cache_size", INTEGER, "1000" ).constraint( min( 0 ) ).build();

    @Description( "The threshold when a plan is considered stale. If any of the underlying " +
                  "statistics used to create the plan have changed more than this value, " +
                  "the plan will be considered stale and will be replanned. Change is calculated as " +
                  "abs(a-b)/max(a,b). This means that a value of 0.75 requires the database to approximately " +
<<<<<<< HEAD
                  "quadruple in size. A value of 0 means always replan, and 1 means never replan." )
    public static final Setting<Double> query_statistics_divergence_threshold =
=======
                  "quadruple in size. A value of 0 means replan as soon as possible, with the soonest being " +
                  "defined by the cypher.min_replan_interval which defaults to 10s. After this interval the " +
                  "divergence threshold will slowly start to decline, reaching 10% after about 7h. This will " +
                  "ensure that long running databases will still get query replanning on even modest changes, " +
                  "while not replanning frequently unless the changes are very large." )
    public static Setting<Double> query_statistics_divergence_threshold =
>>>>>>> 5252704c
            buildSetting( "cypher.statistics_divergence_threshold", DOUBLE, "0.75" ).constraint( range( 0.0, 1.0 ) ).build();

    @Description( "Large databases might change slowly, and so to prevent queries from never being replanned " +
                  "the divergence threshold set by cypher.statistics_divergence_threshold is configured to " +
                  "shrink over time. " +
                  "The algorithm used to manage this change is set by unsupported.cypher.replan_algorithm " +
                  "and will cause the threshold to reach the value set here once the time since the previous " +
                  "replanning has reached unsupported.cypher.target_replan_interval. " +
                  "Setting this value to higher than the cypher.statistics_divergence_threshold will cause the " +
                  "threshold to not decay over time." )
    @Internal
    public static final Setting<Double> query_statistics_divergence_target =
            buildSetting( "unsupported.cypher.statistics_divergence_target", DOUBLE, "0.10" ).constraint( range( 0.0, 1.0 ) ).build();

    @Description( "The threshold when a warning is generated if a label scan is done after a load csv " +
                  "where the label has no index" )
    @Internal
    public static final Setting<Long> query_non_indexed_label_warning_threshold = setting(
            "unsupported.cypher.non_indexed_label_warning_threshold", LONG, "10000" );

    @Description( "To improve IDP query planning time, we can restrict the internal planning table size, " +
                  "triggering compaction of candidate plans. The smaller the threshold the faster the planning, " +
                  "but the higher the risk of sub-optimal plans." )
    @Internal
    public static final Setting<Integer> cypher_idp_solver_table_threshold = buildSetting(
            "unsupported.cypher.idp_solver_table_threshold", INTEGER, "128" ).constraint( min( 16 ) ).build();

    @Description( "To improve IDP query planning time, we can restrict the internal planning loop duration, " +
                  "triggering more frequent compaction of candidate plans. The smaller the threshold the " +
                  "faster the planning, but the higher the risk of sub-optimal plans." )
    @Internal
    public static final Setting<Long> cypher_idp_solver_duration_threshold = buildSetting(
            "unsupported.cypher.idp_solver_duration_threshold", LONG, "1000" ).constraint( min( 10L ) ).build();

    @Description( "The minimum time between possible cypher query replanning events. After this time, the graph " +
<<<<<<< HEAD
            "statistics will be evaluated, and if they have changed by more than the value set by " +
            "cypher.statistics_divergence_threshold, the query will be replanned. If the statistics have " +
            "not changed sufficiently, the same interval will need to pass before the statistics will be " +
            "evaluated again." )
    public static final Setting<Duration> cypher_min_replan_interval = setting( "cypher.min_replan_interval", DURATION, "10s" );
=======
                  "statistics will be evaluated, and if they have changed by more than the value set by " +
                  "cypher.statistics_divergence_threshold, the query will be replanned. If the statistics have " +
                  "not changed sufficiently, the same interval will need to pass before the statistics will be " +
                  "evaluated again. Each time they are evaluated, the divergence threshold will be reduced slightly " +
                  "until it reaches 10% after 7h, so that even moderately changing databases will see query replanning " +
                  "after a sufficiently long time interval." )
    public static Setting<Duration> cypher_min_replan_interval = setting( "cypher.min_replan_interval", DURATION, "10s" );
>>>>>>> 5252704c

    @Description( "Large databases might change slowly, and to prevent queries from never being replanned " +
                  "the divergence threshold set by cypher.statistics_divergence_threshold is configured to " +
                  "shrink over time. The algorithm used to manage this change is set by " +
                  "unsupported.cypher.replan_algorithm and will cause the threshold to reach " +
                  "the value set by unsupported.cypher.statistics_divergence_target once the time since the " +
                  "previous replanning has reached the value set here. Setting this value to less than the " +
                  "value of cypher.min_replan_interval will cause the threshold to not decay over time." )
    @Internal
    public static final Setting<Duration> cypher_replan_interval_target =
            setting( "unsupported.cypher.target_replan_interval", DURATION, "7h" );

    @Description( "Large databases might change slowly, and to prevent queries from never being replanned " +
                  "the divergence threshold set by cypher.statistics_divergence_threshold is configured to " +
                  "shrink over time using the algorithm set here. This will cause the threshold to reach " +
                  "the value set by unsupported.cypher.statistics_divergence_target once the time since the " +
                  "previous replanning has reached the value set in unsupported.cypher.target_replan_interval. " +
                  "Setting the algorithm to 'none' will cause the threshold to not decay over time." )
    @Internal
    public static final Setting<String> cypher_replan_algorithm = setting( "unsupported.cypher.replan_algorithm",
            options( "inverse", "exponential", "none", DEFAULT ), DEFAULT );

    @Description( "Determines if Cypher will allow using file URLs when loading data using `LOAD CSV`. Setting this "
                  + "value to `false` will cause Neo4j to fail `LOAD CSV` clauses that load data from the file system." )
    public static final Setting<Boolean> allow_file_urls = setting( "dbms.security.allow_csv_import_from_file_urls", BOOLEAN, TRUE );

    @Description( "Sets the root directory for file URLs used with the Cypher `LOAD CSV` clause. This must be set to a single "
                  + "directory, restricting access to only those files within that directory and its subdirectories." )
    public static final Setting<File> load_csv_file_url_root = pathSetting( "dbms.directories.import", NO_DEFAULT );

    @Description( "Selects whether to conform to the standard https://tools.ietf.org/html/rfc4180 for interpreting " +
                  "escaped quotation characters in CSV files loaded using `LOAD CSV`. Setting this to `false` will use" +
                  " the standard, interpreting repeated quotes '\"\"' as a single in-lined quote, while `true` will " +
                  "use the legacy convention originally supported in Neo4j 3.0 and 3.1, allowing a backslash to " +
                  "include quotes in-lined in fields." )
    public static final Setting<Boolean> csv_legacy_quote_escaping =
            setting( "dbms.import.csv.legacy_quote_escaping", BOOLEAN,
                    Boolean.toString( Configuration.DEFAULT_LEGACY_STYLE_QUOTING ) );

    @Description( "Enables or disables tracking of how much time a query spends actively executing on the CPU." )
    @Dynamic
    public static final Setting<Boolean> track_query_cpu_time = setting( "dbms.track_query_cpu_time", BOOLEAN, TRUE );

    @Description( "Enables or disables tracking of how many bytes are allocated by the execution of a query." )
    @Dynamic
    public static final Setting<Boolean> track_query_allocation = setting( "dbms.track_query_allocation", BOOLEAN, TRUE );

    @Description( "The size of the morsels" )
    @Internal
    public static final Setting<Integer> cypher_morsel_size =
            setting( "unsupported.cypher.morsel_size", INTEGER, "10000" );

    @Description( "Number of threads to allocate to Cypher worker threads. If set to 0, two workers will be started" +
            " for every physical core in the system." )
    @Internal
    public static final Setting<Integer> cypher_worker_count =
            setting( "unsupported.cypher.number_of_workers", INTEGER, "0" );

    @Description( "The maximum amount of time to wait for the database to become available, when " +
                  "starting a new transaction." )
    @Internal
    public static final Setting<Duration> transaction_start_timeout =
            setting( "unsupported.dbms.transaction_start_timeout", DURATION, "1s" );

    @Internal
    @Description( "Please use dbms.transaction.timeout instead." )
    @Deprecated
    @ReplacedBy( "dbms.transaction.timeout" )
    public static final Setting<Boolean> execution_guard_enabled =
            setting( "unsupported.dbms.executiontime_limit.enabled", BOOLEAN, FALSE );

    @Description( "The maximum time interval of a transaction within which it should be completed." )
    @Dynamic
    public static final Setting<Duration> transaction_timeout = setting( "dbms.transaction.timeout", DURATION, String
            .valueOf( UNSPECIFIED_TIMEOUT ) );

    @Description( "The maximum time interval within which lock should be acquired." )
    public static final Setting<Duration> lock_acquisition_timeout = setting( "dbms.lock.acquisition.timeout", DURATION,
            String.valueOf( UNSPECIFIED_TIMEOUT ) );

    @Description( "Configures the time interval between transaction monitor checks. Determines how often " +
            "monitor thread will check transaction for timeout." )
    public static final Setting<Duration> transaction_monitor_check_interval =
            setting( "dbms.transaction.monitor.check.interval", DURATION, "2s" );

    @Description( "The maximum amount of time to wait for running transactions to complete before allowing "
                  + "initiated database shutdown to continue" )
    public static final Setting<Duration> shutdown_transaction_end_timeout =
            setting( "dbms.shutdown_transaction_end_timeout", DURATION, "10s" );

    @Description( "Location of the database plugin directory. Compiled Java JAR files that contain database " +
                 "procedures will be loaded if they are placed in this directory." )
    public static final Setting<File> plugin_dir = pathSetting( "dbms.directories.plugins", "plugins" );

    @Description( "Threshold for rotation of the debug log." )
    public static final Setting<Long> store_internal_log_rotation_threshold =
            buildSetting( "dbms.logs.debug.rotation.size", BYTES, "20m" ).constraint( range( 0L, Long.MAX_VALUE ) ).build();

    @Description( "Debug log contexts that should output debug level logging" )
    @Internal
    public static final Setting<List<String>> store_internal_debug_contexts = setting( "unsupported.dbms.logs.debug.debug_loggers",
            list( ",", STRING ), "org.neo4j.diagnostics,org.neo4j.cluster.protocol,org.neo4j.kernel.ha" );

    @Description( "Debug log level threshold." )
    public static final Setting<Level> store_internal_log_level = setting( "dbms.logs.debug.level",
            options( Level.class ), "INFO" );

    @Description( "Database timezone." )
    public static final Setting<LogTimeZone> db_timezone =
            setting( "dbms.db.timezone", options( LogTimeZone.class ), LogTimeZone.UTC.name() );

    @Description( "Database logs timezone." )
    @Deprecated
    @ReplacedBy( "dbms.db.timezone" )
    public static final Setting<LogTimeZone> log_timezone =
            setting( "dbms.logs.timezone", options( LogTimeZone.class ), LogTimeZone.UTC.name() );

    @Description( "Maximum time to wait for active transaction completion when rotating counts store" )
    @Internal
    public static final Setting<Duration> counts_store_rotation_timeout =
            setting( "unsupported.dbms.counts_store_rotation_timeout", DURATION, "10m" );

    @Description( "Minimum time interval after last rotation of the debug log before it may be rotated again." )
    public static final Setting<Duration> store_internal_log_rotation_delay =
            setting( "dbms.logs.debug.rotation.delay", DURATION, "300s" );

    @Description( "Maximum number of history files for the debug log." )
    public static final Setting<Integer> store_internal_log_max_archives =
            buildSetting( "dbms.logs.debug.rotation.keep_number", INTEGER, "7" ).constraint( min( 1 ) ).build();

    @Description( "Configures the general policy for when check-points should occur. The default policy is the " +
                  "'periodic' check-point policy, as specified by the 'dbms.checkpoint.interval.tx' and " +
                  "'dbms.checkpoint.interval.time' settings. " +
                  "The Neo4j Enterprise Edition provides two alternative policies: " +
                  "The first is the 'continuous' check-point policy, which will ignore those settings and run the " +
                  "check-point process all the time. " +
                  "The second is the 'volumetric' check-point policy, which makes a best-effort at check-pointing " +
                  "often enough so that the database doesn't get too far behind on deleting old transaction logs in " +
                  "accordance with the 'dbms.tx_log.rotation.retention_policy' setting." )
    public static final Setting<String> check_point_policy = setting( "dbms.checkpoint", STRING, "periodic" );

    @Description( "Configures the transaction interval between check-points. The database will not check-point more " +
                  "often  than this (unless check pointing is triggered by a different event), but might check-point " +
                  "less often than this interval, if performing a check-point takes longer time than the configured " +
                  "interval. A check-point is a point in the transaction logs, from which recovery would start from. " +
                  "Longer check-point intervals typically means that recovery will take longer to complete in case " +
                  "of a crash. On the other hand, a longer check-point interval can also reduce the I/O load that " +
                  "the database places on the system, as each check-point implies a flushing and forcing of all the " +
                  "store files.  The default is '100000' for a check-point every 100000 transactions." )
    public static final Setting<Integer> check_point_interval_tx =
            buildSetting( "dbms.checkpoint.interval.tx", INTEGER, "100000" ).constraint( min( 1 ) ).build();

    @Description( "Configures the time interval between check-points. The database will not check-point more often " +
                  "than this (unless check pointing is triggered by a different event), but might check-point less " +
                  "often than this interval, if performing a check-point takes longer time than the configured " +
                  "interval. A check-point is a point in the transaction logs, from which recovery would start from. " +
                  "Longer check-point intervals typically means that recovery will take longer to complete in case " +
                  "of a crash. On the other hand, a longer check-point interval can also reduce the I/O load that " +
                  "the database places on the system, as each check-point implies a flushing and forcing of all the " +
                  "store files." )
    public static final Setting<Duration> check_point_interval_time =
            setting( "dbms.checkpoint.interval.time", DURATION, "15m" );

    @Dynamic
    @Description( "Limit the number of IOs the background checkpoint process will consume per second. " +
                  "This setting is advisory, is ignored in Neo4j Community Edition, and is followed to " +
                  "best effort in Enterprise Edition. " +
                  "An IO is in this case a 8 KiB (mostly sequential) write. Limiting the write IO in " +
                  "this way will leave more bandwidth in the IO subsystem to service random-read IOs, " +
                  "which is important for the response time of queries when the database cannot fit " +
                  "entirely in memory. The only drawback of this setting is that longer checkpoint times " +
                  "may lead to slightly longer recovery times in case of a database or system crash. " +
                  "A lower number means lower IO pressure, and consequently longer checkpoint times. " +
                  "The configuration can also be commented out to remove the limitation entirely, and " +
                  "let the checkpointer flush data as fast as the hardware will go. " +
                  "Set this to -1 to disable the IOPS limit." )
    public static final Setting<Integer> check_point_iops_limit = setting( "dbms.checkpoint.iops.limit", INTEGER, "300" );

    // Auto Indexing
    @Description( "Controls the auto indexing feature for nodes. Setting it to `false` shuts it down, " +
            "while `true` enables it by default for properties listed in the dbms.auto_index.nodes.keys setting." )
    @Internal
    @Deprecated
    public static final Setting<Boolean> node_auto_indexing = setting( "dbms.auto_index.nodes.enabled", BOOLEAN,
            FALSE );

    @Description( "A list of property names (comma separated) that will be indexed by default. This applies to " +
            "_nodes_ only." )
    @Internal
    @Deprecated
    public static final Setting<List<String>> node_keys_indexable = setting( "dbms.auto_index.nodes.keys",
            STRING_LIST, "" );

    @Description( "Controls the auto indexing feature for relationships. Setting it to `false` shuts it down, " +
            "while `true` enables it by default for properties listed in the dbms.auto_index.relationships.keys " +
            "setting." )
    @Internal
    @Deprecated
    public static final Setting<Boolean> relationship_auto_indexing =
            setting( "dbms.auto_index.relationships.enabled", BOOLEAN, FALSE );

    @Description( "A list of property names (comma separated) that will be indexed by default. This applies to " +
            "_relationships_ only." )
    @Internal
    @Deprecated
    public static final Setting<List<String>> relationship_keys_indexable =
            setting( "dbms.auto_index.relationships.keys", STRING_LIST, "" );

    // Index sampling
    @Description( "Enable or disable background index sampling" )
    public static final Setting<Boolean> index_background_sampling_enabled =
            setting( "dbms.index_sampling.background_enabled", BOOLEAN, TRUE );

    @Description( "Size of buffer used by index sampling. " +
                 "This configuration setting is no longer applicable as from Neo4j 3.0.3. " +
                 "Please use dbms.index_sampling.sample_size_limit instead." )
    @Deprecated
    @ReplacedBy( "dbms.index_sampling.sample_size_limit" )
    public static final Setting<Long> index_sampling_buffer_size = buildSetting( "dbms.index_sampling.buffer_size",
            BYTES, "64m" ).constraint( range( /* 1m */ 1048576L, (long) Integer.MAX_VALUE ) ).build();

    @Description( "Index sampling chunk size limit" )
    public static final Setting<Integer> index_sample_size_limit = buildSetting( "dbms.index_sampling.sample_size_limit",
            INTEGER, String.valueOf( ByteUnit.mebiBytes( 8 ) ) ).constraint( range( (int) ByteUnit.mebiBytes( 1 ),
            Integer.MAX_VALUE ) ).build();

    @Description( "Percentage of index updates of total index size required before sampling of a given index is " +
            "triggered" )
    public static final Setting<Integer> index_sampling_update_percentage =
            buildSetting( "dbms.index_sampling.update_percentage", INTEGER, "5" ).constraint( min( 0 ) ).build();

    // Lucene settings
    @Description( "The maximum number of open Lucene index searchers." )
    public static final Setting<Integer> lucene_searcher_cache_size = buildSetting( "dbms.index_searcher_cache_size",INTEGER,
            Integer.toString( Integer.MAX_VALUE ) ).constraint( min( 1 ) ).build();

    // Lucene schema indexes
    @Internal
    public static final Setting<Boolean> multi_threaded_schema_index_population_enabled =
            setting( "unsupported.dbms.multi_threaded_schema_index_population_enabled", BOOLEAN, TRUE );

    @Internal
    public static final Setting<Boolean> enable_native_schema_index =
            setting( "unsupported.dbms.enable_native_schema_index", BOOLEAN, TRUE );

    @Description( "Location where Neo4j keeps the logical transaction logs." )
    public static final Setting<File> logical_logs_location =
            pathSetting( "dbms.directories.tx_log", "", database_path );

    // Store settings
    @Description( "Make Neo4j keep the logical transaction logs for being able to backup the database. " +
            "Can be used for specifying the threshold to prune logical logs after. For example \"10 days\" will " +
            "prune logical logs that only contains transactions older than 10 days from the current time, " +
            "or \"100k txs\" will keep the 100k latest transactions and prune any older transactions." )
    @Dynamic
    public static final Setting<String> keep_logical_logs =
            buildSetting( "dbms.tx_log.rotation.retention_policy", STRING, "7 days" ).constraint( illegalValueMessage(
                    "must be `true`, `false` or of format `<number><optional unit> <type>`. " +
                            "Valid units are `k`, `M` and `G`. " +
                            "Valid types are `files`, `size`, `txs`, `entries`, `hours` and `days`. " +
                            "For example, `100M size` will limiting logical log space on disk to 100Mb," +
                            " or `200k txs` will limiting the number of transactions to keep to 200 000", matches(
                            "^(true|keep_all|false|keep_none|(\\d+[KkMmGg]?( (files|size|txs|entries|hours|days))))$" ) ) )
                    .build();

    @Description( "Specifies at which file size the logical log will auto-rotate. Minimum accepted value is 1M. " )
    @Dynamic
    public static final Setting<Long> logical_log_rotation_threshold =
            buildSetting( "dbms.tx_log.rotation.size", BYTES, "250M" ).constraint( min( ByteUnit.mebiBytes( 1 ) ) ).build();

    @Description( "Use a quick approach for rebuilding the ID generators. This give quicker recovery time, " +
            "but will limit the ability to reuse the space of deleted entities." )
    @Internal
    public static final Setting<Boolean> rebuild_idgenerators_fast =
            setting( "unsupported.dbms.id_generator_fast_rebuild_enabled", BOOLEAN, TRUE );

    @Description( "Specifies if engine should run cypher query based on a snapshot of accessed data. " +
            "Query will be restarted in case if concurrent modification of data will be detected." )
    @Internal
    public static final Setting<Boolean> snapshot_query = setting( "unsupported.dbms.query.snapshot", BOOLEAN, FALSE );

    @Description( "Specifies number or retries that query engine will do to execute query based on " +
            "stable accessed data snapshot before giving up." )
    @Internal
    public static final Setting<Integer> snapshot_query_retries = buildSetting( "unsupported.dbms.query.snapshot.retries",
            INTEGER, "5" ).constraint( range( 1, Integer.MAX_VALUE ) ).build();

    // Store memory settings
    @Description( "Target size for pages of mapped memory. If set to 0, then a reasonable default is chosen, " +
                 "depending on the storage device used." )
    @Internal
    @Deprecated
    public static final Setting<Long> mapped_memory_page_size =
            setting( "unsupported.dbms.memory.pagecache.pagesize", BYTES, "0" );

    @SuppressWarnings( "unchecked" )
    @Description( "The amount of memory to use for mapping the store files, in bytes (or kilobytes with the 'k' " +
                  "suffix, megabytes with 'm' and gigabytes with 'g'). If Neo4j is running on a dedicated server, " +
                  "then it is generally recommended to leave about 2-4 gigabytes for the operating system, give the " +
                  "JVM enough heap to hold all your transaction state and query context, and then leave the rest for " +
                  "the page cache. If no page cache memory is configured, then a heuristic setting is computed based " +
                  "on available system resources." )
    public static final Setting<String> pagecache_memory =
            buildSetting( "dbms.memory.pagecache.size", STRING, null ).build();

    @Description( "Specify which page swapper to use for doing paged IO. " +
                  "This is only used when integrating with proprietary storage technology." )
    public static final Setting<String> pagecache_swapper =
            setting( "dbms.memory.pagecache.swapper", STRING, null );

    @Internal
    @Description( "The profiling frequency for the page cache. Accurate profiles allow the page cache to do active " +
                  "warmup after a restart, reducing the mean time to performance." )
    public static final Setting<Duration> pagecache_warmup_profiling_interval =
            setting( "unsupported.dbms.memory.pagecache.warmup.profile.interval", DURATION, "1m" );

    /**
     * Block size properties values depends from selected record format.
     * We can't figured out record format until it will be selected by corresponding edition.
     * As soon as we will figure it out properties will be re-evaluated and overwritten, except cases of user
     * defined value.
     */
    @Description( "Specifies the block size for storing strings. This parameter is only honored when the store is " +
            "created, otherwise it is ignored. " +
            "Note that each character in a string occupies two bytes, meaning that e.g a block size of 120 will hold " +
            "a 60 character long string before overflowing into a second block. " +
            "Also note that each block carries a ~10B of overhead so record size on disk will be slightly larger " +
            "than the configured block size" )
    @Internal
    public static final Setting<Integer> string_block_size = buildSetting( "unsupported.dbms.block_size.strings", INTEGER,
            "0" ).constraint( min( 0 ) ).build();

    @Description( "Specifies the block size for storing arrays. This parameter is only honored when the store is " +
            "created, otherwise it is ignored. " +
            "Also note that each block carries a ~10B of overhead so record size on disk will be slightly larger " +
            "than the configured block size" )
    @Internal
    public static final Setting<Integer> array_block_size = buildSetting( "unsupported.dbms.block_size.array_properties",
            INTEGER, "0" ).constraint( min( 0 ) ).build();

    @Description( "Specifies the block size for storing labels exceeding in-lined space in node record. " +
            "This parameter is only honored when the store is created, otherwise it is ignored. " +
            "Also note that each block carries a ~10B of overhead so record size on disk will be slightly larger " +
            "than the configured block size" )
    @Internal
    public static final Setting<Integer> label_block_size = buildSetting( "unsupported.dbms.block_size.labels", INTEGER,
            "0" ).constraint( min( 0 ) ).build();

    @Description( "Specifies the size of id batches local to each transaction when committing. " +
            "Committing a transaction which contains changes most often results in new data records being created. " +
            "For each record a new id needs to be generated from an id generator. " +
            "It's more efficient to allocate a batch of ids from the contended id generator, which the transaction " +
            "holds and generates ids from while creating these new records. " +
            "This setting specifies how big those batches are. " +
            "Remaining ids are freed back to id generator on clean shutdown." )
    @Internal
    public static final Setting<Integer> record_id_batch_size = buildSetting( "unsupported.dbms.record_id_batch_size", INTEGER,
            "20" ).constraint( range( 1, 1_000 ) ).build();

    @Description( "An identifier that uniquely identifies this graph database instance within this JVM. " +
            "Defaults to an auto-generated number depending on how many instance are started in this JVM." )
    @Internal
    public static final Setting<String> forced_kernel_id = buildSetting( "unsupported.dbms.kernel_id", STRING, NO_DEFAULT ).constraint(
            illegalValueMessage( "has to be a valid kernel identifier", matches( "[a-zA-Z0-9]*" ) ) ).build();

    @Internal
    public static final Setting<Duration> vm_pause_monitor_measurement_duration =
            setting( "unsupported.vm_pause_monitor.measurement_duration", DURATION, "100ms" );

    @Internal
    public static final Setting<Duration> vm_pause_monitor_stall_alert_threshold =
            setting( "unsupported.vm_pause_monitor.stall_alert_threshold", DURATION, "100ms" );

    @Description( "Relationship count threshold for considering a node to be dense" )
    public static final Setting<Integer> dense_node_threshold =
            buildSetting( "dbms.relationship_grouping_threshold", INTEGER, "50" ).constraint( min( 1 ) ).build();

    @Description( "Log executed queries that take longer than the configured threshold, dbms.logs.query.threshold. " +
            "Log entries are by default written to the file _query.log_ located in the Logs directory. " +
            "For location of the Logs directory, see <<file-locations>>. " +
            "This feature is available in the Neo4j Enterprise Edition." )
    @Dynamic
    public static final Setting<Boolean> log_queries =
            setting( "dbms.logs.query.enabled", BOOLEAN, FALSE );

    @Description( "Path of the logs directory." )
    public static final Setting<File> logs_directory = pathSetting( "dbms.directories.logs", "logs" );

    @Description( "Path to the query log file." )
    public static final Setting<File> log_queries_filename = derivedSetting( "dbms.logs.query.path",
            logs_directory,
            logs -> new File( logs, "query.log" ),
            PATH );

    @Description( "Path to the debug log file." )
    public static final Setting<File> store_internal_log_path = derivedSetting( "dbms.logs.debug.path",
            logs_directory,
            logs -> new File( logs, "debug.log" ),
            PATH );

    @Description( "Log parameters for the executed queries being logged." )
    public static final Setting<Boolean> log_queries_parameter_logging_enabled =
            setting( "dbms.logs.query.parameter_logging_enabled", BOOLEAN, TRUE );

    @Description( "Log detailed time information for the executed queries being logged." )
    public static final Setting<Boolean> log_queries_detailed_time_logging_enabled =
            setting( "dbms.logs.query.time_logging_enabled", BOOLEAN, FALSE );

    @Description( "Log allocated bytes for the executed queries being logged. " +
            "The logged number is cumulative over the duration of the query, " +
            "i.e. for memory intense or long-running queries the value may be larger than the current memory allocation." )
    public static final Setting<Boolean> log_queries_allocation_logging_enabled =
            setting( "dbms.logs.query.allocation_logging_enabled", BOOLEAN, FALSE );

    @Description( "Logs which runtime that was used to run the query" )
    public static final Setting<Boolean> log_queries_runtime_logging_enabled =
            setting( "dbms.logs.query.runtime_logging_enabled", BOOLEAN, FALSE );

    @Description( "Log page hits and page faults for the executed queries being logged." )
    public static final Setting<Boolean> log_queries_page_detail_logging_enabled =
            setting( "dbms.logs.query.page_logging_enabled", BOOLEAN, FALSE );

    @Description( "If the execution of query takes more time than this threshold, the query is logged - " +
                 "provided query logging is enabled. Defaults to 0 seconds, that is all queries are logged." )
    @Dynamic
    public static final Setting<Duration> log_queries_threshold =
            setting( "dbms.logs.query.threshold", DURATION, "0s" );

    @Description( "The file size in bytes at which the query log will auto-rotate. If set to zero then no rotation " +
            "will occur. Accepts a binary suffix `k`, `m` or `g`." )
    @Dynamic
    public static final Setting<Long> log_queries_rotation_threshold = buildSetting( "dbms.logs.query.rotation.size",
            BYTES, "20m" ).constraint( range( 0L, Long.MAX_VALUE ) ).build();

    @Description( "Maximum number of history files for the query log." )
    @Dynamic
    public static final Setting<Integer> log_queries_max_archives = buildSetting( "dbms.logs.query.rotation.keep_number",
            INTEGER, "7" ).constraint( min( 1 ) ).build();

    @Description( "Specifies number of operations that batch inserter will try to group into one batch before " +
                  "flushing data into underlying storage." )
    @Internal
    public static final Setting<Integer> batch_inserter_batch_size = setting( "unsupported.tools.batch_inserter.batch_size", INTEGER,
            "10000" );

    /**
     * @deprecated - lucene label index has been removed.
     */
    @Deprecated
    public enum LabelIndex
    {
        /**
         * Native label index. Generally the best option.
         */
        NATIVE,

        /**
         * Label index backed by Lucene.
         */
        LUCENE,

        /**
         * Selects which ever label index is present in a store, or the default (NATIVE) if no label index present.
         */
        AUTO
    }

    /**
     * @deprecated - lucene label index has been removed, thus 'native' is only viable option and this setting is not needed.
     */
    @Deprecated
    @Description( "Backend to use for label --> nodes index" )
    @Internal
    public static final Setting<String> label_index =
            setting( "dbms.label_index", optionsIgnoreCase( LabelIndex.NATIVE.name(), LabelIndex.AUTO.name() ),
                    LabelIndex.NATIVE.name() );

    // Security settings

    @Description( "Enable auth requirement to access Neo4j." )
    public static final Setting<Boolean> auth_enabled = setting( "dbms.security.auth_enabled", BOOLEAN, FALSE );

    @Internal
    public static final Setting<File> auth_store =
            pathSetting( "unsupported.dbms.security.auth_store.location", NO_DEFAULT );

    @Internal
    public static final Setting<Integer> auth_max_failed_attempts =
            buildSetting( "unsupported.dbms.security.auth_max_failed_attempts", INTEGER, "3" ).constraint( min( 0 ) ).build();

    @Description( "A list of procedures and user defined functions (comma separated) that are allowed full access to " +
            "the database. The list may contain both fully-qualified procedure names, and partial names with the " +
            "wildcard '*'. Note that this enables these procedures to bypass security. Use with caution." )
    public static final Setting<String> procedure_unrestricted =
            setting( "dbms.security.procedures.unrestricted", Settings.STRING, "" );

    @Description( "Specifies whether or not dbms.killQueries produces a verbose output, with information about which queries were not found" )
    public static final Setting<Boolean> kill_query_verbose =
            setting( "dbms.procedures.kill_query_verbose", BOOLEAN, TRUE );

    @Description( "Whether or not to release the exclusive schema lock is while building uniqueness constraints index" )
    @Internal
    public static final Setting<Boolean> release_schema_lock_while_building_constraint = setting(
            "unsupported.dbms.schema.release_lock_while_building_constraint", BOOLEAN, FALSE );

    @Description( "A list of procedures (comma separated) that are to be loaded. " +
            "The list may contain both fully-qualified procedure names, and partial names with the wildcard '*'. " +
            "If this setting is left empty no procedures will be loaded." )
    public static final Setting<String> procedure_whitelist =
            setting( "dbms.security.procedures.whitelist", Settings.STRING, "*" );
    // Bolt Settings

    @Description( "Default network interface to listen for incoming connections. " +
            "To listen for connections on all interfaces, use \"0.0.0.0\". " +
            "To bind specific connectors to a specific network interfaces, " +
            "specify the +listen_address+ properties for the specific connector." )
    public static final Setting<String> default_listen_address =
            setting( "dbms.connectors.default_listen_address", STRING, "127.0.0.1" );

    @Description( "Default hostname or IP address the server uses to advertise itself to its connectors. " +
            "To advertise a specific hostname or IP address for a specific connector, " +
            "specify the +advertised_address+ property for the specific connector." )
    public static final Setting<String> default_advertised_address =
            setting( "dbms.connectors.default_advertised_address", STRING, "localhost" );

    @Internal
    public static final Setting<Boolean> bolt_logging_enabled = setting( "unsupported.dbms.logs.bolt.enabled",
            BOOLEAN, FALSE );

    @Internal
    public static final Setting<File> bolt_log_filename = derivedSetting( "unsupported.dbms.logs.bolt.path",
            GraphDatabaseSettings.logs_directory, logsDir -> new File( logsDir, "bolt.log" ), PATH );

    @Description( "Whether to apply network level write throttling" )
    @Internal
    public static final Setting<Boolean> bolt_write_throttle = setting( "unsupported.dbms.bolt.write_throttle", BOOLEAN, TRUE );

    @Description( "When the size (in bytes) of write buffers, used by bolt's network layer, " +
            "grows beyond this value bolt channel will advertise itself as unwritable and bolt worker " +
            "threads will block until it becomes writable again." )
    @Internal
    public static final Setting<Integer> bolt_write_buffer_high_water_mark =
            buildSetting( "unsupported.dbms.bolt.write_throttle.high_watermark", INTEGER, String.valueOf( ByteUnit.kibiBytes( 512 ) ) ).constraint(
                    range( (int) ByteUnit.kibiBytes( 64 ), Integer.MAX_VALUE ) ).build();

    @Description( "When the size (in bytes) of write buffers, previously advertised as unwritable, " +
            "gets below this value bolt channel will re-advertise itself as writable and blocked bolt worker " + "threads will resume execution." )
    @Internal
    public static final Setting<Integer> bolt_write_buffer_low_water_mark =
            buildSetting( "unsupported.dbms.bolt.write_throttle.low_watermark", INTEGER, String.valueOf( ByteUnit.kibiBytes( 128 ) ) ).constraint(
                    range( (int) ByteUnit.kibiBytes( 16 ), Integer.MAX_VALUE ) ).build();

    @Description( "When the total time write throttle lock is held exceeds this value, the corresponding bolt channel will be aborted. Setting "
            + " this to 0 will disable this behaviour." )
    @Internal
    public static final Setting<Duration> bolt_write_throttle_max_duration =
            buildSetting( "unsupported.dbms.bolt.write_throttle.max_duration", DURATION, "15m" ).constraint(
                    min( Duration.ofSeconds( 30 ) ) ).build();

    @Description( "Create an archive of an index before re-creating it if failing to load on startup." )
    @Internal
    public static final Setting<Boolean> archive_failed_index = setting(
            "unsupported.dbms.index.archive_failed", BOOLEAN, FALSE );

    // Needed to validate config, accessed via reflection
    @SuppressWarnings( "unused" )
    public static final BoltConnectorValidator boltValidator = new BoltConnectorValidator();

    // Needed to validate config, accessed via reflection
    @SuppressWarnings( "unused" )
    public static final SslPolicyConfigValidator sslPolicyConfigValidator = new SslPolicyConfigValidator();

    @Description( "The maximum amount of time to wait for the database state represented by the bookmark." )
    public static final Setting<Duration> bookmark_ready_timeout = buildSetting(
            "dbms.transaction.bookmark_ready_timeout", DURATION, "30s" ).constraint( min( Duration.ofSeconds( 1 ) ) ).build();

    // Needed to validate config, accessed via reflection
    @SuppressWarnings( "unused" )
    public static final HttpConnectorValidator httpValidator = new HttpConnectorValidator();

    /**
     * @param key connection identifier.
     * @return a new connector setting instance.
     * @deprecated use {@link org.neo4j.kernel.configuration.BoltConnector} instead. This will be removed in 4.0.
     */
    @Deprecated
    public static BoltConnector boltConnector( String key )
    {
        return new BoltConnector( key );
    }

    /**
     * @deprecated see {@link org.neo4j.kernel.configuration.Connector} instead. This will be removed in 4.0.
     */
    @Group( "dbms.connector" )
    public static class Connector
    {
        @Description( "Enable this connector" )
        public final Setting<Boolean> enabled;

        @Description( "Connector type. You should always set this to the connector type you want" )
        public final Setting<ConnectorType> type;

        // Note: Be careful about adding things here that does not apply to all connectors,
        //       consider future options like non-tcp transports, making `address` a bad choice
        //       as a setting that applies to every connector, for instance.

        public final GroupSettingSupport group;

        // Note: We no longer use the typeDefault parameter because it made for confusing behaviour;
        // connectors with unspecified would override settings of other, unrelated connectors.
        // However, we cannot remove the parameter at this
        public Connector( String key, @SuppressWarnings( "UnusedParameters" ) String typeDefault )
        {
            group = new GroupSettingSupport( Connector.class, key );
            enabled = group.scope( setting( "enabled", BOOLEAN, FALSE ) );
            type = group.scope( setting( "type", options( ConnectorType.class ), NO_DEFAULT ) );
        }

        public enum ConnectorType
        {
            BOLT, HTTP
        }

        public String key()
        {
            return group.groupKey;
        }
    }

    /**
     * DEPRECATED: Use {@link org.neo4j.kernel.configuration.BoltConnector} instead. This will be removed in 4.0.
     */
    @Deprecated
    @Description( "Configuration options for Bolt connectors. " +
            "\"(bolt-connector-key)\" is a placeholder for a unique name for the connector, for instance " +
            "\"bolt-public\" or some other name that describes what the connector is for." )
    public static class BoltConnector extends Connector
    {
        @Description( "Encryption level to require this connector to use" )
        public final Setting<EncryptionLevel> encryption_level;

        @Description( "Address the connector should bind to. " +
                "This setting is deprecated and will be replaced by `+listen_address+`" )
        public final Setting<ListenSocketAddress> address;

        @Description( "Address the connector should bind to" )
        public final Setting<ListenSocketAddress> listen_address;

        @Description( "Advertised address for this connector" )
        public final Setting<AdvertisedSocketAddress> advertised_address;

        // Used by config doc generator
        public BoltConnector()
        {
            this( "(bolt-connector-key)" );
        }

        public BoltConnector( String key )
        {
            super( key, null );
            encryption_level = group.scope(
                    setting( "tls_level", options( EncryptionLevel.class ), EncryptionLevel.OPTIONAL.name() ) );
            Setting<ListenSocketAddress> legacyAddressSetting = listenAddress( "address", 7687 );
            Setting<ListenSocketAddress> listenAddressSetting = legacyFallback( legacyAddressSetting,
                    listenAddress( "listen_address", 7687 ) );

            this.address = group.scope( legacyAddressSetting );
            this.listen_address = group.scope( listenAddressSetting );
            this.advertised_address = group.scope( advertisedAddress( "advertised_address", listenAddressSetting ) );
        }

        public enum EncryptionLevel
        {
            REQUIRED,
            OPTIONAL,
            DISABLED
        }
    }
}<|MERGE_RESOLUTION|>--- conflicted
+++ resolved
@@ -215,17 +215,12 @@
                   "statistics used to create the plan have changed more than this value, " +
                   "the plan will be considered stale and will be replanned. Change is calculated as " +
                   "abs(a-b)/max(a,b). This means that a value of 0.75 requires the database to approximately " +
-<<<<<<< HEAD
-                  "quadruple in size. A value of 0 means always replan, and 1 means never replan." )
-    public static final Setting<Double> query_statistics_divergence_threshold =
-=======
                   "quadruple in size. A value of 0 means replan as soon as possible, with the soonest being " +
                   "defined by the cypher.min_replan_interval which defaults to 10s. After this interval the " +
                   "divergence threshold will slowly start to decline, reaching 10% after about 7h. This will " +
                   "ensure that long running databases will still get query replanning on even modest changes, " +
                   "while not replanning frequently unless the changes are very large." )
-    public static Setting<Double> query_statistics_divergence_threshold =
->>>>>>> 5252704c
+    public static final Setting<Double> query_statistics_divergence_threshold =
             buildSetting( "cypher.statistics_divergence_threshold", DOUBLE, "0.75" ).constraint( range( 0.0, 1.0 ) ).build();
 
     @Description( "Large databases might change slowly, and so to prevent queries from never being replanned " +
@@ -261,21 +256,13 @@
             "unsupported.cypher.idp_solver_duration_threshold", LONG, "1000" ).constraint( min( 10L ) ).build();
 
     @Description( "The minimum time between possible cypher query replanning events. After this time, the graph " +
-<<<<<<< HEAD
-            "statistics will be evaluated, and if they have changed by more than the value set by " +
-            "cypher.statistics_divergence_threshold, the query will be replanned. If the statistics have " +
-            "not changed sufficiently, the same interval will need to pass before the statistics will be " +
-            "evaluated again." )
-    public static final Setting<Duration> cypher_min_replan_interval = setting( "cypher.min_replan_interval", DURATION, "10s" );
-=======
                   "statistics will be evaluated, and if they have changed by more than the value set by " +
                   "cypher.statistics_divergence_threshold, the query will be replanned. If the statistics have " +
                   "not changed sufficiently, the same interval will need to pass before the statistics will be " +
                   "evaluated again. Each time they are evaluated, the divergence threshold will be reduced slightly " +
                   "until it reaches 10% after 7h, so that even moderately changing databases will see query replanning " +
                   "after a sufficiently long time interval." )
-    public static Setting<Duration> cypher_min_replan_interval = setting( "cypher.min_replan_interval", DURATION, "10s" );
->>>>>>> 5252704c
+    public static final Setting<Duration> cypher_min_replan_interval = setting( "cypher.min_replan_interval", DURATION, "10s" );
 
     @Description( "Large databases might change slowly, and to prevent queries from never being replanned " +
                   "the divergence threshold set by cypher.statistics_divergence_threshold is configured to " +
