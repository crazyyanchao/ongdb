/**
 * Copyright (c) 2002-2013 "Neo Technology,"
 * Network Engine for Objects in Lund AB [http://neotechnology.com]
 *
 * This file is part of Neo4j.
 *
 * Neo4j is free software: you can redistribute it and/or modify
 * it under the terms of the GNU General Public License as published by
 * the Free Software Foundation, either version 3 of the License, or
 * (at your option) any later version.
 *
 * This program is distributed in the hope that it will be useful,
 * but WITHOUT ANY WARRANTY; without even the implied warranty of
 * MERCHANTABILITY or FITNESS FOR A PARTICULAR PURPOSE.  See the
 * GNU General Public License for more details.
 *
 * You should have received a copy of the GNU General Public License
 * along with this program.  If not, see <http://www.gnu.org/licenses/>.
 */
package org.neo4j.kernel.impl.core;

import java.util.Collection;

import org.neo4j.graphdb.event.TransactionData;
import org.neo4j.kernel.impl.nioneo.store.PropertyData;
import org.neo4j.kernel.impl.transaction.TxHook;
import org.neo4j.kernel.impl.transaction.xaframework.TxIdGenerator;
import org.neo4j.kernel.impl.util.ArrayMap;
import org.neo4j.kernel.impl.util.RelIdArray;

/**
 * Keeps transaction state for a single transaction, such as:
 * <ul>
 *   <li>Created nodes and relationships</li>
 *   <li>Added, modified and deleted properties</li>
 *   <li>Created relationship types and property indexes</li>
 *   <li>Held locks</li>
 * </ul>
 * @author Mattias
 *
 */
public interface TransactionState
{
    LockElement acquireWriteLock( Object resource );

    LockElement acquireReadLock( Object resource );
    
    ArrayMap<Integer, RelIdArray> getCowRelationshipAddMap( NodeImpl node );
    
    RelIdArray getOrCreateCowRelationshipAddMap( NodeImpl node, int type );
    
    ArrayMap<Integer, Collection<Long>> getCowRelationshipRemoveMap( NodeImpl node );

    Collection<Long> getOrCreateCowRelationshipRemoveMap( NodeImpl node, int type );

    void setFirstIds( long nodeId, long firstRel, long firstProp );
    
    void commit();

    void commitCows();

    void rollback();

    boolean hasLocks();

    void dumpLocks();

    ArrayMap<Integer, PropertyData> getCowPropertyRemoveMap( Primitive primitive );

    ArrayMap<Integer, PropertyData> getCowPropertyAddMap( Primitive primitive );

    ArrayMap<Integer, PropertyData> getOrCreateCowPropertyAddMap(
            Primitive primitive );

    ArrayMap<Integer, PropertyData> getOrCreateCowPropertyRemoveMap(
            Primitive primitive );
    
    void createNode( long id );

<<<<<<< HEAD
    void createRelationship( long id );
=======
    void deletePrimitive( Primitive primitive );

    void removeNodeFromCache( long nodeId );

    void addRelationshipType( NameData type );

    void addPropertyIndex( NameData index );

    void removeRelationshipFromCache( long id );

    /**
     * Patches the relationship chain loading parts of the start and end nodes of deleted relationships. This is
     * a good idea to call when deleting relationships, otherwise the in memory representation of relationship chains
     * may become damaged.
     * This is not expected to remove the deleted relationship from the cache - use
     * {@link #removeRelationshipFromCache(long)} for that purpose before calling this method.
     *
     * @param relId The relId of the relationship deleted
     * @param firstNodeId The relId of the first node
     * @param firstNodeNextRelId The next relationship relId of the first node in its relationship chain
     * @param secondNodeId The relId of the second node
     * @param secondNodeNextRelId The next relationship relId of the second node in its relationship chain
     */
    void patchDeletedRelationshipNodes( long relId, long firstNodeId, long firstNodeNextRelId, long secondNodeId,
                                      long secondNodeNextRelId );

    void removeRelationshipTypeFromCache( int id );

    void removeGraphPropertiesFromCache();

    void clearCache();

    TransactionData getTransactionData();
>>>>>>> 287a7495
    
    void deleteNode( long id );

    void deleteRelationship( long id );

    TransactionData getTransactionData();
    
    boolean nodeIsDeleted( long nodeId );
    
    boolean relationshipIsDeleted( long relationshpId );
    
    boolean hasChanges();
    
    void setRollbackOnly();
    
    public TxHook getTxHook();
    
    public TxIdGenerator getTxIdGenerator();
    
    public static final TransactionState NO_STATE = new NoTransactionState();
}<|MERGE_RESOLUTION|>--- conflicted
+++ resolved
@@ -77,44 +77,8 @@
     
     void createNode( long id );
 
-<<<<<<< HEAD
     void createRelationship( long id );
-=======
-    void deletePrimitive( Primitive primitive );
 
-    void removeNodeFromCache( long nodeId );
-
-    void addRelationshipType( NameData type );
-
-    void addPropertyIndex( NameData index );
-
-    void removeRelationshipFromCache( long id );
-
-    /**
-     * Patches the relationship chain loading parts of the start and end nodes of deleted relationships. This is
-     * a good idea to call when deleting relationships, otherwise the in memory representation of relationship chains
-     * may become damaged.
-     * This is not expected to remove the deleted relationship from the cache - use
-     * {@link #removeRelationshipFromCache(long)} for that purpose before calling this method.
-     *
-     * @param relId The relId of the relationship deleted
-     * @param firstNodeId The relId of the first node
-     * @param firstNodeNextRelId The next relationship relId of the first node in its relationship chain
-     * @param secondNodeId The relId of the second node
-     * @param secondNodeNextRelId The next relationship relId of the second node in its relationship chain
-     */
-    void patchDeletedRelationshipNodes( long relId, long firstNodeId, long firstNodeNextRelId, long secondNodeId,
-                                      long secondNodeNextRelId );
-
-    void removeRelationshipTypeFromCache( int id );
-
-    void removeGraphPropertiesFromCache();
-
-    void clearCache();
-
-    TransactionData getTransactionData();
->>>>>>> 287a7495
-    
     void deleteNode( long id );
 
     void deleteRelationship( long id );
