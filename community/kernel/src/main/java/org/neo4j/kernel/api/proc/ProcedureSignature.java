/*
 * Copyright (c) 2002-2018 "Neo Technology,"
 * Network Engine for Objects in Lund AB [http://neotechnology.com]
 *
 * This file is part of Neo4j.
 *
 * Neo4j is free software: you can redistribute it and/or modify
 * it under the terms of the GNU General Public License as published by
 * the Free Software Foundation, either version 3 of the License, or
 * (at your option) any later version.
 *
 * This program is distributed in the hope that it will be useful,
 * but WITHOUT ANY WARRANTY; without even the implied warranty of
 * MERCHANTABILITY or FITNESS FOR A PARTICULAR PURPOSE.  See the
 * GNU General Public License for more details.
 *
 * You should have received a copy of the GNU General Public License
 * along with this program.  If not, see <http://www.gnu.org/licenses/>.
 */
package org.neo4j.kernel.api.proc;

import java.util.ArrayList;
import java.util.Arrays;
import java.util.LinkedList;
import java.util.List;
import java.util.Optional;

import org.neo4j.helpers.collection.Iterables;
import org.neo4j.kernel.api.proc.Neo4jTypes.AnyType;
import org.neo4j.procedure.Mode;

import static java.util.Collections.unmodifiableList;

/**
 * This describes the signature of a procedure, made up of its namespace, name, and input/output description.
 * Procedure uniqueness is currently *only* on the namespace/name level - no procedure overloading allowed (yet).
 */
public class ProcedureSignature
{
    public static List<FieldSignature> VOID = unmodifiableList( new ArrayList<>() );

    private final QualifiedName name;
    private final List<FieldSignature> inputSignature;
    private final List<FieldSignature> outputSignature;
    private final Mode mode;
    private final Optional<String> deprecated;
    private final String[] allowed;
    private final Optional<String> description;
    private final Optional<String> warning;
    private final boolean eager;

    public ProcedureSignature( QualifiedName name,
            List<FieldSignature> inputSignature,
            List<FieldSignature> outputSignature,
            Mode mode,
            Optional<String> deprecated,
            String[] allowed,
            Optional<String> description,
<<<<<<< HEAD
            Optional<String> warning )
=======
            Optional<String> warning,
            boolean eager )
>>>>>>> b0f5ec0e
    {
        this.name = name;
        this.inputSignature = unmodifiableList( inputSignature );
        this.outputSignature = outputSignature == VOID ? outputSignature : unmodifiableList( outputSignature );
        this.mode = mode;
        this.deprecated = deprecated;
        this.allowed = allowed;
        this.description = description;
        this.warning = warning;
        this.eager = eager;
    }

    public QualifiedName name()
    {
        return name;
    }

    public Mode mode()
    {
        return mode;
    }

    public Optional<String> deprecated()
    {
        return deprecated;
    }

    public String[] allowed()
    {
        return allowed;
    }

    public List<FieldSignature> inputSignature()
    {
        return inputSignature;
    }

    public List<FieldSignature> outputSignature()
    {
        return outputSignature;
    }

    public boolean isVoid()
    {
        return outputSignature == VOID;
    }

    public Optional<String> description()
    {
        return description;
    }

    public Optional<String> warning()
    {
        return warning;
    }

    public boolean eager()
    {
        return eager;
    }

    @Override
    public boolean equals( Object o )
    {
        if ( this == o )
        {
            return true;
        }
        if ( o == null || getClass() != o.getClass() )
        {
            return false;
        }

        ProcedureSignature that = (ProcedureSignature) o;
        return name.equals( that.name ) && inputSignature.equals( that.inputSignature ) &&
                outputSignature.equals( that.outputSignature ) && isVoid() == that.isVoid();
    }

    @Override
    public int hashCode()
    {
        return name.hashCode();
    }

    @Override
    public String toString()
    {
        String strInSig = inputSignature == null ? "..." : Iterables.toString( inputSignature, ", " );
        if ( isVoid() )
        {
            return String.format( "%s(%s) :: VOID", name, strInSig );
        }
        else
        {
            String strOutSig = outputSignature == null ? "..." : Iterables.toString( outputSignature, ", " );
            return String.format( "%s(%s) :: (%s)", name, strInSig, strOutSig );
        }
    }

    public static class Builder
    {
        private final QualifiedName name;
        private final List<FieldSignature> inputSignature = new LinkedList<>();
        private List<FieldSignature> outputSignature = new LinkedList<>();
        private Mode mode = Mode.READ;
        private Optional<String> deprecated = Optional.empty();
        private String[] allowed = new String[0];
        private Optional<String> description = Optional.empty();
        private Optional<String> warning = Optional.empty();
        private boolean eager = false;

        public Builder( String[] namespace, String name )
        {
            this.name = new QualifiedName( namespace, name );
        }

        public Builder mode( Mode mode )
        {
            this.mode = mode;
            return this;
        }

        public Builder description( String description )
        {
            this.description = Optional.of( description );
            return this;
        }

        public Builder deprecatedBy( String deprecated )
        {
            this.deprecated = Optional.of( deprecated );
            return this;
        }

        /** Define an input field */
        public Builder in( String name, AnyType type )
        {
            inputSignature.add( FieldSignature.inputField( name, type ) );
            return this;
        }

        /** Define an output field */
        public Builder out( String name, AnyType type )
        {
            outputSignature.add( FieldSignature.outputField( name, type ) );
            return this;
        }

        public Builder out( List<FieldSignature> fields )
        {
            outputSignature = fields;
            return this;
        }

        public Builder allowed( String[] allowed )
        {
            this.allowed = allowed;
            return this;
        }

        public Builder warning( String warning )
        {
            this.warning = Optional.of( warning );
            return this;
        }

        public Builder eager( boolean eager )
        {
            this.eager = eager;
            return this;
        }

        public ProcedureSignature build()
        {
<<<<<<< HEAD
            return new ProcedureSignature( name, inputSignature, outputSignature, mode, deprecated, allowed,
                    description, warning );
=======
            return new ProcedureSignature(name, inputSignature, outputSignature, mode, deprecated, allowed, description, warning, eager );
>>>>>>> b0f5ec0e
        }
    }

    public static Builder procedureSignature( String... namespaceAndName )
    {
        String[] namespace = namespaceAndName.length > 1 ?
                             Arrays.copyOf( namespaceAndName, namespaceAndName.length - 1 ) : new String[0];
        String name = namespaceAndName[namespaceAndName.length - 1];
        return procedureSignature( namespace, name );
    }

    public static Builder procedureSignature( QualifiedName name )
    {
        return new Builder( name.namespace(), name.name() );
    }

    public static Builder procedureSignature( String[] namespace, String name )
    {
        return new Builder( namespace, name );
    }

    public static QualifiedName procedureName( String... namespaceAndName )
    {
        return procedureSignature( namespaceAndName ).build().name();
    }
}<|MERGE_RESOLUTION|>--- conflicted
+++ resolved
@@ -56,12 +56,8 @@
             Optional<String> deprecated,
             String[] allowed,
             Optional<String> description,
-<<<<<<< HEAD
-            Optional<String> warning )
-=======
             Optional<String> warning,
             boolean eager )
->>>>>>> b0f5ec0e
     {
         this.name = name;
         this.inputSignature = unmodifiableList( inputSignature );
@@ -237,12 +233,7 @@
 
         public ProcedureSignature build()
         {
-<<<<<<< HEAD
-            return new ProcedureSignature( name, inputSignature, outputSignature, mode, deprecated, allowed,
-                    description, warning );
-=======
-            return new ProcedureSignature(name, inputSignature, outputSignature, mode, deprecated, allowed, description, warning, eager );
->>>>>>> b0f5ec0e
+            return new ProcedureSignature( name, inputSignature, outputSignature, mode, deprecated, allowed, description, warning, eager );
         }
     }
 
