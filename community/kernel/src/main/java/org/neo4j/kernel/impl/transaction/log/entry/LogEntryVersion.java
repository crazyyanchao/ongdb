/*
 * Copyright (c) 2002-2016 "Neo Technology,"
 * Network Engine for Objects in Lund AB [http://neotechnology.com]
 *
 * This file is part of Neo4j.
 *
 * Neo4j is free software: you can redistribute it and/or modify
 * it under the terms of the GNU General Public License as published by
 * the Free Software Foundation, either version 3 of the License, or
 * (at your option) any later version.
 *
 * This program is distributed in the hope that it will be useful,
 * but WITHOUT ANY WARRANTY; without even the implied warranty of
 * MERCHANTABILITY or FITNESS FOR A PARTICULAR PURPOSE.  See the
 * GNU General Public License for more details.
 *
 * You should have received a copy of the GNU General Public License
 * along with this program.  If not, see <http://www.gnu.org/licenses/>.
 */
package org.neo4j.kernel.impl.transaction.log.entry;

import org.neo4j.kernel.impl.transaction.command.CommandReader;
<<<<<<< HEAD
import org.neo4j.kernel.impl.transaction.command.CommandHandler;
import org.neo4j.kernel.impl.transaction.command.PhysicalLogCommandReaderV1_9;
import org.neo4j.kernel.impl.transaction.command.PhysicalLogCommandReaderV2_0;
import org.neo4j.kernel.impl.transaction.command.PhysicalLogCommandReaderV2_1;
=======
import org.neo4j.kernel.impl.transaction.command.NeoCommandHandler;
import org.neo4j.kernel.impl.transaction.command.PhysicalLogCommandReaderV2_2_10;
import org.neo4j.kernel.impl.transaction.command.PhysicalLogNeoCommandReaderV1_9;
import org.neo4j.kernel.impl.transaction.command.PhysicalLogNeoCommandReaderV2_0;
import org.neo4j.kernel.impl.transaction.command.PhysicalLogNeoCommandReaderV2_1;
>>>>>>> 47073ef8
import org.neo4j.kernel.impl.transaction.command.PhysicalLogNeoCommandReaderV2_2;
import org.neo4j.kernel.impl.transaction.command.PhysicalLogCommandReaderV2_2_4;
import org.neo4j.kernel.impl.transaction.log.CommandWriter;

import static java.lang.String.format;

/**
 * Main entry point into log entry versions and parsers and all that. A {@link LogEntryVersion} can be retrieved
 * by using {@link #byVersion(byte, byte)} and from there get a hold of
 * {@link LogEntryParser} using {@link #entryParser(byte)} and
 * {@link CommandReader} using {@link #newCommandReader()}.
 *
 * Here follows an explanation how log entry versioning in Neo4j works:
 *
 * In Neo4j transactions are written to a log. Each transaction consists of one or more log entries. Log entries
 * can be of one or more types, such as denoting start of a transaction, commands and committing the transaction.
 * Neo4j supports writing the latest/current log entry and reading log entries for all currently supported versions
 * of Neo4j. The way versioning is done has changed over the years.
 *   First there was a format header of the entire log and it was assumed that all log entries within that log
 * was of the same format. This version actually specified command version, i.e. just versions of one of the
 * log entry types. This was a bit clunky and forced format specification to be passed in from outside,
 * based on the log that was read and so updated every time a new log was opened.
 *   Starting with Neo4j version 2.1 a one-byte log entry version was introduced with every single log entry.
 * This allowed for more flexible reading and simpler code. Versions started with negative number to be able to
 * distinguish the new format from the non-versioned format. So observing the log entry type, which was the first
 * byte in each log entry being negative being negative was a signal for the new format and that the type actually
 * was the next byte. This to support rolling upgrades where two Neo4j versions in a cluster could be active
 * simultaneously, yet talking in terms of log entries of different versions.
 *
 * At this point in time there was the log entry version which signalled how an entry was to be read, but there
 * was still the log-global format version which didn't really do anything but make things complicated in the code.
 *   As of 2.2.4 the log-global format version is gone, although still just a token value written to adhere to
 * the 16 bytes header size of a log for backwards compatibility. The log entry version controls everything
 * about versioning of log entries and commands, such that if either log entry format (such as log entry types,
 * such as START, COMMIT and the likes, or data within them) change, or one or more command format change
 * the log entry verision will be bumped.
 *   The process of making an update to log entry or command format is to NOT change any existing class, but to:
 * <ol>
<<<<<<< HEAD
 * <li>Copy {@link PhysicalLogCommandReaderV2_2_4} or similar and modify the new copy</li>
 * <li>Copy {@link LogEntryParsersV2_2_4} or similar and modify the new copy</li>
=======
 * <li>Copy {@link PhysicalLogNeoCommandReaderV2_2_4} or similar and modify the new copy</li>
 * <li>Copy {@link LogEntryParsersV2_2_4} or similar and modify the new copy if entry layout has changed</li>
>>>>>>> 47073ef8
 * <li>Add an entry in this enum, like {@link #V2_2_4} pointing to the above new classes</li>
 * <li>Modify {@link CommandWriter}. Also {@link LogEntryWriter} (if log entry layout has changed)
 * with required changes</li>
 * <li>Change {@link #CURRENT} to point to the newly created version</li>
 * </ol>
 * Everything apart from that should just work and Neo4j should automatically support the new version as well.
 *
 * The {@link #newCommandReader()} creates a new instance every time. An example of a {@link CommandReader}
 * is {@link PhysicalLogCommandReaderV2_2_4}. They are really (sort of) stateless, but the way they
 * are implemented, via the use of {@link CommandHandler} the channel to read from must be injected by
 * constructor or other means. That's why they have to be created at certain points and retained as long
 * as it makes sense, local to the reading thread.
 *
 * We need to keep going the negative version number route until all supported versions have negative
 * version numbers. Then we can have the next version be positive and we should get rid of the:
 * read, check < 0, read again thing in {@link VersionAwareLogEntryReader}.
 */
public enum LogEntryVersion
{
    // as of 2011-10-17
    V1_9( 0, LogEntryParsersV1_9.class, 2 )
    {
        @Override
        public CommandReader newCommandReader()
        {
            return new PhysicalLogCommandReaderV1_9();
        }
    },
    // as of 2013-02-09: neo4j 2.0 Labels & Indexing
    V2_0( 0, LogEntryParsersV2_0.class, 3 )
    {
        @Override
        public CommandReader newCommandReader()
        {
            return new PhysicalLogCommandReaderV2_0();
        }
    },
    // as of 2014-02-06: neo4j 2.1 Dense nodes, split by type/direction into groups
    V2_1( -1, LogEntryParsersV2_1.class )
    {
        @Override
        public CommandReader newCommandReader()
        {
            return new PhysicalLogCommandReaderV2_1();
        }
    },
    // as of 2014-05-23: neo4j 2.2 Removal of JTA / unified data source
    V2_2( -2, LogEntryParsersV2_2.class )
    {
        @Override
        public CommandReader newCommandReader()
        {
            return new PhysicalLogNeoCommandReaderV2_2();
        }
    },
    // as of 2015-07-23: neo4j 2.2.4 legacy index command header has bigger id space
    // -4 is correct, -3 can be found in some 2.3 milestones that's why we play it safe
    V2_2_4( -4, LogEntryParsersV2_2_4.class )
    {
        @Override
        public CommandReader newCommandReader()
        {
            return new PhysicalLogCommandReaderV2_2_4();
        }
    },
    V2_3( -5, LogEntryParsersV2_3.class )
    {
        @Override
        public CommandReader newCommandReader()
        {
            return new PhysicalLogCommandReaderV2_2_4();
        }
    },
    // as of 2016-05-27: neo4j 2.2.10 legacy index IndexDefineCommand maps write size as short instead of byte
    // -7 is picked, -5 and -6 can be found in the future (2.3 and 3.0)
    // log entry layout hasn't changed since 2_2_4 so just use that one
    V2_2_10( -7, LogEntryParsersV2_2_4.class )
    {
        @Override
        public CommandReader newCommandReader()
        {
            return new PhysicalLogCommandReaderV2_2_10();
        }
    };

<<<<<<< HEAD
    public static final LogEntryVersion CURRENT = V2_3;
=======
    public static final LogEntryVersion CURRENT = V2_2_10;
>>>>>>> 47073ef8
    public static final byte NO_PARTICULAR_LOG_HEADER_FORMAT_VERSION = -1;
    private static final LogEntryVersion[] ALL = values();
    private static final LogEntryVersion[] NEGATIVE = new LogEntryVersion[ALL.length+5]; // pessimistic size
    private static final LogEntryVersion[] POSITIVE = new LogEntryVersion[ALL.length+5]; // pessimistic size
    static
    {
        for ( LogEntryVersion version : ALL )
        {
            if ( version.byteCode() < 0 )
            {
                put( NEGATIVE, -version.byteCode(), version );
            }
            else
            {
                put( POSITIVE, version.byteCode(), version );
            }
        }
    }

    private final byte version;
    private final LogEntryParser<LogEntry>[] entryTypes;
    private final byte logHeaderFormatVersion;

    /**
     * A little trick to be able to keep multiple versions of the same {@link #byteCode()} in the same array
     * index. They will form a linked list and be matched against {@link #logHeaderFormatVersion()}.
     */
    private LogEntryVersion nextWithSameLogEntryVersion;

    private LogEntryVersion( int version,
            Class<? extends Enum<? extends LogEntryParser<? extends LogEntry>>> cls )
    {
        this( version, cls, NO_PARTICULAR_LOG_HEADER_FORMAT_VERSION );
    }

    @SuppressWarnings( "unchecked" )
    private LogEntryVersion( int version,
            Class<? extends Enum<? extends LogEntryParser<? extends LogEntry>>> cls, int logHeaderFormatVersion )
    {
        this.logHeaderFormatVersion = safeCastToByte( logHeaderFormatVersion );
        this.entryTypes = new LogEntryParser[highestCode( cls ) + 1];
        for ( Enum<? extends LogEntryParser<? extends LogEntry>> parser : cls.getEnumConstants() )
        {
            LogEntryParser<LogEntry> candidate = (LogEntryParser<LogEntry>) parser;
            this.entryTypes[candidate.byteCode()] = candidate;
        }
        this.version = safeCastToByte( version );
    }

    /**
     * @return byte value representing this log entry version.
     */
    public byte byteCode()
    {
        return version;
    }

    /**
     * @param type type of entry.
     * @return a {@link LogEntryParser} capable of reading a {@link LogEntry} of the given type for this
     * log entry version.
     */
    public LogEntryParser<LogEntry> entryParser( byte type )
    {
        LogEntryParser<LogEntry> candidate = (type >= 0 && type < entryTypes.length) ? entryTypes[type] : null;
        if ( candidate == null )
        {
            throw new IllegalArgumentException( "Unknown entry type " + type + " for version " + version );
        }
        return candidate;
    }

    /**
     * Why do we create {@link CommandReader}s like this? The only reason is that we're using the {@link CommandHandler}
     * as interface to drive the reading, and those methods doesn't accept the source of information as argument,
     * i.e. in this case the channel. It's causing head aches actually. Perhaps we should include some genericified
     * source in those calls as well?
     *
     * Please cache a returned instances so that there ain't one instance created per log entry.
     */
    public abstract CommandReader newCommandReader();

    /**
     * Return the correct {@link LogEntryVersion} for the given {@code version} code read from f.ex a log entry.
     * There's a tie between {@link #V1_9} and {@link #V2_0} that needs to be broken by
     * {@code logHeaderFormatVersion} as long as those versions are supported. They have the same,
     * i.e. no log entry version. When we no longer supported those we can get rid of that parameter here.
     * Lookup is fast and can be made inside critical paths, no need for externally caching the returned
     * {@link LogEntryVersion} instance per the input arguments.
     *
     * @param version log entry version
     * @param logHeaderFormatVersion used to break tie between {@link #V1_9} and {@link #V2_0} as
     * long as we still support those versions.
     */
    public static LogEntryVersion byVersion( byte version, byte logHeaderFormatVersion )
    {
        byte flattenedVersion;
        LogEntryVersion[] from;
        if ( version < 0 )
        {
            from = NEGATIVE;
            flattenedVersion = (byte) -version;
        }
        else
        {
            from = POSITIVE;
            flattenedVersion = version;
        }

        LogEntryVersion candidate = (flattenedVersion < from.length) ? from[flattenedVersion] : null;

        // Match against logHeaderFormatVersion. Remove this once we drop support for either 1.9 or 2.0
        while ( candidate != null )
        {
            // If our candidate is the only one for this version code then we don't need/want
            // to additionally match the logHeaderFormatVersion. Otherwise we must do that.
            if ( candidate.nextWithSameLogEntryVersion == null ||
                    candidate.logHeaderFormatVersion == logHeaderFormatVersion )
            {
                return candidate;
            }
            candidate = candidate.nextWithSameLogEntryVersion;
        }
        throw new IllegalArgumentException( "Unrecognized log entry version " + version +
                " and logHeaderFormatVersion " + logHeaderFormatVersion );
    }

    byte logHeaderFormatVersion()
    {
        return logHeaderFormatVersion;
    }

    private static void put( LogEntryVersion[] array, int index, LogEntryVersion version )
    {
        version.nextWithSameLogEntryVersion = array[index];
        array[index] = version;
    }

    private static byte safeCastToByte( int value )
    {
        boolean reversed = false;
        if ( value < 0 )
        {
            value = ~value;
            reversed = true;
        }

        if ( (value & ~0xFF) != 0 )
        {
            throw new Error( format( "Bad version %d, must be contained within one byte", value ) );
        }
        return (byte) (reversed ? ~value : value);
    }

    @SuppressWarnings( "unchecked" )
    private static int highestCode( Class<? extends Enum<? extends LogEntryParser<? extends LogEntry>>> cls )
    {
        int highestCode = 0;
        for ( Enum<? extends LogEntryParser<? extends LogEntry>> parser : cls.getEnumConstants() )
        {
            LogEntryParser<LogEntry> candidate = (LogEntryParser<LogEntry>) parser;
            highestCode = Math.max( highestCode, candidate.byteCode() );
        }
        return highestCode;
    }
}<|MERGE_RESOLUTION|>--- conflicted
+++ resolved
@@ -19,21 +19,14 @@
  */
 package org.neo4j.kernel.impl.transaction.log.entry;
 
+import org.neo4j.kernel.impl.transaction.command.CommandHandler;
 import org.neo4j.kernel.impl.transaction.command.CommandReader;
-<<<<<<< HEAD
-import org.neo4j.kernel.impl.transaction.command.CommandHandler;
 import org.neo4j.kernel.impl.transaction.command.PhysicalLogCommandReaderV1_9;
 import org.neo4j.kernel.impl.transaction.command.PhysicalLogCommandReaderV2_0;
 import org.neo4j.kernel.impl.transaction.command.PhysicalLogCommandReaderV2_1;
-=======
-import org.neo4j.kernel.impl.transaction.command.NeoCommandHandler;
 import org.neo4j.kernel.impl.transaction.command.PhysicalLogCommandReaderV2_2_10;
-import org.neo4j.kernel.impl.transaction.command.PhysicalLogNeoCommandReaderV1_9;
-import org.neo4j.kernel.impl.transaction.command.PhysicalLogNeoCommandReaderV2_0;
-import org.neo4j.kernel.impl.transaction.command.PhysicalLogNeoCommandReaderV2_1;
->>>>>>> 47073ef8
+import org.neo4j.kernel.impl.transaction.command.PhysicalLogCommandReaderV2_2_4;
 import org.neo4j.kernel.impl.transaction.command.PhysicalLogNeoCommandReaderV2_2;
-import org.neo4j.kernel.impl.transaction.command.PhysicalLogCommandReaderV2_2_4;
 import org.neo4j.kernel.impl.transaction.log.CommandWriter;
 
 import static java.lang.String.format;
@@ -70,13 +63,8 @@
  * the log entry verision will be bumped.
  *   The process of making an update to log entry or command format is to NOT change any existing class, but to:
  * <ol>
-<<<<<<< HEAD
  * <li>Copy {@link PhysicalLogCommandReaderV2_2_4} or similar and modify the new copy</li>
- * <li>Copy {@link LogEntryParsersV2_2_4} or similar and modify the new copy</li>
-=======
- * <li>Copy {@link PhysicalLogNeoCommandReaderV2_2_4} or similar and modify the new copy</li>
  * <li>Copy {@link LogEntryParsersV2_2_4} or similar and modify the new copy if entry layout has changed</li>
->>>>>>> 47073ef8
  * <li>Add an entry in this enum, like {@link #V2_2_4} pointing to the above new classes</li>
  * <li>Modify {@link CommandWriter}. Also {@link LogEntryWriter} (if log entry layout has changed)
  * with required changes</li>
@@ -160,13 +148,20 @@
         {
             return new PhysicalLogCommandReaderV2_2_10();
         }
+    },
+    // as of 2016-05-30: neo4j 2.3.5 legacy index IndexDefineCommand maps write size as short instead of byte
+    // See comment for V2.2.10 for version number explanation
+    // log entry layout hasn't changed since 2_3 so just use that one
+    V2_3_5( -8, LogEntryParsersV2_3.class )
+    {
+        @Override
+        public CommandReader newCommandReader()
+        {
+            return new PhysicalLogCommandReaderV2_2_10();
+        }
     };
 
-<<<<<<< HEAD
-    public static final LogEntryVersion CURRENT = V2_3;
-=======
-    public static final LogEntryVersion CURRENT = V2_2_10;
->>>>>>> 47073ef8
+    public static final LogEntryVersion CURRENT = V2_3_5;
     public static final byte NO_PARTICULAR_LOG_HEADER_FORMAT_VERSION = -1;
     private static final LogEntryVersion[] ALL = values();
     private static final LogEntryVersion[] NEGATIVE = new LogEntryVersion[ALL.length+5]; // pessimistic size
