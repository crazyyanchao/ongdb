--- conflicted
+++ resolved
@@ -181,7 +181,7 @@
             }
         };
         BatchImporter importer = new ParallelBatchImporter( migrationDir.getAbsolutePath(), fileSystem,
-                new Configuration.OverrideFromConfig( config ), logging, executionMonitor );
+                                                            new Configuration.OverrideFromConfig( config ), logging, executionMonitor );
         Iterable<InputNode> nodes = legacyNodesAsInput( legacyStore );
         Iterable<InputRelationship> relationships = legacyRelationshipsAsInput( legacyStore );
         IdMapper idMapper = IdMappers.actualIds();
@@ -319,7 +319,7 @@
                     protected InputRelationship underlyingObjectToObject( RelationshipRecord record )
                     {
                         return new InputRelationship( record.getId(), NO_PROPERTIES, record.getNextProp(),
-                                record.getFirstNode(), record.getSecondNode(), null, record.getType() );
+                                                      record.getFirstNode(), record.getSecondNode(), null, record.getType() );
                     }
                 };
             }
@@ -351,7 +351,7 @@
                     protected InputNode underlyingObjectToObject( NodeRecord record )
                     {
                         return new InputNode( record.getId(), NO_PROPERTIES, record.getNextProp(),
-                                NO_LABELS, record.getLabelField() );
+                                              NO_LABELS, record.getLabelField() );
                     }
                 };
             }
@@ -359,19 +359,10 @@
     }
 
     @Override
-<<<<<<< HEAD
-    public void moveMigratedFiles( FileSystemAbstraction fileSystem, File migrationDir,
-                                   File storeDir, File leftOversDir ) throws IOException
+    public void moveMigratedFiles( FileSystemAbstraction fileSystem, File migrationDir, File storeDir ) throws IOException
     {
         // The batch importer will create a whole store. so
         // Disregard the new and empty node/relationship".id" files, i.e. reuse the existing id files
-=======
-    public void moveMigratedFiles( FileSystemAbstraction fs, File migrationDir, File storeDir ) throws IOException
-    {
-        // The batch importer will create a whole store. so
-        // Disregard the new and empty node/relationship".id" files, i.e. reuse the existing id files
-        StoreFile20.deleteIdFile( fs, migrationDir, allExcept( StoreFile20.RELATIONSHIP_GROUP_STORE ) );
->>>>>>> ba2d488a
 
         Iterable<StoreFile> filesToMove;
         StoreFile[] idFilesToDelete;
@@ -411,26 +402,14 @@
                 throw new IllegalStateException( "Unknown version to upgrade from: " + versionToUpgradeFrom );
         }
 
-<<<<<<< HEAD
         StoreFile.deleteIdFile( fileSystem, migrationDir, idFilesToDelete );
-
-        // Move the current ones into the leftovers directory
-        StoreFile.move( fileSystem, storeDir, leftOversDir, filesToMove,
-                true,  // allow to skip non existent source files
-                false, // not allow to overwrite target files
-                StoreFileType.STORE );
 
         // Move the migrated ones into the store directory
         StoreFile.move( fileSystem, migrationDir, storeDir, filesToMove,
-=======
-        // Move the migrated ones into the store directory
-        StoreFile20.move( fs, migrationDir, storeDir, filesToMove,
->>>>>>> ba2d488a
                 true, // allow to skip non existent source files
                 true, // allow to overwrite target files
                 StoreFileType.values() );
 
-<<<<<<< HEAD
         // ensure the store version is correct
         StoreFile.ensureStoreVersion( fileSystem, storeDir, StoreFile.currentStoreFiles() );
         // update or add upgrade id and time
@@ -457,9 +436,7 @@
             final String newName = PhysicalLogFile.DEFAULT_NAME + PhysicalLogFile.DEFAULT_VERSION_SUFFIX + version;
             fileSystem.renameFile( file, new File( file.getParent(), newName ) );
         }
-=======
-        StoreFile20.ensureStoreVersion( fs, storeDir, StoreFile20.currentStoreFiles() );
->>>>>>> ba2d488a
+        StoreFile.ensureStoreVersion( fileSystem, storeDir, StoreFile.currentStoreFiles() );
 
         // delete old an unused log files
         for ( File file : fileSystem.listFiles( storeDir, allLegacyLogFilesFilter ) )
