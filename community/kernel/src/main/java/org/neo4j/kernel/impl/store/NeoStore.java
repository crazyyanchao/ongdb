--- conflicted
+++ resolved
@@ -180,14 +180,9 @@
             @Override
             protected void triggered( Void event )
             {
-<<<<<<< HEAD
-                log.info( format( "Waiting for all transactions to close...%n  committed: %s%n  closed:    %s",
-                        lastCommittedTx, lastClosedTx ) );
-=======
-                stringLogger.info( format(
+                log.info( format(
                         "Waiting for all transactions to close...%n committed:  %s%n  committing: %s%n  closed:     %s",
                         lastCommittedTx, lastCommittingTxField, lastClosedTx ) );
->>>>>>> 2a90516a
             }
         };
         counts.setInitializer( new DataInitializer<CountsAccessor.Updater>()
