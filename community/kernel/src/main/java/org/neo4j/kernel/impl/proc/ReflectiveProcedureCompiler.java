/*
 * Copyright (c) 2002-2018 "Neo Technology,"
 * Network Engine for Objects in Lund AB [http://neotechnology.com]
 *
 * This file is part of Neo4j.
 *
 * Neo4j is free software: you can redistribute it and/or modify
 * it under the terms of the GNU General Public License as published by
 * the Free Software Foundation, either version 3 of the License, or
 * (at your option) any later version.
 *
 * This program is distributed in the hope that it will be useful,
 * but WITHOUT ANY WARRANTY; without even the implied warranty of
 * MERCHANTABILITY or FITNESS FOR A PARTICULAR PURPOSE.  See the
 * GNU General Public License for more details.
 *
 * You should have received a copy of the GNU General Public License
 * along with this program.  If not, see <http://www.gnu.org/licenses/>.
 */
package org.neo4j.kernel.impl.proc;

import org.apache.commons.lang3.exception.ExceptionUtils;

import java.lang.invoke.MethodHandle;
import java.lang.invoke.MethodHandles;
import java.lang.reflect.Method;
import java.lang.reflect.Modifier;
import java.util.ArrayList;
import java.util.Arrays;
import java.util.Comparator;
import java.util.Iterator;
import java.util.List;
import java.util.function.Supplier;
import java.util.stream.Collectors;
import java.util.stream.Stream;

import org.neo4j.collection.RawIterator;
import org.neo4j.graphdb.Resource;
import org.neo4j.internal.kernel.api.exceptions.KernelException;
import org.neo4j.internal.kernel.api.exceptions.ProcedureException;
import org.neo4j.internal.kernel.api.procs.FieldSignature;
import org.neo4j.internal.kernel.api.procs.ProcedureSignature;
import org.neo4j.internal.kernel.api.procs.QualifiedName;
import org.neo4j.internal.kernel.api.procs.UserAggregator;
import org.neo4j.internal.kernel.api.procs.UserFunctionSignature;
import org.neo4j.io.IOUtils;
import org.neo4j.kernel.api.ResourceTracker;
import org.neo4j.kernel.api.exceptions.ComponentInjectionException;
import org.neo4j.kernel.api.exceptions.ResourceCloseFailureException;
import org.neo4j.kernel.api.exceptions.Status;
import org.neo4j.kernel.api.proc.CallableProcedure;
import org.neo4j.kernel.api.proc.CallableUserAggregationFunction;
import org.neo4j.kernel.api.proc.CallableUserFunction;
import org.neo4j.kernel.api.proc.Context;
import org.neo4j.kernel.api.proc.FailedLoadAggregatedFunction;
import org.neo4j.kernel.api.proc.FailedLoadFunction;
import org.neo4j.kernel.api.proc.FailedLoadProcedure;
import org.neo4j.kernel.impl.proc.OutputMappers.OutputMapper;
import org.neo4j.logging.Log;
import org.neo4j.procedure.Description;
import org.neo4j.procedure.Mode;
import org.neo4j.procedure.PerformsWrites;
import org.neo4j.procedure.Procedure;
import org.neo4j.procedure.UserAggregationFunction;
import org.neo4j.procedure.UserAggregationResult;
import org.neo4j.procedure.UserAggregationUpdate;
import org.neo4j.procedure.UserFunction;
import org.neo4j.values.AnyValue;
import org.neo4j.values.ValueMapper;

import static java.util.Collections.emptyIterator;
import static java.util.Collections.emptyList;
import static org.neo4j.graphdb.factory.GraphDatabaseSettings.procedure_unrestricted;
import static org.neo4j.helpers.collection.Iterators.asRawIterator;

/**
 * Handles converting a class into one or more callable {@link CallableProcedure}.
 */
class ReflectiveProcedureCompiler
{
    private final MethodHandles.Lookup lookup = MethodHandles.lookup();
    private final OutputMappers outputMappers;
    private final MethodSignatureCompiler inputSignatureDeterminer;
    private final FieldInjections safeFieldInjections;
    private final FieldInjections allFieldInjections;
    private final Log log;
    private final TypeMappers typeMappers;
    private final ProcedureConfig config;
    private final NamingRestrictions restrictions;

    ReflectiveProcedureCompiler( TypeMappers typeMappers, ComponentRegistry safeComponents,
            ComponentRegistry allComponents, Log log, ProcedureConfig config )
    {
        this(
                new MethodSignatureCompiler( typeMappers ),
                new OutputMappers( typeMappers ),
                new FieldInjections( safeComponents ),
                new FieldInjections( allComponents ),
                log,
                typeMappers,
                config,
                ReflectiveProcedureCompiler::rejectEmptyNamespace );
    }

    private ReflectiveProcedureCompiler(
            MethodSignatureCompiler inputSignatureCompiler,
            OutputMappers outputMappers,
            FieldInjections safeFieldInjections,
            FieldInjections allFieldInjections,
            Log log,
            TypeMappers typeMappers,
            ProcedureConfig config,
            NamingRestrictions restrictions )
    {
        this.inputSignatureDeterminer = inputSignatureCompiler;
        this.outputMappers = outputMappers;
        this.safeFieldInjections = safeFieldInjections;
        this.allFieldInjections = allFieldInjections;
        this.log = log;
        this.typeMappers = typeMappers;
        this.config = config;
        this.restrictions = restrictions;
    }

    List<CallableUserFunction> compileFunction( Class<?> fcnDefinition ) throws KernelException
    {
        try
        {
            List<Method> functionMethods = Arrays.stream( fcnDefinition.getDeclaredMethods() )
                    .filter( m -> m.isAnnotationPresent( UserFunction.class ) )
                    .collect( Collectors.toList() );

            if ( functionMethods.isEmpty() )
            {
                return emptyList();
            }

            MethodHandle constructor = constructor( fcnDefinition );

            ArrayList<CallableUserFunction> out = new ArrayList<>( functionMethods.size() );
            for ( Method method : functionMethods )
            {
                String valueName = method.getAnnotation( UserFunction.class ).value();
                String definedName = method.getAnnotation( UserFunction.class ).name();
                QualifiedName funcName = extractName( fcnDefinition, method, valueName, definedName );
                if ( config.isWhitelisted( funcName.toString() ) )
                {
                    out.add( compileFunction( fcnDefinition, constructor, method, funcName ) );
                }
                else
                {
                    log.warn( String.format( "The function '%s' is not on the whitelist and won't be loaded.",
                            funcName.toString() ) );
                }
            }
            out.sort( Comparator.comparing( a -> a.signature().name().toString() ) );
            return out;
        }
        catch ( KernelException e )
        {
            throw e;
        }
        catch ( Exception e )
        {
            throw new ProcedureException( Status.Procedure.ProcedureRegistrationFailed, e,
                    "Failed to compile function defined in `%s`: %s", fcnDefinition.getSimpleName(), e.getMessage() );
        }
    }

    List<CallableUserAggregationFunction> compileAggregationFunction( Class<?> fcnDefinition ) throws KernelException
    {
        try
        {
            List<Method> methods = Arrays.stream( fcnDefinition.getDeclaredMethods() )
                    .filter( m -> m.isAnnotationPresent( UserAggregationFunction.class ) )
                    .collect( Collectors.toList() );

            if ( methods.isEmpty() )
            {
                return emptyList();
            }

            MethodHandle constructor = constructor( fcnDefinition );

            ArrayList<CallableUserAggregationFunction> out = new ArrayList<>( methods.size() );
            for ( Method method : methods )
            {
                String valueName = method.getAnnotation( UserAggregationFunction.class ).value();
                String definedName = method.getAnnotation( UserAggregationFunction.class ).name();
                QualifiedName funcName = extractName( fcnDefinition, method, valueName, definedName );

                if ( config.isWhitelisted( funcName.toString() ) )
                {
                    out.add( compileAggregationFunction( fcnDefinition, constructor, method, funcName ) );
                }
                else
                {
                    log.warn( String.format( "The function '%s' is not on the whitelist and won't be loaded.",
                            funcName.toString() ) );
                }

            }
            out.sort( Comparator.comparing( a -> a.signature().name().toString() ) );
            return out;
        }
        catch ( KernelException e )
        {
            throw e;
        }
        catch ( Exception e )
        {
            throw new ProcedureException( Status.Procedure.ProcedureRegistrationFailed, e,
                    "Failed to compile function defined in `%s`: %s", fcnDefinition.getSimpleName(), e.getMessage() );
        }
    }

    List<CallableProcedure> compileProcedure( Class<?> procDefinition, String warning, boolean fullAccess )
            throws KernelException
    {
        try
        {
            List<Method> procedureMethods = Arrays.stream( procDefinition.getDeclaredMethods() )
                    .filter( m -> m.isAnnotationPresent( Procedure.class ) )
                    .collect( Collectors.toList() );

            if ( procedureMethods.isEmpty() )
            {
                return emptyList();
            }

            MethodHandle constructor = constructor( procDefinition );

            ArrayList<CallableProcedure> out = new ArrayList<>( procedureMethods.size() );
            for ( Method method : procedureMethods )
            {
                String valueName = method.getAnnotation( Procedure.class ).value();
                String definedName = method.getAnnotation( Procedure.class ).name();
                QualifiedName procName = extractName( procDefinition, method, valueName, definedName );

                if ( fullAccess || config.isWhitelisted( procName.toString() ) )
                {
                    out.add( compileProcedure( procDefinition, constructor, method, warning, fullAccess, procName ) );
                }
                else
                {
                    log.warn( String.format( "The procedure '%s' is not on the whitelist and won't be loaded.",
                            procName.toString() ) );
                }
            }
            out.sort( Comparator.comparing( a -> a.signature().name().toString() ) );
            return out;
        }
        catch ( KernelException e )
        {
            throw e;
        }
        catch ( Exception e )
        {
            throw new ProcedureException( Status.Procedure.ProcedureRegistrationFailed, e,
                    "Failed to compile procedure defined in `%s`: %s", procDefinition.getSimpleName(), e.getMessage() );
        }
    }

    private CallableProcedure compileProcedure( Class<?> procDefinition, MethodHandle constructor, Method method,
<<<<<<< HEAD
            String warning, boolean fullAccess, QualifiedName procName  )
            throws ProcedureException, IllegalAccessException
=======
            Optional<String> warning, boolean fullAccess, QualifiedName procName )
            throws ProcedureException
>>>>>>> 859adef6
    {
        List<FieldSignature> inputSignature = inputSignatureDeterminer.signatureFor( method );
        OutputMapper outputMapper = outputMappers.mapper( method );

        String description = description( method );
        Procedure procedure = method.getAnnotation( Procedure.class );
        Mode mode = procedure.mode();
        if ( method.isAnnotationPresent( PerformsWrites.class ) )
        {
            if ( procedure.mode() != org.neo4j.procedure.Mode.DEFAULT )
            {
                throw new ProcedureException( Status.Procedure.ProcedureRegistrationFailed,
                        "Conflicting procedure annotation, cannot use PerformsWrites and mode" );
            }
            else
            {
                mode = Mode.WRITE;
            }
        }

        String deprecated = deprecated( method, procedure::deprecatedBy,
                "Use of @Procedure(deprecatedBy) without @Deprecated in " + procName );

        List<FieldInjections.FieldSetter> setters = allFieldInjections.setters( procDefinition );
        if ( !fullAccess && !config.fullAccessFor( procName.toString() ) )
        {
            try
            {
                setters = safeFieldInjections.setters( procDefinition );
            }
            catch ( ComponentInjectionException e )
            {
                description = describeAndLogLoadFailure( procName );
                ProcedureSignature signature =
                        new ProcedureSignature( procName, inputSignature, outputMapper.signature(), Mode.DEFAULT,
                                null, new String[0], description, warning );
                return new FailedLoadProcedure( signature );
            }
        }

        ProcedureSignature signature =
                new ProcedureSignature( procName, inputSignature, outputMapper.signature(), mode, deprecated,
                        config.rolesFor( procName.toString() ), description, warning );
        return new ReflectiveProcedure( signature, constructor, method, outputMapper, setters );
    }

    private String describeAndLogLoadFailure( QualifiedName name )
    {
        String nameStr = name.toString();
        String description =
                nameStr + " is unavailable because it is sandboxed and has dependencies outside of the sandbox. " +
                "Sandboxing is controlled by the " + procedure_unrestricted.name() + " setting. " +
                "Only unrestrict procedures you can trust with access to database internals.";
        log.warn( description );
        return description;
    }

    private CallableUserFunction compileFunction( Class<?> procDefinition, MethodHandle constructor, Method method,
            QualifiedName procName )
            throws ProcedureException, IllegalAccessException
    {
        restrictions.verify( procName );

        List<FieldSignature> inputSignature = inputSignatureDeterminer.signatureFor( method );
        Class<?> returnType = method.getReturnType();
        TypeMappers.TypeChecker typeChecker = typeMappers.checkerFor( returnType );
        String description = description( method );
        UserFunction function = method.getAnnotation( UserFunction.class );
        String deprecated = deprecated( method, function::deprecatedBy,
                "Use of @UserFunction(deprecatedBy) without @Deprecated in " + procName );

        List<FieldInjections.FieldSetter> setters = allFieldInjections.setters( procDefinition );
        if ( !config.fullAccessFor( procName.toString() ) )
        {
            try
            {
                setters = safeFieldInjections.setters( procDefinition );
            }
            catch ( ComponentInjectionException e )
            {
                description = describeAndLogLoadFailure( procName );
                UserFunctionSignature signature =
                        new UserFunctionSignature( procName, inputSignature, typeChecker.type(), deprecated,
                                config.rolesFor( procName.toString() ), description );
                return new FailedLoadFunction( signature );
            }
        }

        UserFunctionSignature signature =
                new UserFunctionSignature( procName, inputSignature, typeChecker.type(), deprecated,
                        config.rolesFor( procName.toString() ), description );

        return new ReflectiveUserFunction( signature, constructor, method, typeChecker, typeMappers, setters );
    }

    private CallableUserAggregationFunction compileAggregationFunction( Class<?> definition, MethodHandle constructor,
            Method method, QualifiedName funcName ) throws ProcedureException, IllegalAccessException
    {
        restrictions.verify( funcName );

        //find update and result method
        Method update = null;
        Method result = null;
        Class<?> aggregator = method.getReturnType();
        for ( Method m : aggregator.getDeclaredMethods() )
        {
            if ( m.isAnnotationPresent( UserAggregationUpdate.class ) )
            {
                if ( update != null )
                {
                    throw new ProcedureException( Status.Procedure.ProcedureRegistrationFailed,
                            "Class '%s' contains multiple methods annotated with '@%s'.", aggregator.getSimpleName(),
                            UserAggregationUpdate.class.getSimpleName() );
                }
                update = m;

            }
            if ( m.isAnnotationPresent( UserAggregationResult.class ) )
            {
                if ( result != null )
                {
                    throw new ProcedureException( Status.Procedure.ProcedureRegistrationFailed,
                            "Class '%s' contains multiple methods annotated with '@%s'.", aggregator.getSimpleName(),
                            UserAggregationResult.class.getSimpleName() );
                }
                result = m;
            }
        }
        if ( result == null || update == null )
        {
            throw new ProcedureException( Status.Procedure.ProcedureRegistrationFailed,
                    "Class '%s' must contain methods annotated with both '@%s' as well as '@%s'.",
                    aggregator.getSimpleName(), UserAggregationResult.class.getSimpleName(),
                    UserAggregationUpdate.class.getSimpleName() );
        }
        if ( update.getReturnType() != void.class )
        {
            throw new ProcedureException( Status.Procedure.ProcedureRegistrationFailed,
                    "Update method '%s' in %s has type '%s' but must have return type 'void'.", update.getName(),
                    aggregator.getSimpleName(), update.getReturnType().getSimpleName() );

        }
        if ( !Modifier.isPublic( method.getModifiers() ) )
        {
            throw new ProcedureException( Status.Procedure.ProcedureRegistrationFailed,
                    "Aggregation method '%s' in %s must be public.", method.getName(), definition.getSimpleName() );
        }
        if ( !Modifier.isPublic( aggregator.getModifiers() ) )
        {
            throw new ProcedureException( Status.Procedure.ProcedureRegistrationFailed,
                    "Aggregation class '%s' must be public.", aggregator.getSimpleName() );
        }
        if ( !Modifier.isPublic( update.getModifiers() ) )
        {
            throw new ProcedureException( Status.Procedure.ProcedureRegistrationFailed,
                    "Aggregation update method '%s' in %s must be public.", update.getName(),
                    aggregator.getSimpleName() );
        }
        if ( !Modifier.isPublic( result.getModifiers() ) )
        {
            throw new ProcedureException( Status.Procedure.ProcedureRegistrationFailed,
                    "Aggregation result method '%s' in %s must be public.", result.getName(),
                    aggregator.getSimpleName() );
        }

        List<FieldSignature> inputSignature = inputSignatureDeterminer.signatureFor( update );
        Class<?> returnType = result.getReturnType();
        TypeMappers.TypeChecker valueConverter = typeMappers.checkerFor( returnType );
        MethodHandle creator = lookup.unreflect( method );
        MethodHandle resultMethod = lookup.unreflect( result );

        String description = description( method );
        UserAggregationFunction function = method.getAnnotation( UserAggregationFunction.class );

        String deprecated = deprecated( method, function::deprecatedBy,
                "Use of @UserAggregationFunction(deprecatedBy) without @Deprecated in " + funcName );

        List<FieldInjections.FieldSetter> setters = allFieldInjections.setters( definition );
        if ( !config.fullAccessFor( funcName.toString() ) )
        {
            try
            {
                setters = safeFieldInjections.setters( definition );
            }
            catch ( ComponentInjectionException e )
            {
                description = describeAndLogLoadFailure( funcName );
                UserFunctionSignature signature =
                        new UserFunctionSignature( funcName, inputSignature, valueConverter.type(), deprecated,
                                config.rolesFor( funcName.toString() ), description );

                return new FailedLoadAggregatedFunction( signature );
            }
        }

        UserFunctionSignature signature =
                new UserFunctionSignature( funcName, inputSignature, valueConverter.type(), deprecated,
                        config.rolesFor( funcName.toString() ), description );

        return new ReflectiveUserAggregationFunction( signature, constructor, creator, update, resultMethod,
                valueConverter, setters );
    }

    private String deprecated( Method method, Supplier<String> supplier, String warning )
    {
        String deprecatedBy = supplier.get();
        String deprecated = null;
        if ( method.isAnnotationPresent( Deprecated.class ) )
        {
            deprecated = deprecatedBy ;
        }
        else if ( !deprecatedBy.isEmpty() )
        {
            log.warn( warning );
            deprecated = deprecatedBy;
        }

        return deprecated;
    }

    private String description( Method method )
    {
        if ( method.isAnnotationPresent( Description.class ) )
        {
           return method.getAnnotation( Description.class ).value();
        }
        else
        {
            return null;
        }
    }

    private MethodHandle constructor( Class<?> procDefinition ) throws ProcedureException
    {
        try
        {
            return lookup.unreflectConstructor( procDefinition.getConstructor() );
        }
        catch ( IllegalAccessException | NoSuchMethodException e )
        {
            throw new ProcedureException( Status.Procedure.ProcedureRegistrationFailed, e,
                    "Unable to find a usable public no-argument constructor in the class `%s`. " +
                    "Please add a valid, public constructor, recompile the class and try again.",
                    procDefinition.getSimpleName() );
        }
    }

    private QualifiedName extractName( Class<?> procDefinition, Method m, String valueName, String definedName )
    {
        String procName = definedName.trim().isEmpty() ? valueName : definedName;
        if ( procName.trim().length() > 0 )
        {
            String[] split = procName.split( "\\." );
            if ( split.length == 1 )
            {
                return new QualifiedName( new String[0], split[0] );
            }
            else
            {
                int lastElement = split.length - 1;
                return new QualifiedName( Arrays.copyOf( split, lastElement ), split[lastElement] );
            }
        }
        Package pkg = procDefinition.getPackage();
        // Package is null if class is in root package
        String[] namespace = pkg == null ? new String[0] : pkg.getName().split( "\\." );
        String name = m.getName();
        return new QualifiedName( namespace, name );
    }

    public ReflectiveProcedureCompiler withoutNamingRestrictions()
    {
        return new ReflectiveProcedureCompiler(
                inputSignatureDeterminer,
                outputMappers,
                safeFieldInjections,
                allFieldInjections,
                log,
                typeMappers,
                config,
                name ->
                {
                    // all ok
                } );
    }

    private abstract static class ReflectiveBase
    {

        final List<FieldInjections.FieldSetter> fieldSetters;
        private final ValueMapper<Object> mapper;

        ReflectiveBase( ValueMapper<Object> mapper, List<FieldInjections.FieldSetter> fieldSetters )
        {
            this.mapper = mapper;
            this.fieldSetters = fieldSetters;
        }

        protected void inject( Context ctx, Object object ) throws ProcedureException
        {
            for ( FieldInjections.FieldSetter setter : fieldSetters )
            {
                setter.apply( ctx, object );
            }
        }

        protected Object[] mapToObjects( String type, QualifiedName name, List<FieldSignature> inputSignature,
                AnyValue[] input ) throws ProcedureException
        {
            // Verify that the number of passed arguments matches the number expected in the mthod signature
            if ( inputSignature.size() != input.length )
            {
                throw new ProcedureException( Status.Procedure.ProcedureCallFailed, "%s `%s` takes %d arguments but %d was provided.", type, name,
                        inputSignature.size(), input.length );
            }

            Object[] args = new Object[input.length];
            for ( int i = 0; i < input.length; i++ )
            {
                args[i] = inputSignature.get( i ).map( input[i], mapper );
            }
            return args;
        }
    }

    private static class ReflectiveProcedure extends ReflectiveBase implements CallableProcedure
    {
        private final ProcedureSignature signature;
        private final OutputMapper outputMapper;
        private final MethodHandle constructor;
        private final Method procedureMethod;
        private final int[] indexesToMap;

        ReflectiveProcedure( ProcedureSignature signature, MethodHandle constructor,
                Method procedureMethod, OutputMapper outputMapper,
                List<FieldInjections.FieldSetter> fieldSetters )
        {
            super( null, fieldSetters );
            this.constructor = constructor;
            this.procedureMethod = procedureMethod;
            this.signature = signature;
            this.outputMapper = outputMapper;
            this.indexesToMap = computeIndexesToMap( signature.inputSignature() );
        }

        @Override
        public ProcedureSignature signature()
        {
            return signature;
        }

        @Override
        public RawIterator<Object[],ProcedureException> apply( Context ctx, Object[] input,
                ResourceTracker resourceTracker ) throws ProcedureException
        {
            // For now, create a new instance of the class for each invocation. In the future, we'd like to keep
            // instances local to
            // at least the executing session, but we don't yet have good interfaces to the kernel to model that with.
            try
            {
                List<FieldSignature> inputSignature = signature.inputSignature();
                if ( inputSignature.size() != input.length )
                {
                    throw new ProcedureException( Status.Procedure.ProcedureCallFailed,
                            "Procedure `%s` takes %d arguments but %d was provided.",
                            signature.name(),
                            inputSignature.size(), input.length );
                }
                // Some input fields are not supported by Cypher and need to be mapped
                for ( int indexToMap : indexesToMap )
                {
                    input[indexToMap] = inputSignature.get( indexToMap ).map( input[indexToMap] );
                }

                Object cls = constructor.invoke();
                //API injection
                inject( ctx, cls );

                // Call the method
                Object rs = procedureMethod.invoke( cls, input );

                // This also handles VOID
                if ( rs == null )
                {
                    return asRawIterator( emptyIterator() );
                }
                else
                {
                    return new MappingIterator( ((Stream<?>) rs).iterator(), ((Stream<?>) rs)::close, resourceTracker );
                }
            }
            catch ( Throwable throwable )
            {
                throw newProcedureException( throwable );
            }
        }

        private class MappingIterator implements RawIterator<Object[],ProcedureException>, Resource
        {
            private final Iterator<?> out;
            private Resource closeableResource;
            private ResourceTracker resourceTracker;

            MappingIterator( Iterator<?> out, Resource closeableResource, ResourceTracker resourceTracker )
            {
                this.out = out;
                this.closeableResource = closeableResource;
                this.resourceTracker = resourceTracker;
                resourceTracker.registerCloseableResource( closeableResource );
            }

            @Override
            public boolean hasNext() throws ProcedureException
            {
                try
                {
                    boolean hasNext = out.hasNext();
                    if ( !hasNext )
                    {
                        close();
                    }
                    return hasNext;
                }
                catch ( Throwable throwable )
                {
                    throw closeAndCreateProcedureException( throwable );
                }
            }

            @Override
            public Object[] next() throws ProcedureException
            {
                try
                {
                    Object record = out.next();
                    return outputMapper.apply( record );
                }
                catch ( Throwable throwable )
                {
                    throw closeAndCreateProcedureException( throwable );
                }
            }

            @Override
            public void close()
            {
                if ( closeableResource != null )
                {
                    // Make sure we reset closeableResource before doing anything which may throw an exception that may
                    // result in a recursive call to this close-method
                    Resource resourceToClose = closeableResource;
                    closeableResource = null;

                    IOUtils.closeAll( ResourceCloseFailureException.class,
                            () -> resourceTracker.unregisterCloseableResource( resourceToClose ),
                            resourceToClose::close );
                }
            }

            private ProcedureException closeAndCreateProcedureException( Throwable t )
            {
                ProcedureException procedureException = newProcedureException( t );

                try
                {
                    close();
                }
                catch ( Exception exceptionDuringClose )
                {
                    try
                    {
                        procedureException.addSuppressed( exceptionDuringClose );
                    }
                    catch ( Throwable ignore )
                    {
                    }
                }
                return procedureException;
            }
        }

        private ProcedureException newProcedureException( Throwable throwable )
        {
            Throwable cause = rootCause( throwable );
            if ( cause instanceof Status.HasStatus )
            {
                return new ProcedureException( ((Status.HasStatus) cause).status(), cause,
                        cause.getMessage() );
            }
            else
            {
                return new ProcedureException( Status.Procedure.ProcedureCallFailed, cause,
                        "Failed to invoke procedure `%s`: %s", signature.name(),
                        "Caused by: " + cause );
            }
        }
    }

    private static Throwable rootCause( Throwable throwable )
    {
        Throwable rootCause = ExceptionUtils.getRootCause( throwable );
        return rootCause != null ? rootCause : throwable;
    }

    private static class ReflectiveUserFunction extends ReflectiveBase implements CallableUserFunction
    {
        private final TypeMappers.TypeChecker typeChecker;
        private final UserFunctionSignature signature;
        private final MethodHandle constructor;
        private final Method udfMethod;
        private final int[] indexesToMap;

        ReflectiveUserFunction( UserFunctionSignature signature, MethodHandle constructor,
                Method udfMethod, TypeMappers.TypeChecker typeChecker,
                ValueMapper<Object> mapper, List<FieldInjections.FieldSetter> fieldSetters )
        {
            super( mapper, fieldSetters );
            this.constructor = constructor;
            this.udfMethod = udfMethod;
            this.signature = signature;
<<<<<<< HEAD
            this.typeChecker = typeChecker;
=======
            this.valueConverter = outputMapper;
            indexesToMap = computeIndexesToMap( signature.inputSignature() );
>>>>>>> 859adef6
        }

        @Override
        public UserFunctionSignature signature()
        {
            return signature;
        }

        @Override
        public AnyValue apply( Context ctx, AnyValue[] input ) throws ProcedureException
        {
            // For now, create a new instance of the class for each invocation. In the future, we'd like to keep
            // instances local to
            // at least the executing session, but we don't yet have good interfaces to the kernel to model that with.
            try
            {
<<<<<<< HEAD
                // verify and possibly map the input
                //input = verifyInput( "Function", signature.name(), signature.inputSignature(), input );
=======
                List<FieldSignature> inputSignature = signature.inputSignature();
                if ( inputSignature.size() != input.length )
                {
                    throw new ProcedureException( Status.Procedure.ProcedureCallFailed,
                            "Function `%s` takes %d arguments but %d was provided.",
                            signature.name(),
                            inputSignature.size(), input.length );
                }
                // Some input fields are not supported by Cypher and need to be mapped
                for ( int indexToMap : indexesToMap )
                {
                    input[indexToMap] = inputSignature.get( indexToMap ).map( input[indexToMap] );
                }
>>>>>>> 859adef6

                Object cls = constructor.invoke();
                //API injection
                inject( ctx, cls );

                // Call the method
                Object rs = udfMethod.invoke( cls, mapToObjects( "Function", signature.name(), signature.inputSignature(), input  ) );

                return typeChecker.toValue( rs );
            }
            catch ( Throwable throwable )
            {
                Throwable cause = rootCause( throwable );
                if ( cause instanceof Status.HasStatus )
                {
                    throw new ProcedureException( ((Status.HasStatus) cause).status(), cause,
                            cause.getMessage(), cause );
                }
                else
                {
                    throw new ProcedureException( Status.Procedure.ProcedureCallFailed, throwable,
                            "Failed to invoke function `%s`: %s", signature.name(),
                            "Caused by: " + cause );
                }
            }
        }
    }

    private static class ReflectiveUserAggregationFunction extends ReflectiveBase implements
            CallableUserAggregationFunction
    {

        private final TypeMappers.TypeChecker typeChecker;
        private final UserFunctionSignature signature;
        private final MethodHandle constructor;
        private final MethodHandle creator;
        private final Method updateMethod;
        private final MethodHandle resultMethod;
        private final int[] indexesToMap;

        ReflectiveUserAggregationFunction( UserFunctionSignature signature, MethodHandle constructor,
                MethodHandle creator, Method updateMethod, MethodHandle resultMethod,
                TypeMappers.TypeChecker typeChecker,
                List<FieldInjections.FieldSetter> fieldSetters )
        {
            super( null, fieldSetters );
            this.constructor = constructor;
            this.creator = creator;
            this.updateMethod = updateMethod;
            this.resultMethod = resultMethod;
            this.signature = signature;
<<<<<<< HEAD
            this.typeChecker = typeChecker;
=======
            this.valueConverter = outputMapper;
            this.indexesToMap = computeIndexesToMap( signature.inputSignature() );
>>>>>>> 859adef6
        }

        @Override
        public UserFunctionSignature signature()
        {
            return signature;
        }

        @Override
        public UserAggregator create( Context ctx ) throws ProcedureException
        {
            // For now, create a new instance of the class for each invocation. In the future, we'd like to keep
            // instances local to
            // at least the executing session, but we don't yet have good interfaces to the kernel to model that with.
            try
            {

                Object cls = constructor.invoke();
                //API injection
                inject( ctx, cls );
                Object aggregator = creator.invoke( cls );

<<<<<<< HEAD
                return new UserAggregator()
=======
                List<FieldSignature> inputSignature = signature.inputSignature();
                int expectedNumberOfInputs = inputSignature.size();
                return new Aggregator()
>>>>>>> 859adef6
                {
                    @Override
                    public void update( Object[] input ) throws ProcedureException
                    {
                        try
                        {
                            if ( expectedNumberOfInputs != input.length )
                            {
                                throw new ProcedureException( Status.Procedure.ProcedureCallFailed,
                                        "Function `%s` takes %d arguments but %d was provided.",
                                        signature.name(),
                                        expectedNumberOfInputs, input.length );
                            }
                            // Some input fields are not supported by Cypher and need to be mapped
                            for ( int indexToMap : indexesToMap )
                            {
                                input[indexToMap] = inputSignature.get( indexToMap ).map( input[indexToMap] );
                            }

                            // Call the method
                            updateMethod.invoke( aggregator, input );
                        }
                        catch ( Throwable throwable )
                        {
                            Throwable cause = rootCause( throwable );
                            if ( cause instanceof Status.HasStatus )
                            {
                                throw new ProcedureException( ((Status.HasStatus) cause).status(), cause,
                                        cause.getMessage() );
                            }
                            else
                            {
                                throw new ProcedureException( Status.Procedure.ProcedureCallFailed, throwable,
                                        "Failed to invoke function `%s`: %s", signature.name(),
                                        "Caused by: " + cause );
                            }
                        }
                    }

                    @Override
                    public Object result() throws ProcedureException
                    {
                        try
                        {
<<<<<<< HEAD
                            return typeChecker.typeCheck( resultMethod.invoke(aggregator) );
=======
                            return valueConverter.toNeoValue( resultMethod.invoke( aggregator ) );
>>>>>>> 859adef6
                        }
                        catch ( Throwable throwable )
                        {
                            Throwable cause = rootCause( throwable );
                            if ( cause instanceof Status.HasStatus )
                            {
                                throw new ProcedureException( ((Status.HasStatus) cause).status(), cause,
                                        cause.getMessage() );
                            }
                            else
                            {
                                throw new ProcedureException( Status.Procedure.ProcedureCallFailed, throwable,
                                        "Failed to invoke function `%s`: %s", signature.name(),
                                        "Caused by: " + cause );
                            }
                        }

                    }

                };

            }
            catch ( Throwable throwable )
            {
                Throwable cause = rootCause( throwable );
                if ( cause instanceof Status.HasStatus )
                {
                    throw new ProcedureException( ((Status.HasStatus) cause).status(), cause,
                            cause.getMessage() );
                }
                else
                {
                    throw new ProcedureException( Status.Procedure.ProcedureCallFailed, throwable,
                            "Failed to invoke function `%s`: %s", signature.name(),
                            "Caused by: " + cause );
                }
            }
        }
    }

<<<<<<< HEAD
    private static void rejectEmptyNamespace( QualifiedName name ) throws ProcedureException
    {
        if ( name.namespace() == null || name.namespace().length == 0 )
        {
            throw new ProcedureException( Status.Procedure.ProcedureRegistrationFailed,
                    "It is not allowed to define functions in the root namespace please use a namespace, " +
                            "e.g. `@UserFunction(\"org.example.com.%s\")", name.name() );
        }
=======
    private static int[] computeIndexesToMap( List<FieldSignature> inputSignature )
    {
        ArrayList<Integer> integers = new ArrayList<>();
        for ( int i = 0; i < inputSignature.size(); i++ )
        {
            if ( inputSignature.get( i ).needsMapping() )
            {
                integers.add( i );
            }
        }
        return integers.stream().mapToInt( i -> i ).toArray();
>>>>>>> 859adef6
    }
}<|MERGE_RESOLUTION|>--- conflicted
+++ resolved
@@ -262,13 +262,8 @@
     }
 
     private CallableProcedure compileProcedure( Class<?> procDefinition, MethodHandle constructor, Method method,
-<<<<<<< HEAD
             String warning, boolean fullAccess, QualifiedName procName  )
-            throws ProcedureException, IllegalAccessException
-=======
-            Optional<String> warning, boolean fullAccess, QualifiedName procName )
             throws ProcedureException
->>>>>>> 859adef6
     {
         List<FieldSignature> inputSignature = inputSignatureDeterminer.signatureFor( method );
         OutputMapper outputMapper = outputMappers.mapper( method );
@@ -581,7 +576,8 @@
             // Verify that the number of passed arguments matches the number expected in the mthod signature
             if ( inputSignature.size() != input.length )
             {
-                throw new ProcedureException( Status.Procedure.ProcedureCallFailed, "%s `%s` takes %d arguments but %d was provided.", type, name,
+                throw new ProcedureException( Status.Procedure.ProcedureCallFailed,
+                        "%s `%s` takes %d arguments but %d was provided.", type, name,
                         inputSignature.size(), input.length );
             }
 
@@ -789,12 +785,8 @@
             this.constructor = constructor;
             this.udfMethod = udfMethod;
             this.signature = signature;
-<<<<<<< HEAD
             this.typeChecker = typeChecker;
-=======
-            this.valueConverter = outputMapper;
             indexesToMap = computeIndexesToMap( signature.inputSignature() );
->>>>>>> 859adef6
         }
 
         @Override
@@ -811,25 +803,6 @@
             // at least the executing session, but we don't yet have good interfaces to the kernel to model that with.
             try
             {
-<<<<<<< HEAD
-                // verify and possibly map the input
-                //input = verifyInput( "Function", signature.name(), signature.inputSignature(), input );
-=======
-                List<FieldSignature> inputSignature = signature.inputSignature();
-                if ( inputSignature.size() != input.length )
-                {
-                    throw new ProcedureException( Status.Procedure.ProcedureCallFailed,
-                            "Function `%s` takes %d arguments but %d was provided.",
-                            signature.name(),
-                            inputSignature.size(), input.length );
-                }
-                // Some input fields are not supported by Cypher and need to be mapped
-                for ( int indexToMap : indexesToMap )
-                {
-                    input[indexToMap] = inputSignature.get( indexToMap ).map( input[indexToMap] );
-                }
->>>>>>> 859adef6
-
                 Object cls = constructor.invoke();
                 //API injection
                 inject( ctx, cls );
@@ -880,12 +853,8 @@
             this.updateMethod = updateMethod;
             this.resultMethod = resultMethod;
             this.signature = signature;
-<<<<<<< HEAD
             this.typeChecker = typeChecker;
-=======
-            this.valueConverter = outputMapper;
             this.indexesToMap = computeIndexesToMap( signature.inputSignature() );
->>>>>>> 859adef6
         }
 
         @Override
@@ -907,14 +876,10 @@
                 //API injection
                 inject( ctx, cls );
                 Object aggregator = creator.invoke( cls );
-
-<<<<<<< HEAD
-                return new UserAggregator()
-=======
                 List<FieldSignature> inputSignature = signature.inputSignature();
                 int expectedNumberOfInputs = inputSignature.size();
-                return new Aggregator()
->>>>>>> 859adef6
+
+                return new UserAggregator()
                 {
                     @Override
                     public void update( Object[] input ) throws ProcedureException
@@ -959,11 +924,7 @@
                     {
                         try
                         {
-<<<<<<< HEAD
                             return typeChecker.typeCheck( resultMethod.invoke(aggregator) );
-=======
-                            return valueConverter.toNeoValue( resultMethod.invoke( aggregator ) );
->>>>>>> 859adef6
                         }
                         catch ( Throwable throwable )
                         {
@@ -1004,16 +965,16 @@
         }
     }
 
-<<<<<<< HEAD
     private static void rejectEmptyNamespace( QualifiedName name ) throws ProcedureException
     {
         if ( name.namespace() == null || name.namespace().length == 0 )
         {
             throw new ProcedureException( Status.Procedure.ProcedureRegistrationFailed,
                     "It is not allowed to define functions in the root namespace please use a namespace, " +
-                            "e.g. `@UserFunction(\"org.example.com.%s\")", name.name() );
-        }
-=======
+                    "e.g. `@UserFunction(\"org.example.com.%s\")", name.name() );
+        }
+    }
+
     private static int[] computeIndexesToMap( List<FieldSignature> inputSignature )
     {
         ArrayList<Integer> integers = new ArrayList<>();
@@ -1025,6 +986,5 @@
             }
         }
         return integers.stream().mapToInt( i -> i ).toArray();
->>>>>>> 859adef6
     }
 }