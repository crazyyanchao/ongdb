--- conflicted
+++ resolved
@@ -19,6 +19,8 @@
  */
 package org.neo4j.kernel.impl.transaction.xaframework;
 
+import static org.neo4j.graphdb.factory.GraphDatabaseSettings.logical_log_rotation_threshold;
+
 import java.io.File;
 import java.util.List;
 
@@ -34,8 +36,6 @@
 import org.neo4j.kernel.impl.transaction.TransactionStateFactory;
 import org.neo4j.kernel.logging.Logging;
 import org.neo4j.kernel.monitoring.Monitors;
-
-import static org.neo4j.graphdb.factory.GraphDatabaseSettings.logical_log_rotation_threshold;
 
 /**
 * TODO
@@ -53,14 +53,8 @@
     private final KernelHealth kernelHealth;
 
     public XaFactory( Config config, TxIdGenerator txIdGenerator, AbstractTransactionManager txManager,
-<<<<<<< HEAD
                       FileSystemAbstraction fileSystemAbstraction, Monitors monitors, Logging logging,
-                      RecoveryVerifier recoveryVerifier, LogPruneStrategy pruneStrategy )
-=======
-                      FileSystemAbstraction fileSystemAbstraction,
-                      Monitors monitors, Logging logging, RecoveryVerifier recoveryVerifier,
-                      LogPruneStrategy pruneStrategy, KernelHealth kernelHealth )
->>>>>>> 6bb70b76
+                      RecoveryVerifier recoveryVerifier, LogPruneStrategy pruneStrategy, KernelHealth kernelHealth )
     {
         this.config = config;
         this.txIdGenerator = txIdGenerator;
@@ -99,7 +93,6 @@
         {
             log = new NoOpLogicalLog( logging );
         }
-<<<<<<< HEAD
         else
         {
             Function<List<LogEntry>, List<LogEntry>> interceptor = null;
@@ -112,18 +105,8 @@
                 interceptor = Functions.identity();
             }
             log = new XaLogicalLog( logicalLog, rm, commandReaderFactory, commandWriterFactory, tf, fileSystemAbstraction,
-                    monitors, logging, pruneStrategy, stateFactory, rotateAtSize, injectedTxValidator, interceptor, transactionTranslator );
-=======
-        else if ( providers.shouldInterceptDeserialized() && providers.hasAnyInterceptorConfigured() )
-        {
-            log = new InterceptingXaLogicalLog( logicalLog, rm, cf, tf, providers, monitors, fileSystemAbstraction,
-                logging, pruneStrategy, stateFactory, kernelHealth, rotateAtSize, injectedTxValidator );
-        }
-        else
-        {
-            log = new XaLogicalLog( logicalLog, rm, cf, tf, fileSystemAbstraction,
-                    monitors, logging, pruneStrategy, stateFactory, kernelHealth, rotateAtSize, injectedTxValidator );
->>>>>>> 6bb70b76
+                    monitors, logging, pruneStrategy, stateFactory, kernelHealth, rotateAtSize, injectedTxValidator,
+                    interceptor, transactionTranslator );
         }
 
         // TODO These setters should be removed somehow
