/*
 * Copyright (c) 2002-2016 "Neo Technology,"
 * Network Engine for Objects in Lund AB [http://neotechnology.com]
 *
 * This file is part of Neo4j.
 *
 * Neo4j is free software: you can redistribute it and/or modify
 * it under the terms of the GNU General Public License as published by
 * the Free Software Foundation, either version 3 of the License, or
 * (at your option) any later version.
 *
 * This program is distributed in the hope that it will be useful,
 * but WITHOUT ANY WARRANTY; without even the implied warranty of
 * MERCHANTABILITY or FITNESS FOR A PARTICULAR PURPOSE.  See the
 * GNU General Public License for more details.
 *
 * You should have received a copy of the GNU General Public License
 * along with this program.  If not, see <http://www.gnu.org/licenses/>.
 */
package org.neo4j.kernel.impl.transaction.log;

import java.io.IOException;

import org.neo4j.cursor.IOCursor;
import org.neo4j.kernel.impl.transaction.log.entry.LogEntry;
import org.neo4j.kernel.impl.transaction.log.entry.LogEntryReader;

/**
 * {@link IOCursor} abstraction on top of a {@link LogEntryReader}
 */
public class LogEntryCursor implements IOCursor<LogEntry>
{
<<<<<<< HEAD
    private final LogEntryReader<ReadableClosablePositionAwareChannel> logEntryReader;
    private final ReadableClosablePositionAwareChannel channel;
=======
    private final LogEntryReader<ReadableLogChannel> logEntryReader;
    private final ReadableLogChannel channel;
    private final LogPositionMarker position = new LogPositionMarker();
>>>>>>> beb1996f
    private LogEntry entry;

    public LogEntryCursor( LogEntryReader<ReadableClosablePositionAwareChannel> logEntryReader,
                           ReadableClosablePositionAwareChannel channel )
    {
        this.logEntryReader = logEntryReader;
        this.channel = channel;
    }

    @Override
    public LogEntry get()
    {
        return entry;
    }

    @Override
    public boolean next() throws IOException
    {
        entry = logEntryReader.readLogEntry( channel );

        return entry != null;
    }

    @Override
    public void close() throws IOException
    {
        channel.close();
    }

    /**
     * Reading {@link LogEntry log entries} may have the source move over physically multiple log files.
     * This accessor returns the log version of the most recent call to {@link #next()}.
     *
     * @return the log version of the most recent {@link LogEntry} returned from {@link #next().
     */
    public long getCurrentLogVersion() throws IOException
    {
        channel.getCurrentPosition( position );
        return position.getLogVersion();
    }
}<|MERGE_RESOLUTION|>--- conflicted
+++ resolved
@@ -30,14 +30,9 @@
  */
 public class LogEntryCursor implements IOCursor<LogEntry>
 {
-<<<<<<< HEAD
     private final LogEntryReader<ReadableClosablePositionAwareChannel> logEntryReader;
     private final ReadableClosablePositionAwareChannel channel;
-=======
-    private final LogEntryReader<ReadableLogChannel> logEntryReader;
-    private final ReadableLogChannel channel;
     private final LogPositionMarker position = new LogPositionMarker();
->>>>>>> beb1996f
     private LogEntry entry;
 
     public LogEntryCursor( LogEntryReader<ReadableClosablePositionAwareChannel> logEntryReader,
