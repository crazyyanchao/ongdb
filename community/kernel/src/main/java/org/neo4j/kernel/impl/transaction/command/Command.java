--- conflicted
+++ resolved
@@ -227,15 +227,10 @@
         private boolean writeNodeRecord( WritableChannel channel, NodeRecord record ) throws IOException
         {
             byte flags = bitFlags( bitFlag( record.inUse(), Record.IN_USE.byteValue() ),
-<<<<<<< HEAD
                                    bitFlag( record.isCreated(), Record.CREATED_IN_TX ),
-                                   bitFlag( record.requiresSecondaryUnit(), Record.REQUIRE_SECONDARY_UNIT ),
-                                   bitFlag( record.hasSecondaryUnitId(), Record.HAS_SECONDARY_UNIT ) );
-=======
                                    bitFlag( record.requiresSecondaryUnit(), Record.REQUIRE_SECONDARY_UNIT ),
                                    bitFlag( record.hasSecondaryUnitId(), Record.HAS_SECONDARY_UNIT ),
                                    bitFlag( record.isUseFixedReferences(), Record.USES_FIXED_REFERENCE_FORMAT ) );
->>>>>>> 9861cf19
             channel.put( flags );
             if ( record.inUse() )
             {
