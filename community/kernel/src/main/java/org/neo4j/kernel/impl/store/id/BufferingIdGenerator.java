--- conflicted
+++ resolved
@@ -19,6 +19,7 @@
  */
 package org.neo4j.kernel.impl.store.id;
 
+import java.util.function.Predicate;
 import java.util.function.Supplier;
 
 import org.neo4j.kernel.impl.api.KernelTransactionsSnapshot;
@@ -35,15 +36,9 @@
     void initialize( Supplier<KernelTransactionsSnapshot> boundaries,
             Predicate<KernelTransactionsSnapshot> safeThreshold )
     {
-<<<<<<< HEAD
-        buffer = new DelayedBuffer<>( boundaries, KernelTransactionsSnapshot::allClosed, 10_000, freedIds -> {
+        buffer = new DelayedBuffer<>( boundaries, safeThreshold, 10_000, freedIds ->
+        {
             for ( long id : freedIds )
-=======
-        buffer = new DelayedBuffer<>( boundaries, safeThreshold, 10_000, new Consumer<long[]>()
-        {
-            @Override
-            public void accept( long[] freedIds )
->>>>>>> 485ab85a
             {
                 actualFreeId( id );
             }
