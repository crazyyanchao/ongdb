--- conflicted
+++ resolved
@@ -21,12 +21,9 @@
 
 import org.junit.Test;
 
-<<<<<<< HEAD
 import java.util.concurrent.TimeUnit;
 
-=======
 import static org.junit.Assert.assertEquals;
->>>>>>> bbd4cf81
 import static org.junit.Assert.fail;
 import static org.mockito.Matchers.anyInt;
 import static org.mockito.Mockito.any;
@@ -60,13 +57,8 @@
     public void shouldReturnToDelegatePoolIfLocalPoolIsFull() throws Exception
     {
         // Given
-<<<<<<< HEAD
         Pool<Object> delegatePool = mock( Pool.class );
-        when( delegatePool.acquire() ).thenReturn( 1337 );
-=======
-        Pool<Object> delegatePool = mock(Pool.class);
-        when(delegatePool.acquire()).thenReturn( 1337, 1338L, 1339L );
->>>>>>> bbd4cf81
+        when( delegatePool.acquire() ).thenReturn( 1337, 1338L, 1339L );
 
         final MarshlandPool<Object> pool = new MarshlandPool<>( delegatePool );
 
