--- conflicted
+++ resolved
@@ -1,4 +1,3 @@
-<<<<<<< HEAD
 2.2.0
 -----
 o Made more configurable - can now enable/disable all parts of the process
@@ -14,7 +13,7 @@
 2.2.0-M03
 ---------
 o Better error messages from ConsistencyChecker when printing properties containing arrays
-=======
+
 2.1.8
 -----
 o Fixes an issue where the consistency checker would report very large indexed
@@ -22,7 +21,6 @@
 o Add a "consistency_check_graph" setting (for the "-config" properties file)
   that allows you to turn off consistency checking of the store files, and only
   check the indexes and the schema.
->>>>>>> 1a8fede8
 
 2.1.6
 -----
