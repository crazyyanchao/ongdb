/*
 * Copyright (c) 2002-2016 "Neo Technology,"
 * Network Engine for Objects in Lund AB [http://neotechnology.com]
 *
 * This file is part of Neo4j.
 *
 * Neo4j is free software: you can redistribute it and/or modify
 * it under the terms of the GNU General Public License as published by
 * the Free Software Foundation, either version 3 of the License, or
 * (at your option) any later version.
 *
 * This program is distributed in the hope that it will be useful,
 * but WITHOUT ANY WARRANTY; without even the implied warranty of
 * MERCHANTABILITY or FITNESS FOR A PARTICULAR PURPOSE.  See the
 * GNU General Public License for more details.
 *
 * You should have received a copy of the GNU General Public License
 * along with this program.  If not, see <http://www.gnu.org/licenses/>.
 */
package org.neo4j.server.configuration;

import java.io.File;
import java.io.IOException;
import java.util.HashMap;
import java.util.List;
import java.util.Map;
import java.util.Optional;

import org.neo4j.graphdb.factory.GraphDatabaseSettings;
import org.neo4j.helpers.collection.MapUtil;
import org.neo4j.helpers.collection.Pair;
import org.neo4j.kernel.configuration.Config;
import org.neo4j.logging.Log;
import org.neo4j.shell.ShellSettings;

import static org.neo4j.dbms.DatabaseManagementSystemSettings.data_directory;
import static org.neo4j.kernel.configuration.Settings.TRUE;

public class ConfigLoader
{
    public static final String DEFAULT_CONFIG_FILE_NAME = "neo4j.conf";

    private final SettingsClasses settingsClasses;

    public ConfigLoader( SettingsClasses settingsClasses )
    {
        this.settingsClasses = settingsClasses;
    }

    public ConfigLoader( List<Class<?>> settingsClasses )
    {
        this( settings -> settingsClasses );
    }

    public Config loadConfig( Optional<File> configFile, Log log, Pair<String, String>... configOverrides )
    {
        return loadConfig( Optional.empty(), configFile, log, configOverrides );
    }

    public Config loadConfig( Optional<File> homeDir, Optional<File> configFile,
            Log log, Pair<String, String>... configOverrides )
    {
        if ( log == null )
        {
            throw new IllegalArgumentException( "log cannot be null" );
        }

        Map<String, String> settings = calculateSettings( homeDir, configFile, log, configOverrides );
        Config config = new Config( settings, settingsClasses.calculate( settings ) );
        config.setLogger( log );
        return config;
    }

<<<<<<< HEAD
    private Map<String, String> calculateSettings( Optional<File> config, Log log,
                                                   Pair<String, String>[] configOverrides,
                                                   Consumer<Map<String, String>> customizer )
=======
    private Map<String, String> calculateSettings( Optional<File> homeDir, Optional<File> config, Log log,
                                                   Pair<String, String>[] configOverrides )
>>>>>>> 0fcc6fb5
    {
        HashMap<String, String> settings = new HashMap<>();

        config.ifPresent( ( c ) -> settings.putAll( loadFromFile( log, c ) ) );
        settings.putAll( toMap( configOverrides ) );
        overrideEmbeddedDefaults( settings );
        settings.put( GraphDatabaseSettings.neo4j_home.name(),
                homeDir.map( File::getAbsolutePath ).orElse( System.getProperty( "user.dir" ) ) );

        return settings;
    }

    private Map<String, String> toMap( Pair<String, String>[] configOverrides )
    {
        Map<String, String> overrides = new HashMap<>();
        for ( Pair<String, String> configOverride : configOverrides )
        {
            overrides.put( configOverride.first(), configOverride.other() );
        }
        return overrides;
    }

    /*
     * TODO: This means docs will say defaults are something other than what they are in the server. Better
     * make embedded the special case and set the defaults to be what the server will have.
     */
    private static void overrideEmbeddedDefaults( Map<String, String> config )
    {
        config.putIfAbsent( ShellSettings.remote_shell_enabled.name(), TRUE );
        config.putIfAbsent( GraphDatabaseSettings.auth_enabled.name(), "true" );

        String dataDirectory = config.getOrDefault( data_directory.name(), data_directory.getDefaultValue() );
        config.putIfAbsent( GraphDatabaseSettings.auth_store.name(),
                new File( dataDirectory, "dbms/auth" ).toString() );
    }

    private static Map<String, String> loadFromFile( Log log, File file )
    {
        if ( !file.exists() )
        {
            log.warn( "Config file [%s] does not exist.", file );
            return new HashMap<>();
        }

        try
        {
            return MapUtil.load( file );
        }
        catch ( IOException e )
        {
            log.error( "Unable to load config file [%s]: %s", file, e.getMessage() );
            return new HashMap<>();
        }
    }

    public interface SettingsClasses
    {
        Iterable<Class<?>> calculate( Map<String, String> settings );
    }
}<|MERGE_RESOLUTION|>--- conflicted
+++ resolved
@@ -71,14 +71,8 @@
         return config;
     }
 
-<<<<<<< HEAD
-    private Map<String, String> calculateSettings( Optional<File> config, Log log,
-                                                   Pair<String, String>[] configOverrides,
-                                                   Consumer<Map<String, String>> customizer )
-=======
     private Map<String, String> calculateSettings( Optional<File> homeDir, Optional<File> config, Log log,
                                                    Pair<String, String>[] configOverrides )
->>>>>>> 0fcc6fb5
     {
         HashMap<String, String> settings = new HashMap<>();
 
