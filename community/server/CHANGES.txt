<<<<<<< HEAD
2.2-SNAPSHOT
------------
=======
2.1.6
-----
o Users of unmanaged extensions now have access to Cypher ExecutionEngine
>>>>>>> 17b9cc72
o Expose node degree in REST API
o Changed the DELETE verb on a transaction to also mark it as terminated even if there
  are concurrent requests that use the transaction. Consult community/kernel/CHANGES.txt and
  the manual for more details on the new transaction termination API.
o Introduce optional support for authentication and authorization using Authorization Tokens

2.1.5
-----
o Node REST representations now contain the labels of the node

2.1.2
-----
o Ensures transactional endpoint responds with an https location
  for https calls

2.0.2
-----
o Fixes github issues #1872, #961 that deal with Content-Encoding headers
o Server log and messages.log now share common formatting. Achieved
  through the use of the same logging framework

2.0.1
-----
o Fixes issue with transactions leaking when there is an exception while rendering the response

2.0.0-RC1
---------
o BREAKING CHANGE: Removed deprecated method org.neo4j.server.AbstractNeoServer#stopServerOnly(). To stop the server use
  org.neo4j.server.AbstractNeoServer#stop(). If you would like to disconnect the database life cycle from server control
  use org.neo4j.server.WrappingNeoServer.
o BREAKING CHANGE: org.neo4j.server.database.Database is now an interface. Direct uses of the class can be replaced by
  one of its implementations.
o Transactional endpoint status codes are now textual rather than numeric. Since the transactional endpoint was introduced
  in the 2.0.0 series, it is not considered a breaking change. It will, however, require modifying client code that depends
  on the numeric status codes.

2.0.0-M04
---------
o Added support for extracting and returning the graph structure from the result of a Cypher query executed via the transactional endpoint

2.0.0-M03
---------
o Added support for transaction keep-alive

2.0.0-M02
---------
o REST transaction support

2.0.0-M01
---------
o Added support for labels
o Added support for the new label-based indexes
o Fixes issue with transacions leaking when there is an exception while rendering the response

1.9.5 (2013-11-11)
------------------
o Shutdown hook is now properly removed on normal shutdown, removing potential thread
  leak which might prevent orderly exit of the VM process

1.9.3
-----
o Reintroduces, deprecated, the Configurator.getThirdpartyJaxRsClasses. Fixes, among other things, the authentication-extension
o Server now properly returns the version when asked through REST

1.9.2 (2013-07-16)
------------------
o The Content-Type is now correctly used to set the text encoding, not Content-Encoding
o Fixes concurrency issue with generation of JSON responses
o HTTPS scheme is now properly propagated on batch requests

1.9.1 (2013-06-24)
------------------
o Fixes bug where the last security rule would be the only one respected, if multiple would
  be present
o Support for chained certificates
o Enabled streaming support for paged traversals

1.9.RC2 (2013-04-30)
--------------------
o Create unique node with properties that have collection values properly casts them to arrays
o Data visualization editor now navigates back to the data browser on save and cancel

1.9.RC1 (2013-04-15)
--------------------
o Introduces new slash screen containing a guide to Neo4j. Several small aesthetic improvements

1.9.M05 (2013-03-05)
--------------------
o Added support for X-Forwarded-Host and X-Forwarded-Proto headers to allow parameterising of 
  links in data for hosting behind proxy servers.

1.9.M04 (2013-01-17)
--------------------
o Increased performance for rest-batch-operations by a factor of 100

1.9.M03
-------
o Pulled out Gremlin as separate plugin to support different versions

1.9.M02
-------
o Server now allows - under some specific circumstances - setting empty arrays as properties. Specifically, it is allowed if there is a pre-existing
  array property on the entity from which the server can infer the type of array to store.
o Traversal Javascript is now security sandboxed. It is possible to turn the sandbox off for the next two releases, for backwards compatibility.

1.8.RC1 (2012-09-05)
--------------------
o Upgraded Jackson JAXRS to version 1.9.7 
o Keeping the Cypher execution engine between calls makes it possible to re-use execution plans
o added User-Agent header tracking to udc to determine rest-driver usage

1.8.M07 (2012-08-08)
--------------------
o Consoles in webadmin can now be disabled.

1.8.M06 (2012-07-06)
--------------------
o Fixed issue that stopped the server from starting without the UDC-jars.

1.8.M05 (2012-06-25)
--------------------
o Added support for multi line Cypher queries in webadmin browser

1.8.M03 (2012-05-24)
--------------------
o keep_logical_logs is now respected if set to false - default is still true

1.8.M02 (2012-05-11)
--------------------
o Support for streaming results for http batch operations.
o Proper encoding of Index URI key/value pairs.
o Fixed Swedish character problem in webadmin string properties.
o Webadmin chart labels have nice formatting now.

1.8.M01 (2012-04-26)
--------------------
o Added streaming to REST API. All representation implementations have been adapted to produce their data lazily.
o Added HTTP logging.

1.7 (2012-04-18)
----------------
o Added scored index results to REST API
o Improvements to installation docs for the server
o Fixed issue with cache hits showing up as "undefined" in webadmin.
o Added auto index management API to REST, fixing #399
o Fixed unicode issues in batch operations API in windows and OS X
o Server now disallows creating indexes with empty names. Closes #311
o Attempting to delete a non-existing index now returns 404, closes #349

1.7.M01 (2012-03-12)
--------------------
o Fixed issues #116
o Fixed a NPE in guarded database for the result of Index#putIfAbsent.
o Added Jasmine unit test framework for webadmin, with a first test and JUnit formatted test reports.
o Restructuring to use DI, configuration interfaces, less setters/getters, removed unecessary lifecycle classes,
  added proper life cycle support for services and lots and lots of other cleanups.
o Added SSL support in the server.
o SecurityRule implementations can now use simple wildcards to allow whole sub paths of URIs to be covered by the rule.
o Added an "order" parameter to index REST queries to control result ordering.

1.6 (2012-01-19)
----------------
o Fixes issues #173, #118, #138, #103

1.6.M03 (2012-01-12)
--------------------
o Added request timeout, controlled with org.neo4j.server.webserver.limit.executiontime (disabled by default).
  Request header (max-execution-time) can shorten it if specified.
o Fixed issues #113, #166, #172
o Allow overriding of server base url for when test browser needs to access server via a different hostname from the bind address.
o Exposes get-or-create-uniquely via REST in ex. POST /index/node/<name>?unique {...}

1.6.M02 (2011-12-16)
--------------------
o Webadmin data browser now supports cypher queries
o DEPRECATION: Cypher execution is now part of the core REST API, the cypher plugin is deprecated.
o Updated to gremlin 1.4
o Fixed bug in how auto indexes are represented
o Max request execution time can now be limited
o Hypermedia URLs returned by the server now set their host based on the HTTP host header

1.6.M01 (2011-11-24)
--------------------
o Cypher console in webadmin is now a Neo4j Shell console with the exact same Cypher support included.
o More documentation and examples.

1.5 (2011-10-18)
----------------
o Added useful server logging to data/graph.db/messages.log at startup.
o Visualization adds nodes/relationships to the view for each search and search is performed with CTRL+ENTER.

1.5.M02 (2011-10-10)
--------------------
o Added a standalone visualization mode for webadmin.
o Improved documentation generation from tests.
o Added support for setting ip address for web server.
o Batch API memory overhead reduction and better response codes in case of failure.
o RRD refactorings and format changes (old RRD files will be moved).
o Icons in the visualization in webadmin.
o Increased query timeout in the console view so that long-running Gremlin/Cypher queries can complete.
o When adding to an index the value is written in the JSON payload as well as the URI.
o Added simple security and authorization hooks and configuration.

1.5.M01 (2011-08-31)
--------------------
o Fixed bug in statistics sampling
o Support for querying auto index via REST
o Some status code corrections to better reflect their intents.
o Lots of documentation and more integration with the manual as well as using neo4j-graphviz for generating graphs.
o Rule-based visualization in webadmin.

1.4.M05 (2011-06-23)
--------------------
o REST paging now supported
o Cypher plugin available

1.4.M03 (2011-05-26)
--------------------
o Ability to manage indexes via the webadmin
o Ability to search in indexes via the webadmin 

1.4.M02 (2011-05-12)
--------------------
o Exposed all neo4j index operations via the REST interface

1.4.M01 (2011-04-28)
--------------------
o Removed dependency on log4j, logging now done via j.u.l

1.3.M05 (2011-03-24)
--------------------
o New look and feel of the webadmin
o New visual data browser
o Updated to Gremlin 0.8
o Added docs for server plugin initialization.

1.3.M04 (2011-03-10)
--------------------
o All manpages are included in the manual.
o Some fixes to be more Windows friendly.
o Added Dijkstra to the list of graph algorithms to be used when finding paths.
o Support for advanced index queries through REST.

1.3.M03 (2011-02-24)
--------------------
o Numerous updates to the Webadmin tool to make it more usable and to fix some visual bugs
o Removal of the properties service, replaced with a discovery service to allow third-party apps to bind to the server at runtime and discover what services are offered and where
o Changed the configuration file format to make it simpler and less error prone (but it is *not*) backwards compatible with earlier versions
o Separated out the server plugin API for easier development, making only the only development dependency for server a very thin layer and small jar


1.3.M02 (2011-02-10)
--------------------
o Gremlin updated to 0.7 and trimmed down to bare bones dependencies
o Webadmin minor improvements in Console, Data browser and monitoring
o better REST JSON property support in Arrays
o server started in High Availability mode


0.6-1.3.M01 (2011-01-27)
------------------------

o Ability to start the server in HA mode.
o Excludes the neo4j-index component (not used anyhow) to enable HA mode.

0.5-1.2 (2010-12-29)
--------------------

o Minor bug fixes and some code cleanup.
o Changed REST representations to use only underscores for keys instead of hyphens.

0.5-1.2.M06 (2010-12-21)
------------------------

o Added support for server plugins that extend the functionality of the graph database, a node, or a relationship.
o Bridge OSGi LogService to server Logger. Bundle log messages and stdout pipe through correctly.
o Refactoring of functional tests to remove static dependencies. Introduced a server builder to deal with it instead.
o Can now add performance-tweaking properties to the database hosted by the server. It uses the same neo4j.properties file as the embedded version, but you need to add a property: 
  org.neo4j.server.db.tuning.properties into the neo4j-server.properties file.
o Webadmin: Removed component titles, added save button to data browser, minor change to data browser layout.
o Webadmin: Minor UI updates, added error message that shows up when server connection is lost.
o Webadmin: Moved charts into tabbed box, minor UI updates.
o Fixed an issue with initialization order of things in the server to make sure that RRD is initialized when it is needed.
o Webadmin: Added proper tab-like styling to chart tabs and scale selectors.
o Fixed bug in RRD memory usage sampler, making rounding happen at end of calculations, instead of in the midst of.
o Webadmin: Made 30minutes the default view in charts.
o Webadmin: Added kernel version to dashboard, fixed bug in chart drawing (was drawing when the charts are not visible under certain conditions).
o Webadmin: Disallow self relationships in UI, and show error message explaining this.
o Can now load 3rd party JAX-RS jars from the classpath.
o Updated static assembly to properly include both webadmin statics and documentation. Documentation now tested and ships properly down to neo4j-standalone.
o Webadmin: Made the current node show up by default when adding new relations in webadmin.
o Webadmin: Dashboard shows charts with tabs, and allows switching between charts.
o Added a basic readme with instructions for building, running, and functional testing.
o Updating the way to create temporary files to solve the functional test problem where lots of files stick around.
o re-implemented REST to expose indexing of nodes and relationships (new index API)
o single path algo works in RestfulGraphDatabase now
o fixed duplicate paths for delete node or relationship from index
o Http DELETE requires the proper mediatype to accept
o All indexes must be created to use them.
o Added the ability extend the REST API with server plugins.
o Added back links to the first page in the HTML format.
o updating to Gremlin 0.6
o Updated the component site documentation with the new index API.

0.1-1.2.M05 (2010-12-02)
------------------------

o Updated to Jersey 1.4,
o Fixed bug with duplicate Content-Length header (ticket 283)

0.1-1.2.M04 (2010-11-18)
------------------------

Initial release.<|MERGE_RESOLUTION|>--- conflicted
+++ resolved
@@ -1,11 +1,6 @@
-<<<<<<< HEAD
-2.2-SNAPSHOT
-------------
-=======
 2.1.6
 -----
 o Users of unmanaged extensions now have access to Cypher ExecutionEngine
->>>>>>> 17b9cc72
 o Expose node degree in REST API
 o Changed the DELETE verb on a transaction to also mark it as terminated even if there
   are concurrent requests that use the transaction. Consult community/kernel/CHANGES.txt and
