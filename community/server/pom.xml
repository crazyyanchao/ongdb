<?xml version="1.0" encoding="UTF-8"?>
<project xmlns="http://maven.apache.org/POM/4.0.0" xmlns:xsi="http://www.w3.org/2001/XMLSchema-instance"
         xsi:schemaLocation="http://maven.apache.org/POM/4.0.0 http://maven.apache.org/maven-v4_0_0.xsd">
    <parent>
        <groupId>org.neo4j</groupId>
        <artifactId>parent</artifactId>
        <version>3.5.18-SNAPSHOT</version>
        <relativePath>../..</relativePath>
    </parent>

    <modelVersion>4.0.0</modelVersion>
    <groupId>org.neo4j.app</groupId>
    <artifactId>neo4j-server</artifactId>
    <version>3.5.18-SNAPSHOT</version>
    <name>Neo4j - Server</name>
    <description>Standalone Neo4j server application.</description>
    <url>http://components.neo4j.org/${project.artifactId}/${project.version}</url>

    <packaging>jar</packaging>

    <properties>
        <license-text.header>headers/GPL-3-header.txt</license-text.header>
        <licensing.prepend.text>licensing/notice-gpl-prefix.txt</licensing.prepend.text>

        <neo4j.version>${project.version}</neo4j.version>
<<<<<<< HEAD
        <neo4j-browser.version>4.0.6</neo4j-browser.version>
=======
        <neo4j-browser.version>4.0.8</neo4j-browser.version>
>>>>>>> eff93ad5

        <neo4j-server.mainClass>org.neo4j.server.CommunityEntryPoint</neo4j-server.mainClass>

        <test.runner.jvm.settings.additional>
            -Dorg.neo4j.kernel.impl.api.KernelStatement.trackStatements=false
        </test.runner.jvm.settings.additional>
        <moduleName>org.neo4j.server</moduleName>
    </properties>

    <scm>
        <connection>scm:git:git://github.com/neo4j/neo4j.git</connection>
        <developerConnection>scm:git:git@github.com:neo4j/neo4j.git</developerConnection>
        <url>https://github.com/neo4j/neo4j</url>
    </scm>

    <licenses>
        <license>
            <name>GNU General Public License, Version 3</name>
            <url>http://www.gnu.org/licenses/gpl-3.0-standalone.html</url>
            <comments>The software ("Software") developed and owned by Neo4j Sweden AB (referred to in this notice as "Neo4j") is
                licensed under the GNU GENERAL PUBLIC LICENSE Version 3 to all third
                parties and that license is included below.

                However, if you have executed an End User Software License and Services
                Agreement or an OEM Software License and Support Services Agreement, or
                another commercial license agreement with Neo4j or one of its
                affiliates (each, a "Commercial Agreement"), the terms of the license in
                such Commercial Agreement will supersede the GNU GENERAL PUBLIC LICENSE
                Version 3 and you may use the Software solely pursuant to the terms of
                the relevant Commercial Agreement.
            </comments>
        </license>
    </licenses>

    <build>
        <plugins>
            <plugin>
                <artifactId>maven-jar-plugin</artifactId>
                <executions>
                    <execution>
                        <configuration>
                            <archive>
                                <manifest>
                                    <!-- TODO: Does the server jar need to be executable? -->
                                    <mainClass>${neo4j-server.mainClass}</mainClass>
                                </manifest>
                            </archive>
                        </configuration>
                    </execution>
                </executions>
            </plugin>
        </plugins>
    </build>

    <dependencies>
        <dependency>
            <groupId>org.neo4j</groupId>
            <artifactId>neo4j</artifactId>
            <version>${project.version}</version>
            <type>pom</type>
        </dependency>

        <dependency>
            <!-- We need this one, or transitive dependencies of kernel
        will end up in the test scope. -->
            <groupId>org.neo4j</groupId>
            <artifactId>neo4j</artifactId>
            <version>${project.version}</version>
        </dependency>

        <dependency>
            <groupId>org.neo4j</groupId>
            <artifactId>neo4j-security</artifactId>
            <version>${project.version}</version>
        </dependency>

        <dependency>
            <groupId>org.neo4j</groupId>
            <artifactId>neo4j-dbms</artifactId>
            <version>${project.version}</version>
        </dependency>

        <dependency>
            <groupId>org.neo4j</groupId>
            <artifactId>neo4j-command-line</artifactId>
            <version>${project.version}</version>
        </dependency>

        <dependency>
            <groupId>org.neo4j</groupId>
            <artifactId>server-api</artifactId>
            <version>${project.version}</version>
        </dependency>

        <dependency>
            <groupId>org.neo4j</groupId>
            <artifactId>neo4j-cypher</artifactId>
            <version>${project.version}</version>
        </dependency>

        <dependency>
            <groupId>org.neo4j</groupId>
            <artifactId>neo4j-bolt</artifactId>
            <version>${project.version}</version>
        </dependency>
        <dependency>
            <groupId>org.graphfoundation.ongdb.client</groupId>
            <artifactId>ongdb-browser</artifactId>
            <version>${neo4j-browser.version}</version>
        </dependency>
        <dependency>
            <groupId>com.google.code.findbugs</groupId>
            <artifactId>annotations</artifactId>
        </dependency>

        <dependency>
            <groupId>org.eclipse.jetty</groupId>
            <artifactId>jetty-server</artifactId>
        </dependency>

        <dependency>
            <groupId>org.eclipse.jetty</groupId>
            <artifactId>jetty-webapp</artifactId>
        </dependency>

        <dependency>
            <groupId>com.sun.jersey</groupId>
            <artifactId>jersey-server</artifactId>
        </dependency>

        <dependency>
            <groupId>com.sun.jersey</groupId>
            <artifactId>jersey-servlet</artifactId>
        </dependency>

        <dependency>
            <groupId>commons-configuration</groupId>
            <artifactId>commons-configuration</artifactId>
        </dependency>


        <dependency>
            <groupId>commons-io</groupId>
            <artifactId>commons-io</artifactId>
        </dependency>

        <dependency>
            <groupId>com.fasterxml.jackson.jaxrs</groupId>
            <artifactId>jackson-jaxrs-json-provider</artifactId>
        </dependency>
        <dependency>
            <groupId>com.fasterxml.jackson.core</groupId>
            <artifactId>jackson-databind</artifactId>
        </dependency>

        <dependency>
            <groupId>org.bouncycastle</groupId>
            <artifactId>bcprov-jdk15on</artifactId>
        </dependency>
        <!-- This dependency is needed for Netty to be able to generate
    self signed certificate on a JDK without sun.security.* package -->
        <dependency>
            <groupId>org.bouncycastle</groupId>
            <artifactId>bcpkix-jdk15on</artifactId>
        </dependency>

        <!--JAXB dependencies are not part of latest JDK distribution anymore-->
        <dependency>
            <groupId>javax.activation</groupId>
            <artifactId>activation</artifactId>
        </dependency>
        <dependency>
            <groupId>org.glassfish.jaxb</groupId>
            <artifactId>jaxb-runtime</artifactId>
        </dependency>
        <dependency>
            <groupId>javax.xml.bind</groupId>
            <artifactId>jaxb-api</artifactId>
        </dependency>

        <!-- Test dependencies -->
        <dependency>
            <groupId>com.sun.jersey</groupId>
            <artifactId>jersey-client</artifactId>
            <scope>test</scope>
        </dependency>

        <dependency>
            <groupId>org.neo4j.community</groupId>
            <artifactId>it-test-support</artifactId>
            <version>${project.version}</version>
            <scope>test</scope>
        </dependency>

        <dependency>
            <groupId>com.google.code.gson</groupId>
            <artifactId>gson</artifactId>
            <scope>test</scope>
        </dependency>

        <dependency>
            <groupId>org.apache.httpcomponents</groupId>
            <artifactId>httpclient</artifactId>
            <scope>test</scope>
        </dependency>

        <dependency>
            <groupId>org.apache.httpcomponents</groupId>
            <artifactId>httpcore</artifactId>
            <scope>test</scope>
        </dependency>

        <dependency>
            <groupId>org.neo4j</groupId>
            <artifactId>neo4j-kernel</artifactId>
            <version>${project.version}</version>
            <type>test-jar</type>
            <scope>test</scope>
        </dependency>

        <dependency>
            <groupId>org.neo4j</groupId>
            <artifactId>neo4j-security</artifactId>
            <version>${project.version}</version>
            <type>test-jar</type>
            <scope>test</scope>
        </dependency>

        <dependency>
            <groupId>org.neo4j</groupId>
            <artifactId>neo4j-logging</artifactId>
            <version>${project.version}</version>
            <type>test-jar</type>
            <scope>test</scope>
        </dependency>

        <dependency>
            <groupId>org.neo4j</groupId>
            <artifactId>neo4j-common</artifactId>
            <version>${project.version}</version>
            <type>test-jar</type>
            <scope>test</scope>
        </dependency>
        <dependency>
            <groupId>org.neo4j</groupId>
            <artifactId>neo4j-io</artifactId>
            <version>${project.version}</version>
            <type>test-jar</type>
            <scope>test</scope>
        </dependency>

        <dependency>
            <groupId>org.neo4j</groupId>
            <artifactId>neo4j-bolt</artifactId>
            <version>${project.version}</version>
            <type>test-jar</type>
            <scope>test</scope>
        </dependency>
        <dependency>
            <groupId>org.junit.jupiter</groupId>
            <artifactId>junit-jupiter-migrationsupport</artifactId>
        </dependency>
        <dependency>
            <groupId>org.junit.vintage</groupId>
            <artifactId>junit-vintage-engine</artifactId>
        </dependency>
        <dependency>
            <groupId>org.junit.jupiter</groupId>
            <artifactId>junit-jupiter-engine</artifactId>
        </dependency>
        <dependency>
            <groupId>org.hamcrest</groupId>
            <artifactId>hamcrest-core</artifactId>
        </dependency>
        <dependency>
            <groupId>org.hamcrest</groupId>
            <artifactId>hamcrest-library</artifactId>
        </dependency>
        <dependency>
            <groupId>org.mockito</groupId>
            <artifactId>mockito-core</artifactId>
        </dependency>

        <dependency>
            <groupId>org.json</groupId>
            <artifactId>json</artifactId>
            <version>20180130</version>
            <scope>test</scope>
        </dependency>
    </dependencies>
</project><|MERGE_RESOLUTION|>--- conflicted
+++ resolved
@@ -23,11 +23,7 @@
         <licensing.prepend.text>licensing/notice-gpl-prefix.txt</licensing.prepend.text>
 
         <neo4j.version>${project.version}</neo4j.version>
-<<<<<<< HEAD
-        <neo4j-browser.version>4.0.6</neo4j-browser.version>
-=======
         <neo4j-browser.version>4.0.8</neo4j-browser.version>
->>>>>>> eff93ad5
 
         <neo4j-server.mainClass>org.neo4j.server.CommunityEntryPoint</neo4j-server.mainClass>
 
