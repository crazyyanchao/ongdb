--- conflicted
+++ resolved
@@ -132,11 +132,8 @@
         <exclude>log4j:log4j</exclude>
         <exclude>org.slf4j:slf4j-api</exclude>
         <exclude>org.slf4j:log4j-over-slf4j</exclude>
-<<<<<<< HEAD
         <exclude>org.scala-lang:scala-library</exclude>
-=======
         <exclude>org.neo4j:windows-service-wrapper:*</exclude>
->>>>>>> bcb937f0
       </excludes>
     </dependencySet>
     <dependencySet>
