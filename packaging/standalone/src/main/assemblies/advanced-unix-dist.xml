--- conflicted
+++ resolved
@@ -126,11 +126,8 @@
         <exclude>log4j:log4j</exclude>
         <exclude>org.neo4j:neo4j-enterprise</exclude>
         <exclude>*:neo4j-server-enterprise</exclude>
-<<<<<<< HEAD
         <exclude>org.scala-lang:scala-library</exclude>
-=======
         <exclude>org.neo4j:windows-service-wrapper:*</exclude>
->>>>>>> bcb937f0
       </excludes>
     </dependencySet>
     <!-- java examples -->
