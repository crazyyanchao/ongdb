--- conflicted
+++ resolved
@@ -1,12 +1,7 @@
 For Release Notes, see http://neo4j.org/release-notes#neo4j-${project.version}
 
-<<<<<<< HEAD
-2.0.1
------
-=======
-1.9.6 (2014-01-31)
+2.0.1 (2014-01-04)
 ------------------
->>>>>>> 299d20bd
 HA:
 o Index delete now propagates properly across all cluster nodes
 o Slaves now retry switching, making possible overcoming temporary failures
@@ -53,9 +48,8 @@
 o Cluster join denial now includes cluster configuration
 o Fixes issues with proper Payload values passed around
 
-<<<<<<< HEAD
-2.0.0
------
+2.0.0 (2013-12-11)
+------------------
 Cypher:
 o Fix for problem with index lookups against properties
 o Fix: MERGE should work when finding multiple elements
@@ -65,8 +59,8 @@
 o Allow MERGE to run inside FOREACH
 o Prevent the use of parameter maps in MATCH and MERGE
 
-2.0.0-RC1
----------
+2.0.0-RC1 (2013-11-21)
+----------------------
 Kernel:
   o BREAKING CHANGE: Reference node has been removed.
   o BREAKING CHANGE: All classes under the org.neo4j.kernel package space, except
@@ -117,8 +111,8 @@
   o BREAKING CHANGE: Removed deprecated org.neo4j.backup.check.ConsistencyCheck main class. This is replaced by
     org.neo4j.consistency.ConsistencyCheckTool.
 
-2.0.0-M06
----------
+2.0.0-M06 (2013-10-15)
+----------------------
 o Windows desktop GUI added
 
 HA:
@@ -127,8 +121,8 @@
 Cypher:
   o Parenthesis around nodes are now mandatory if a label is used on the node
 
-2.0.0-M05
----------
+2.0.0-M05 (2013-09-10)
+----------------------
 Kernel:
   o BREAKING CHANGE: GraphDatabaseSettings now only exposes Setting, deprecated settings classes have been removed.
   o Fixed problems with array properties being updated multiple times in a single transaction
@@ -150,8 +144,8 @@
  Shell:
   o Adds support for RETURN only Cypher queries
 
-2.0.0-M04
----------
+2.0.0-M04 (2013-08-08)
+----------------------
 Kernel:
   o BREAKING CHANGE: Require Java 7
   o BREAKING CHANGE: Transactions are now required for all operations throughout Java Core API,
@@ -171,8 +165,8 @@
 Server:
   o Added support for extracting and returning the graph structure from the result of a Cypher query executed via the transactional endpoint
 
-2.0.0-M03
----------
+2.0.0-M03 (2013-05-29)
+----------------------
 Kernel:
   o Read-only index results are closed properly
 
@@ -187,8 +181,8 @@
 Server:
   o Added support for transaction keep-alive
 
-2.0.0-M02
----------
+2.0.0-M02 (2013-04-28)
+----------------------
 o In server, added REST transaction support
 o In cypher, added MERGE clause
 o In cypher, MATCH now supports single-node patterns
@@ -202,14 +196,43 @@
 o BREAKING CHANGE: The BatchInserter and the BatchGraphDatabase are not binary compatible with 1.9 due to some methods
   now taking a varargs array of labels as last argument.  Please recompile any code that depends on the BatchInserter.
 
-2.0.0-M01
----------
+2.0.0-M01 (2013-04-08)
+----------------------
 o Added support for labels across all APIs: Cypher, Core Java and REST
 o Added support for the new label-based indexes across all APIs: Cypher, Core Java and REST
 o Improvements to shell, including import/export of small graphs via cypher statements
 
-=======
->>>>>>> 299d20bd
+1.9.6 (2014-01-31)
+------------------
+HA:
+o Index delete now propagates properly across all cluster nodes
+o Slaves now retry switching, making possible overcoming temporary failures
+o Remote transaction initialization is now explicitly marked and tracked, solving
+  transaction leakage and reuse problems
+o HA instances no longer require a snapshot on cluster join
+o HA instances now properly switch to PENDING state when losing quorum
+o Fixes save deadlock problem
+o Transactions now happen in the context of a master epoch, to solve issues
+  with transactions wrongly propagating between masters
+o Introduces monitoring for remote calls between cluster instances
+
+Kernel:
+o Fixes issue with batch inserter which could lead to record not in use exception
+  when adding properties
+o Introduces monitoring for reads/writes to the logical log
+
+Server:
+o Fixes issue with transacions leaking when there is an exception while rendering the response
+
+Backup:
+o HA backup instances now are logged as backup instead of "-1"
+
+Cluster:
+o Fixes message reordering issue
+o Fixes a Paxos instance reuse issue
+o Cluster join denial now includes cluster configuration
+o Fixes issues with proper Payload values passed around
+
 1.9.5 (2013-11-11)
 ------------------
 HA:
